/-
Copyright (c) 2022 Oliver Nash. All rights reserved.
Released under Apache 2.0 license as described in the file LICENSE.
Authors: Oliver Nash
-/
import data.nat.totient
import algebra.ring.add_aut
import group_theory.divisible
import group_theory.order_of_element
import ring_theory.int.basic
import algebra.order.floor
import algebra.order.to_interval_mod
import topology.instances.real

/-!
# The additive circle

We define the additive circle `add_circle p` as the quotient `𝕜 ⧸ (ℤ ∙ p)` for some period `p : 𝕜`.

See also `circle` and `real.angle`.  For the normed group structure on `add_circle`, see
`add_circle.normed_add_comm_group` in a later file.

## Main definitions and results:

 * `add_circle`: the additive circle `𝕜 ⧸ (ℤ ∙ p)` for some period `p : 𝕜`
 * `unit_add_circle`: the special case `ℝ ⧸ ℤ`
 * `add_circle.equiv_add_circle`: the rescaling equivalence `add_circle p ≃+ add_circle q`
 * `add_circle.equiv_Ico`: the natural equivalence `add_circle p ≃ Ico a (a + p)`
 * `add_circle.add_order_of_div_of_gcd_eq_one`: rational points have finite order
 * `add_circle.exists_gcd_eq_one_of_is_of_fin_add_order`: finite-order points are rational
 * `add_circle.homeo_Icc_quot`: the natural topological equivalence between `add_circle p` and
   `Icc a (a + p)` with its endpoints identified.
 * `add_circle.lift_Ico_continuous`: if `f : ℝ → B` is continuous, and `f a = f (a + p)` for
   some `a`, then there is a continuous function `add_circle p → B` which agrees with `f` on
   `Icc a (a + p)`.

## Implementation notes:

Although the most important case is `𝕜 = ℝ` we wish to support other types of scalars, such as
the rational circle `add_circle (1 : ℚ)`, and so we set things up more generally.

## TODO

 * Link with periodicity
 * Lie group structure
 * Exponential equivalence to `circle`

-/

noncomputable theory

open set function add_subgroup topological_space
open_locale topological_space

variables {𝕜 B : Type*}

section continuity

variables [linear_ordered_add_comm_group 𝕜] [archimedean 𝕜]
  [topological_space 𝕜] [order_topology 𝕜] (a : 𝕜) {p : 𝕜} (hp : 0 < p) (x : 𝕜)

lemma continuous_right_to_Ico_mod : continuous_within_at (to_Ico_mod a hp) (Ici x) x :=
begin
  intros s h,
  rw [filter.mem_map, mem_nhds_within_iff_exists_mem_nhds_inter],
  haveI : nontrivial 𝕜 := ⟨⟨0, p, hp.ne⟩⟩,
  simp_rw mem_nhds_iff_exists_Ioo_subset at h ⊢,
  obtain ⟨l, u, hxI, hIs⟩ := h,
  let d := to_Ico_div a hp x • p,
  have hd := to_Ico_mod_mem_Ico a hp x,
  simp_rw [subset_def, mem_inter_iff],
  refine ⟨_, ⟨l - d, min (a + p) u - d, _, λ x, id⟩, λ y, _⟩;
    simp_rw [← add_mem_Ioo_iff_left, mem_Ioo, lt_min_iff],
  { exact ⟨hxI.1, hd.2, hxI.2⟩ },
  { rintro ⟨h, h'⟩, apply hIs,
    rw [← to_Ico_mod_add_zsmul, (to_Ico_mod_eq_self _).2],
    exacts [⟨h.1, h.2.2⟩, ⟨hd.1.trans (add_le_add_right h' _), h.2.1⟩] },
end

lemma continuous_left_to_Ioc_mod : continuous_within_at (to_Ioc_mod a hp) (Iic x) x :=
begin
  rw (funext (λ y, eq.trans (by rw neg_neg) $ to_Ioc_mod_neg _ _ _) :
    to_Ioc_mod a hp = (λ x, p - x) ∘ to_Ico_mod (-a) hp ∘ has_neg.neg),
  exact ((continuous_sub_left _).continuous_at.comp_continuous_within_at $
    (continuous_right_to_Ico_mod _ _ _).comp continuous_neg.continuous_within_at $ λ y, neg_le_neg),
end

variables {x} (hx : (x : 𝕜 ⧸ zmultiples p) ≠ a)

<<<<<<< HEAD
lemma to_Ico_mod_eventually_eq_to_Ioc_mod : to_Ico_mod a hp =ᶠ[nhds x] to_Ioc_mod a hp :=
is_open.mem_nhds (by {rw Ico_eq_locus_Ioc_eq_Union_Ioo, exact is_open_Union (λ i, is_open_Ioo)}) $
  ((tfae_to_Ico_eq_to_Ioc a hp x).out 8 2).1 hx
=======
lemma to_Ico_mod_eventually_eq_to_Ioc_mod : to_Ico_mod a hp =ᶠ[𝓝 x] to_Ioc_mod a hp :=
is_open.mem_nhds (by {rw Ico_eq_locus_Ioc_eq_Union_Ioo, exact is_open_Union (λ i, is_open_Ioo)}) $
  (mem_Ioo_mod_iff_to_Ico_mod_eq_to_Ioc_mod hp).1 ((mem_Ioo_mod_iff_eq_mod_zmultiples hp).2 hx)
>>>>>>> 39b35156

lemma continuous_at_to_Ico_mod : continuous_at (to_Ico_mod a hp) x :=
let h := to_Ico_mod_eventually_eq_to_Ioc_mod a hp hx in continuous_at_iff_continuous_left_right.2 $
  ⟨(continuous_left_to_Ioc_mod a hp x).congr_of_eventually_eq
    (h.filter_mono nhds_within_le_nhds) h.eq_of_nhds, continuous_right_to_Ico_mod a hp x⟩

lemma continuous_at_to_Ioc_mod : continuous_at (to_Ioc_mod a hp) x :=
let h := to_Ico_mod_eventually_eq_to_Ioc_mod a hp hx in continuous_at_iff_continuous_left_right.2 $
  ⟨continuous_left_to_Ioc_mod a hp x, (continuous_right_to_Ico_mod a hp x).congr_of_eventually_eq
    (h.symm.filter_mono nhds_within_le_nhds) h.symm.eq_of_nhds⟩

end continuity

/-- The "additive circle": `𝕜 ⧸ (ℤ ∙ p)`. See also `circle` and `real.angle`. -/
@[derive [add_comm_group, topological_space, topological_add_group, inhabited, has_coe_t 𝕜],
  nolint unused_arguments]
def add_circle [linear_ordered_add_comm_group 𝕜] [topological_space 𝕜] [order_topology 𝕜] (p : 𝕜) :=
𝕜 ⧸ zmultiples p

namespace add_circle

section linear_ordered_add_comm_group
variables [linear_ordered_add_comm_group 𝕜] [topological_space 𝕜] [order_topology 𝕜] (p : 𝕜)

lemma coe_nsmul {n : ℕ} {x : 𝕜} : (↑(n • x) : add_circle p) = n • (x : add_circle p) := rfl

lemma coe_zsmul {n : ℤ} {x : 𝕜} : (↑(n • x) : add_circle p) = n • (x : add_circle p) := rfl

lemma coe_add (x y : 𝕜) : (↑(x + y) : add_circle p) = (x : add_circle p) + (y : add_circle p) := rfl

lemma coe_sub (x y : 𝕜) : (↑(x - y) : add_circle p) = (x : add_circle p) - (y : add_circle p) := rfl

lemma coe_neg {x : 𝕜} : (↑(-x) : add_circle p) = -(x : add_circle p) := rfl

lemma coe_eq_zero_iff {x : 𝕜} : (x : add_circle p) = 0 ↔ ∃ (n : ℤ), n • p = x :=
by simp [add_subgroup.mem_zmultiples_iff]

lemma coe_eq_zero_of_pos_iff (hp : 0 < p) {x : 𝕜} (hx : 0 < x) :
  (x : add_circle p) = 0 ↔ ∃ (n : ℕ), n • p = x :=
begin
  rw coe_eq_zero_iff,
  split;
  rintros ⟨n, rfl⟩,
  { replace hx : 0 < n,
    { contrapose! hx,
      simpa only [←neg_nonneg, ←zsmul_neg, zsmul_neg'] using zsmul_nonneg hp.le (neg_nonneg.2 hx) },
    exact ⟨n.to_nat, by rw [← coe_nat_zsmul, int.to_nat_of_nonneg hx.le]⟩, },
  { exact ⟨(n : ℤ), by simp⟩, },
end

lemma coe_period : (p : add_circle p) = 0 :=
(quotient_add_group.eq_zero_iff p).2 $ mem_zmultiples p

@[simp] lemma coe_add_period (x : 𝕜) : ((x + p : 𝕜) : add_circle p) = x :=
by rw [coe_add, ←eq_sub_iff_add_eq', sub_self, coe_period]

@[continuity, nolint unused_arguments] protected lemma continuous_mk' :
  continuous (quotient_add_group.mk' (zmultiples p) : 𝕜 → add_circle p) :=
continuous_coinduced_rng

variables [hp : fact (0 < p)]
include hp

variables (a : 𝕜) [archimedean 𝕜]

/-- The equivalence between `add_circle p` and the half-open interval `[a, a + p)`, whose inverse
is the natural quotient map. -/
def equiv_Ico : add_circle p ≃ Ico a (a + p) := quotient_add_group.equiv_Ico_mod a hp.out

/-- The equivalence between `add_circle p` and the half-open interval `(a, a + p]`, whose inverse
is the natural quotient map. -/
def equiv_Ioc : add_circle p ≃ Ioc a (a + p) := quotient_add_group.equiv_Ioc_mod a hp.out

/-- Given a function on `𝕜`, return the unique function on `add_circle p` agreeing with `f` on
`[a, a + p)`. -/
def lift_Ico (f : 𝕜 → B) : add_circle p → B := restrict _ f ∘ add_circle.equiv_Ico p a

/-- Given a function on `𝕜`, return the unique function on `add_circle p` agreeing with `f` on
`(a, a + p]`. -/
def lift_Ioc (f : 𝕜 → B) : add_circle p → B := restrict _ f ∘ add_circle.equiv_Ioc p a

variables {p a}

lemma coe_eq_coe_iff_of_mem_Ico {x y : 𝕜}
  (hx : x ∈ Ico a (a + p)) (hy : y ∈ Ico a (a + p)) : (x : add_circle p) = y ↔ x = y :=
begin
  refine ⟨λ h, _, by tauto⟩,
  suffices : (⟨x, hx⟩ : Ico a (a + p)) = ⟨y, hy⟩, by exact subtype.mk.inj this,
  apply_fun equiv_Ico p a at h,
  rw [←(equiv_Ico p a).right_inv ⟨x, hx⟩, ←(equiv_Ico p a).right_inv ⟨y, hy⟩],
  exact h
end

lemma lift_Ico_coe_apply {f : 𝕜 → B} {x : 𝕜} (hx : x ∈ Ico a (a + p)) : lift_Ico p a f ↑x = f x :=
begin
  have : (equiv_Ico p a) x = ⟨x, hx⟩,
  { rw equiv.apply_eq_iff_eq_symm_apply,
    refl, },
  rw [lift_Ico, comp_apply, this],
  refl,
end

lemma lift_Ioc_coe_apply {f : 𝕜 → B} {x : 𝕜} (hx : x ∈ Ioc a (a + p)) : lift_Ioc p a f ↑x = f x :=
begin
  have : (equiv_Ioc p a) x = ⟨x, hx⟩,
  { rw equiv.apply_eq_iff_eq_symm_apply,
    refl, },
  rw [lift_Ioc, comp_apply, this],
  refl,
end

variables (p a)

section continuity

@[continuity] lemma continuous_equiv_Ico_symm : continuous (equiv_Ico p a).symm :=
continuous_quotient_mk.comp continuous_subtype_coe

@[continuity] lemma continuous_equiv_Ioc_symm : continuous (equiv_Ioc p a).symm :=
continuous_quotient_mk.comp continuous_subtype_coe

<<<<<<< HEAD
variables (x : add_circle p) (hx : x ≠ a)
=======
variables {x : add_circle p} (hx : x ≠ a)
>>>>>>> 39b35156
include hx

lemma continuous_at_equiv_Ico : continuous_at (equiv_Ico p a) x :=
begin
  induction x using quotient_add_group.induction_on',
  rw [continuous_at, filter.tendsto, quotient_add_group.nhds_eq, filter.map_map],
  apply continuous_at.cod_restrict, exact continuous_at_to_Ico_mod a hp.out hx,
end

lemma continuous_at_equiv_Ioc : continuous_at (equiv_Ioc p a) x :=
begin
  induction x using quotient_add_group.induction_on',
  rw [continuous_at, filter.tendsto, quotient_add_group.nhds_eq, filter.map_map],
  apply continuous_at.cod_restrict, exact continuous_at_to_Ioc_mod a hp.out hx,
end

end continuity

/-- The image of the closed-open interval `[a, a + p)` under the quotient map `𝕜 → add_circle p` is
the entire space. -/
@[simp] lemma coe_image_Ico_eq : (coe : 𝕜 → add_circle p) '' Ico a (a + p) = univ :=
by { rw image_eq_range, exact (equiv_Ico p a).symm.range_eq_univ }

/-- The image of the closed-open interval `[a, a + p)` under the quotient map `𝕜 → add_circle p` is
the entire space. -/
@[simp] lemma coe_image_Ioc_eq : (coe : 𝕜 → add_circle p) '' Ioc a (a + p) = univ :=
by { rw image_eq_range, exact (equiv_Ioc p a).symm.range_eq_univ }

/-- The image of the closed interval `[0, p]` under the quotient map `𝕜 → add_circle p` is the
entire space. -/
@[simp] lemma coe_image_Icc_eq : (coe : 𝕜 → add_circle p) '' Icc a (a + p) = univ :=
eq_top_mono (image_subset _ Ico_subset_Icc_self) $ coe_image_Ico_eq _ _

end linear_ordered_add_comm_group

section linear_ordered_field
variables [linear_ordered_field 𝕜] [topological_space 𝕜] [order_topology 𝕜] (p q : 𝕜)

/-- The rescaling equivalence between additive circles with different periods. -/
def equiv_add_circle (hp : p ≠ 0) (hq : q ≠ 0) : add_circle p ≃+ add_circle q :=
quotient_add_group.congr _ _ (add_aut.mul_right $ (units.mk0 p hp)⁻¹ * units.mk0 q hq) $
  by rw [add_monoid_hom.map_zmultiples, add_monoid_hom.coe_coe, add_aut.mul_right_apply,
    units.coe_mul, units.coe_mk0, units.coe_inv, units.coe_mk0, mul_inv_cancel_left₀ hp]

@[simp] lemma equiv_add_circle_apply_mk (hp : p ≠ 0) (hq : q ≠ 0) (x : 𝕜) :
  equiv_add_circle p q hp hq (x : 𝕜) = (x * (p⁻¹ * q) : 𝕜) :=
rfl

@[simp] lemma equiv_add_circle_symm_apply_mk (hp : p ≠ 0) (hq : q ≠ 0) (x : 𝕜) :
  (equiv_add_circle p q hp hq).symm (x : 𝕜) = (x * (q⁻¹ * p) : 𝕜) :=
rfl

variables [hp : fact (0 < p)]
include hp

section floor_ring

variables [floor_ring 𝕜]

@[simp] lemma coe_equiv_Ico_mk_apply (x : 𝕜) :
  (equiv_Ico p 0 $ quotient_add_group.mk x : 𝕜) = int.fract (x / p) * p :=
to_Ico_mod_eq_fract_mul _ x

instance : divisible_by (add_circle p) ℤ :=
{ div := λ x n, (↑(((n : 𝕜)⁻¹) * (equiv_Ico p 0 x : 𝕜)) : add_circle p),
  div_zero := λ x,
    by simp only [algebra_map.coe_zero, quotient_add_group.coe_zero, inv_zero, zero_mul],
  div_cancel := λ n x hn,
  begin
    replace hn : (n : 𝕜) ≠ 0, { norm_cast, assumption, },
    change n • quotient_add_group.mk' _ ((n : 𝕜)⁻¹ * ↑(equiv_Ico p 0 x)) = x,
    rw [← map_zsmul, ← smul_mul_assoc, zsmul_eq_mul, mul_inv_cancel hn, one_mul],
    exact (equiv_Ico p 0).symm_apply_apply x,
  end, }

end floor_ring

section finite_order_points

variables {p}

lemma add_order_of_period_div {n : ℕ} (h : 0 < n) : add_order_of ((p / n : 𝕜) : add_circle p) = n :=
begin
  rw [add_order_of_eq_iff h],
  replace h : 0 < (n : 𝕜) := nat.cast_pos.2 h,
  refine ⟨_, λ m hn h0, _⟩; simp only [ne, ← coe_nsmul, nsmul_eq_mul],
  { rw [mul_div_cancel' _ h.ne', coe_period] },
  rw coe_eq_zero_of_pos_iff p hp.out (mul_pos (nat.cast_pos.2 h0) $ div_pos hp.out h),
  rintro ⟨k, hk⟩,
  rw [mul_div, eq_div_iff h.ne', nsmul_eq_mul, mul_right_comm, ← nat.cast_mul,
      (mul_left_injective₀ hp.out.ne').eq_iff, nat.cast_inj, mul_comm] at hk,
  exact (nat.le_of_dvd h0 ⟨_, hk.symm⟩).not_lt hn,
end

variables (p)

lemma gcd_mul_add_order_of_div_eq {n : ℕ} (m : ℕ) (hn : 0 < n) :
  m.gcd n * add_order_of (↑(↑m / ↑n * p) : add_circle p) = n :=
begin
  rw [mul_comm_div, ← nsmul_eq_mul, coe_nsmul, add_order_of_nsmul''],
  { rw [add_order_of_period_div hn, nat.gcd_comm, nat.mul_div_cancel'],
    exacts [n.gcd_dvd_left m, hp] },
  { rw [← add_order_of_pos_iff, add_order_of_period_div hn], exacts [hn, hp] },
end

variable {p}

lemma add_order_of_div_of_gcd_eq_one {m n : ℕ} (hn : 0 < n) (h : m.gcd n = 1) :
  add_order_of (↑(↑m / ↑n * p) : add_circle p) = n :=
by { convert gcd_mul_add_order_of_div_eq p m hn, rw [h, one_mul] }

lemma add_order_of_div_of_gcd_eq_one' {m : ℤ} {n : ℕ} (hn : 0 < n) (h : m.nat_abs.gcd n = 1) :
  add_order_of (↑(↑m / ↑n * p) : add_circle p) = n :=
begin
  induction m,
  { simp only [int.of_nat_eq_coe, int.cast_coe_nat, int.nat_abs_of_nat] at h ⊢,
    exact add_order_of_div_of_gcd_eq_one hn h, },
  { simp only [int.cast_neg_succ_of_nat, neg_div, neg_mul, coe_neg, order_of_neg],
    exact add_order_of_div_of_gcd_eq_one hn h, },
end

lemma add_order_of_coe_rat {q : ℚ} : add_order_of (↑(↑q * p) : add_circle p) = q.denom :=
begin
  have : (↑(q.denom : ℤ) : 𝕜) ≠ 0, { norm_cast, exact q.pos.ne.symm, },
  rw [← @rat.num_denom q, rat.cast_mk_of_ne_zero _ _ this, int.cast_coe_nat, rat.num_denom,
    add_order_of_div_of_gcd_eq_one' q.pos q.cop],
  apply_instance,
end

lemma add_order_of_eq_pos_iff {u : add_circle p} {n : ℕ} (h : 0 < n) :
  add_order_of u = n ↔ ∃ m < n, m.gcd n = 1 ∧ ↑(↑m / ↑n * p) = u :=
begin
  refine ⟨quotient_add_group.induction_on' u (λ k hk, _), _⟩, swap,
  { rintros ⟨m, h₀, h₁, rfl⟩, exact add_order_of_div_of_gcd_eq_one h h₁ },
  have h0 := add_order_of_nsmul_eq_zero (k : add_circle p),
  rw [hk, ← coe_nsmul, coe_eq_zero_iff] at h0,
  obtain ⟨a, ha⟩ := h0,
  have h0 : (_ : 𝕜) ≠ 0 := nat.cast_ne_zero.2 h.ne',
  rw [nsmul_eq_mul, mul_comm, ← div_eq_iff h0, ← a.div_add_mod' n, add_smul, add_div, zsmul_eq_mul,
    int.cast_mul, int.cast_coe_nat, mul_assoc, ← mul_div, mul_comm _ p, mul_div_cancel p h0] at ha,
  have han : _ = a % n := int.to_nat_of_nonneg (int.mod_nonneg _ $ by exact_mod_cast h.ne'),
  have he := _, refine ⟨(a % n).to_nat, _, _, he⟩,
  { rw [← int.coe_nat_lt, han],
    exact int.mod_lt_of_pos _ (int.coe_nat_lt.2 h) },
  { have := (gcd_mul_add_order_of_div_eq p _ h).trans ((congr_arg add_order_of he).trans hk).symm,
    rw [he, nat.mul_left_eq_self_iff] at this, { exact this }, { rwa hk } },
  convert congr_arg coe ha using 1,
  rw [coe_add, ← int.cast_coe_nat, han, zsmul_eq_mul, mul_div_right_comm,
      eq_comm, add_left_eq_self, ← zsmul_eq_mul, coe_zsmul, coe_period, smul_zero],
end

lemma exists_gcd_eq_one_of_is_of_fin_add_order {u : add_circle p} (h : is_of_fin_add_order u) :
  ∃ m : ℕ, m.gcd (add_order_of u) = 1 ∧
           m < (add_order_of u) ∧
           ↑(((m : 𝕜) / add_order_of u) * p) = u :=
let ⟨m, hl, hg, he⟩ := (add_order_of_eq_pos_iff $ add_order_of_pos' h).1 rfl in ⟨m, hg, hl, he⟩

variables (p)

/-- The natural bijection between points of order `n` and natural numbers less than and coprime to
`n`. The inverse of the map sends `m ↦ (m/n * p : add_circle p)` where `m` is coprime to `n` and
satisfies `0 ≤ m < n`. -/
def set_add_order_of_equiv {n : ℕ} (hn : 0 < n) :
  {u : add_circle p | add_order_of u = n} ≃ {m | m < n ∧ m.gcd n = 1} :=
equiv.symm $ equiv.of_bijective
  (λ m, ⟨↑((m : 𝕜) / n * p), add_order_of_div_of_gcd_eq_one hn (m.prop.2)⟩)
begin
  refine ⟨λ m₁ m₂ h, subtype.ext _, λ u, _⟩,
  { simp_rw [subtype.ext_iff, subtype.coe_mk] at h,
    rw [← sub_eq_zero, ← coe_sub, ← sub_mul, ← sub_div, coe_coe, coe_coe, ← int.cast_coe_nat m₁,
        ← int.cast_coe_nat m₂, ← int.cast_sub, coe_eq_zero_iff] at h,
    obtain ⟨m, hm⟩ := h,
    rw [← mul_div_right_comm, eq_div_iff, mul_comm, ← zsmul_eq_mul, mul_smul_comm, ← nsmul_eq_mul,
      ← coe_nat_zsmul, smul_smul, (zsmul_strict_mono_left hp.out).injective.eq_iff, mul_comm] at hm,
    swap, { exact nat.cast_ne_zero.2 hn.ne' },
    rw [← @nat.cast_inj ℤ, ← sub_eq_zero],
    refine int.eq_zero_of_abs_lt_dvd ⟨_, hm.symm⟩ (abs_sub_lt_iff.2 ⟨_, _⟩);
    apply (int.sub_le_self _ $ nat.cast_nonneg _).trans_lt (nat.cast_lt.2 _),
    exacts [m₁.2.1, m₂.2.1] },
  obtain ⟨m, hmn, hg, he⟩ := (add_order_of_eq_pos_iff hn).mp u.2,
  exact ⟨⟨m, hmn, hg⟩, subtype.ext he⟩,
end

@[simp] lemma card_add_order_of_eq_totient {n : ℕ} :
  nat.card {u : add_circle p // add_order_of u = n} = n.totient :=
begin
  rcases n.eq_zero_or_pos with rfl | hn,
  { simp only [nat.totient_zero, add_order_of_eq_zero_iff],
    rcases em (∃ (u : add_circle p), ¬ is_of_fin_add_order u) with ⟨u, hu⟩ | h,
    { haveI : infinite {u : add_circle p // ¬is_of_fin_add_order u},
      { erw infinite_coe_iff,
        exact infinite_not_is_of_fin_add_order hu, },
      exact nat.card_eq_zero_of_infinite, },
    { haveI : is_empty {u : add_circle p // ¬is_of_fin_add_order u}, { simpa using h, },
      exact nat.card_of_is_empty, }, },
  { rw [← coe_set_of, nat.card_congr (set_add_order_of_equiv p hn),
      n.totient_eq_card_lt_and_coprime],
    simp only [nat.gcd_comm], },
end

lemma finite_set_of_add_order_eq {n : ℕ} (hn : 0 < n) :
  {u : add_circle p | add_order_of u = n}.finite :=
finite_coe_iff.mp $ nat.finite_of_card_ne_zero $ by simpa only [coe_set_of,
  card_add_order_of_eq_totient p] using (nat.totient_pos hn).ne'

end finite_order_points

end linear_ordered_field

variables (p : ℝ)

/-- The "additive circle" `ℝ ⧸ (ℤ ∙ p)` is compact. -/
instance compact_space [fact (0 < p)] : compact_space $ add_circle p :=
begin
  rw [← is_compact_univ_iff, ← coe_image_Icc_eq p 0],
  exact is_compact_Icc.image (add_circle.continuous_mk' p),
end

/-- The action on `ℝ` by right multiplication of its the subgroup `zmultiples p` (the multiples of
`p:ℝ`) is properly discontinuous. -/
instance : properly_discontinuous_vadd (zmultiples p).opposite ℝ :=
(zmultiples p).properly_discontinuous_vadd_opposite_of_tendsto_cofinite
  (add_subgroup.tendsto_zmultiples_subtype_cofinite p)

/-- The "additive circle" `ℝ ⧸ (ℤ ∙ p)` is Hausdorff. -/
instance : t2_space (add_circle p) := t2_space_of_properly_discontinuous_vadd_of_t2_space

/-- The "additive circle" `ℝ ⧸ (ℤ ∙ p)` is normal. -/
instance [fact (0 < p)] : normal_space (add_circle p) := normal_of_compact_t2

/-- The "additive circle" `ℝ ⧸ (ℤ ∙ p)` is second-countable. -/
instance : second_countable_topology (add_circle p) := quotient_add_group.second_countable_topology

end add_circle

private lemma fact_zero_lt_one : fact ((0:ℝ) < 1) := ⟨zero_lt_one⟩
local attribute [instance] fact_zero_lt_one

/-- The unit circle `ℝ ⧸ ℤ`. -/
@[derive [compact_space, normal_space, second_countable_topology]]
abbreviation unit_add_circle := add_circle (1 : ℝ)

section identify_Icc_ends
/-! This section proves that for any `a`, the natural map from `[a, a + p] ⊂ 𝕜` to `add_circle p`
gives an identification of `add_circle p`, as a topological space, with the quotient of `[a, a + p]`
by the equivalence relation identifying the endpoints. -/

namespace add_circle

variables [linear_ordered_add_comm_group 𝕜] [topological_space 𝕜] [order_topology 𝕜]
(p a : 𝕜) [hp : fact (0 < p)]

include hp

local notation `𝕋` := add_circle p

/-- The relation identifying the endpoints of `Icc a (a + p)`. -/
inductive endpoint_ident : Icc a (a + p) → Icc a (a + p) → Prop
| mk : endpoint_ident
    ⟨a,      left_mem_Icc.mpr $ le_add_of_nonneg_right hp.out.le⟩
    ⟨a + p, right_mem_Icc.mpr $ le_add_of_nonneg_right hp.out.le⟩

variables [archimedean 𝕜]

/-- The equivalence between `add_circle p` and the quotient of `[a, a + p]` by the relation
identifying the endpoints. -/
def equiv_Icc_quot : 𝕋 ≃ quot (endpoint_ident p a) :=
{ to_fun := λ x, quot.mk _ $ inclusion Ico_subset_Icc_self (equiv_Ico _ _ x),
  inv_fun := λ x, quot.lift_on x coe $ by { rintro _ _ ⟨_⟩, exact (coe_add_period p a).symm },
  left_inv := (equiv_Ico p a).symm_apply_apply,
  right_inv := quot.ind $ by
  { rintro ⟨x, hx⟩,
    have := _,
    rcases ne_or_eq x (a + p) with h | rfl,
    { revert x, exact this },
    { rw ← quot.sound endpoint_ident.mk, exact this _ _ (lt_add_of_pos_right a hp.out).ne },
    intros x hx h,
    congr, ext1,
    apply congr_arg subtype.val ((equiv_Ico p a).right_inv ⟨x, hx.1, hx.2.lt_of_ne h⟩) } }

lemma equiv_Icc_quot_comp_mk_eq_to_Ico_mod : equiv_Icc_quot p a ∘ quotient.mk' =
  λ x, quot.mk _ ⟨to_Ico_mod a hp.out x, Ico_subset_Icc_self $ to_Ico_mod_mem_Ico a _ x⟩ := rfl

lemma equiv_Icc_quot_comp_mk_eq_to_Ioc_mod : equiv_Icc_quot p a ∘ quotient.mk' =
  λ x, quot.mk _ ⟨to_Ioc_mod a hp.out x, Ioc_subset_Icc_self $ to_Ioc_mod_mem_Ioc a _ x⟩ :=
begin
  rw equiv_Icc_quot_comp_mk_eq_to_Ico_mod, funext,
<<<<<<< HEAD
  have := tfae_to_Ico_eq_to_Ioc a hp.out x,
  by_cases to_Ioc_mod a hp.out x = a + p,
  { simp_rw [h, not_imp_not.1 (this.out 4 5).2 h], exact quot.sound endpoint_ident.mk },
  { simp_rw (this.out 4 2).1 h },
=======
  by_cases mem_Ioo_mod a p x,
  { simp_rw (mem_Ioo_mod_iff_to_Ico_mod_eq_to_Ioc_mod hp.out).1 h },
  { simp_rw [not_imp_comm.1 (mem_Ioo_mod_iff_to_Ico_mod_ne_left hp.out).2 h,
             not_imp_comm.1 (mem_Ioo_mod_iff_to_Ioc_mod_ne_right hp.out).2 h],
    exact quot.sound endpoint_ident.mk },
>>>>>>> 39b35156
end

/-- The natural map from `[a, a + p] ⊂ 𝕜` with endpoints identified to `𝕜 / ℤ • p`, as a
homeomorphism of topological spaces. -/
def homeo_Icc_quot : 𝕋 ≃ₜ quot (endpoint_ident p a) :=
{ to_equiv := equiv_Icc_quot p a,
  continuous_to_fun := begin
    simp_rw [quotient_map_quotient_mk.continuous_iff,
      continuous_iff_continuous_at, continuous_at_iff_continuous_left_right],
    intro x, split,
    work_on_goal 1 { erw equiv_Icc_quot_comp_mk_eq_to_Ioc_mod },
    work_on_goal 2 { erw equiv_Icc_quot_comp_mk_eq_to_Ico_mod },
    all_goals { apply continuous_quot_mk.continuous_at.comp_continuous_within_at,
      rw inducing_coe.continuous_within_at_iff },
    { apply continuous_left_to_Ioc_mod },
    { apply continuous_right_to_Ico_mod },
  end,
  continuous_inv_fun := continuous_quot_lift _
    ((add_circle.continuous_mk' p).comp continuous_subtype_coe) }

/-! We now show that a continuous function on `[a, a + p]` satisfying `f a = f (a + p)` is the
pullback of a continuous function on `add_circle p`. -/

variables {p a}

lemma lift_Ico_eq_lift_Icc {f : 𝕜 → B} (h : f a = f (a + p)) : lift_Ico p a f =
  quot.lift (restrict (Icc a $ a + p) f) (by { rintro _ _ ⟨_⟩, exact h }) ∘ equiv_Icc_quot p a :=
rfl

lemma lift_Ico_continuous [topological_space B] {f : 𝕜 → B} (hf : f a = f (a + p))
  (hc : continuous_on f $ Icc a (a + p)) : continuous (lift_Ico p a f) :=
begin
  rw lift_Ico_eq_lift_Icc hf,
  refine continuous.comp _ (homeo_Icc_quot p a).continuous_to_fun,
  exact continuous_coinduced_dom.mpr (continuous_on_iff_continuous_restrict.mp hc),
end

section zero_based

lemma lift_Ico_zero_coe_apply {f : 𝕜 → B} {x : 𝕜} (hx : x ∈ Ico 0 p) :
  lift_Ico p 0 f ↑x = f x := lift_Ico_coe_apply (by rwa zero_add)

lemma lift_Ico_zero_continuous [topological_space B] {f : 𝕜 → B}
  (hf : f 0 = f p) (hc : continuous_on f $ Icc 0 p) : continuous (lift_Ico p 0 f) :=
lift_Ico_continuous (by rwa zero_add : f 0 = f (0 + p)) (by rwa zero_add)

end zero_based

end add_circle

end identify_Icc_ends<|MERGE_RESOLUTION|>--- conflicted
+++ resolved
@@ -87,15 +87,9 @@
 
 variables {x} (hx : (x : 𝕜 ⧸ zmultiples p) ≠ a)
 
-<<<<<<< HEAD
-lemma to_Ico_mod_eventually_eq_to_Ioc_mod : to_Ico_mod a hp =ᶠ[nhds x] to_Ioc_mod a hp :=
-is_open.mem_nhds (by {rw Ico_eq_locus_Ioc_eq_Union_Ioo, exact is_open_Union (λ i, is_open_Ioo)}) $
-  ((tfae_to_Ico_eq_to_Ioc a hp x).out 8 2).1 hx
-=======
 lemma to_Ico_mod_eventually_eq_to_Ioc_mod : to_Ico_mod a hp =ᶠ[𝓝 x] to_Ioc_mod a hp :=
 is_open.mem_nhds (by {rw Ico_eq_locus_Ioc_eq_Union_Ioo, exact is_open_Union (λ i, is_open_Ioo)}) $
   (mem_Ioo_mod_iff_to_Ico_mod_eq_to_Ioc_mod hp).1 ((mem_Ioo_mod_iff_eq_mod_zmultiples hp).2 hx)
->>>>>>> 39b35156
 
 lemma continuous_at_to_Ico_mod : continuous_at (to_Ico_mod a hp) x :=
 let h := to_Ico_mod_eventually_eq_to_Ioc_mod a hp hx in continuous_at_iff_continuous_left_right.2 $
@@ -217,11 +211,7 @@
 @[continuity] lemma continuous_equiv_Ioc_symm : continuous (equiv_Ioc p a).symm :=
 continuous_quotient_mk.comp continuous_subtype_coe
 
-<<<<<<< HEAD
-variables (x : add_circle p) (hx : x ≠ a)
-=======
 variables {x : add_circle p} (hx : x ≠ a)
->>>>>>> 39b35156
 include hx
 
 lemma continuous_at_equiv_Ico : continuous_at (equiv_Ico p a) x :=
@@ -509,18 +499,11 @@
   λ x, quot.mk _ ⟨to_Ioc_mod a hp.out x, Ioc_subset_Icc_self $ to_Ioc_mod_mem_Ioc a _ x⟩ :=
 begin
   rw equiv_Icc_quot_comp_mk_eq_to_Ico_mod, funext,
-<<<<<<< HEAD
-  have := tfae_to_Ico_eq_to_Ioc a hp.out x,
-  by_cases to_Ioc_mod a hp.out x = a + p,
-  { simp_rw [h, not_imp_not.1 (this.out 4 5).2 h], exact quot.sound endpoint_ident.mk },
-  { simp_rw (this.out 4 2).1 h },
-=======
   by_cases mem_Ioo_mod a p x,
   { simp_rw (mem_Ioo_mod_iff_to_Ico_mod_eq_to_Ioc_mod hp.out).1 h },
   { simp_rw [not_imp_comm.1 (mem_Ioo_mod_iff_to_Ico_mod_ne_left hp.out).2 h,
              not_imp_comm.1 (mem_Ioo_mod_iff_to_Ioc_mod_ne_right hp.out).2 h],
     exact quot.sound endpoint_ident.mk },
->>>>>>> 39b35156
 end
 
 /-- The natural map from `[a, a + p] ⊂ 𝕜` with endpoints identified to `𝕜 / ℤ • p`, as a
