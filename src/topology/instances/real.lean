/-
Copyright (c) 2017 Johannes Hölzl. All rights reserved.
Released under Apache 2.0 license as described in the file LICENSE.
Authors: Johannes Hölzl, Mario Carneiro
-/
import topology.metric_space.basic
import topology.algebra.uniform_group
import topology.algebra.ring
import ring_theory.subring
import group_theory.archimedean
import algebra.periodic

/-!
# Topological properties of ℝ
-/

noncomputable theory
open classical set filter topological_space metric
open_locale classical topological_space filter uniformity interval

universes u v w
variables {α : Type u} {β : Type v} {γ : Type w}

instance : metric_space ℚ :=
metric_space.induced coe rat.cast_injective real.metric_space

theorem rat.dist_eq (x y : ℚ) : dist x y = |x - y| := rfl

@[norm_cast, simp] lemma rat.dist_cast (x y : ℚ) : dist (x : ℝ) y = dist x y := rfl

theorem uniform_continuous_of_rat : uniform_continuous (coe : ℚ → ℝ) :=
uniform_continuous_comap

<<<<<<< HEAD
theorem uniform_embedding_of_rat : uniform_embedding (coe : ℚ → ℝ) :=
uniform_embedding_comap rat.cast_injective
=======
lemma uniform_embedding_coe_real : uniform_embedding (coe : ℤ → ℝ) :=
{ comap_uniformity :=
    begin
      refine le_antisymm (le_principal_iff.2 _) (@refl_le_uniformity ℤ $
        uniform_space.comap coe (infer_instance : uniform_space ℝ)),
      refine (uniformity_basis_dist.comap _).mem_iff.2 ⟨1, zero_lt_one, _⟩,
      rintro ⟨a, b⟩ (h : |(a - b : ℝ)| < 1),
      norm_cast at h,
      erw [@int.lt_add_one_iff _ 0, abs_nonpos_iff, sub_eq_zero] at h, assumption
    end,
  inj := int.cast_injective }
>>>>>>> c2fde701

theorem dense_embedding_of_rat : dense_embedding (coe : ℚ → ℝ) :=
uniform_embedding_of_rat.dense_embedding $
λ x, mem_closure_iff_nhds.2 $ λ t ht,
let ⟨ε,ε0, hε⟩ := metric.mem_nhds_iff.1 ht in
let ⟨q, h⟩ := exists_rat_near x ε0 in
⟨_, hε (mem_ball'.2 h), q, rfl⟩

theorem embedding_of_rat : embedding (coe : ℚ → ℝ) := dense_embedding_of_rat.to_embedding

theorem continuous_of_rat : continuous (coe : ℚ → ℝ) := uniform_continuous_of_rat.continuous

namespace int

instance : has_dist ℤ := ⟨λ x y, dist (x : ℝ) y⟩

theorem dist_eq (x y : ℤ) : dist x y = |x - y| := rfl

@[norm_cast, simp] theorem dist_cast_real (x y : ℤ) : dist (x : ℝ) y = dist x y := rfl

@[norm_cast, simp] theorem dist_cast_rat (x y : ℤ) : dist (x : ℚ) y = dist x y :=
by rw [← int.dist_cast_real, ← rat.dist_cast]; congr' 1; norm_cast

lemma pairwise_one_le_dist : pairwise (λ m n : ℤ, 1 ≤ dist m n) :=
begin
  intros m n hne,
  rw dist_eq, norm_cast, rwa [← zero_add (1 : ℤ), int.add_one_le_iff, abs_pos, sub_ne_zero]
end

lemma uniform_embedding_coe_rat : uniform_embedding (coe : ℤ → ℚ) :=
uniform_embedding_bot_of_pairwise_le_dist zero_lt_one $ by simpa using pairwise_one_le_dist

lemma closed_embedding_coe_rat : closed_embedding (coe : ℤ → ℚ) :=
closed_embedding_of_pairwise_le_dist zero_lt_one $ by simpa using pairwise_one_le_dist

lemma uniform_embedding_coe_real : uniform_embedding (coe : ℤ → ℝ) :=
uniform_embedding_bot_of_pairwise_le_dist zero_lt_one pairwise_one_le_dist

lemma closed_embedding_coe_real : closed_embedding (coe : ℤ → ℝ) :=
closed_embedding_of_pairwise_le_dist zero_lt_one pairwise_one_le_dist

instance : metric_space ℤ := int.uniform_embedding_coe_real.comap_metric_space _

theorem preimage_ball (x : ℤ) (r : ℝ) : coe ⁻¹' (ball (x : ℝ) r) = ball x r := rfl

theorem preimage_closed_ball (x : ℤ) (r : ℝ) :
  coe ⁻¹' (closed_ball (x : ℝ) r) = closed_ball x r := rfl

theorem ball_eq (x : ℤ) (r : ℝ) : ball x r = Ioo ⌊↑x - r⌋ ⌈↑x + r⌉ :=
by rw [← preimage_ball, real.ball_eq, preimage_Ioo]

theorem closed_ball_eq (x : ℤ) (r : ℝ) : closed_ball x r = Icc ⌈↑x - r⌉ ⌊↑x + r⌋ :=
by rw [← preimage_closed_ball, real.closed_ball_eq, preimage_Icc]

instance : proper_space ℤ :=
⟨ begin
    intros x r,
    rw closed_ball_eq,
    exact (set.finite_Icc _ _).is_compact,
  end ⟩

instance : noncompact_space ℤ :=
begin
  rw [← not_compact_space_iff, metric.compact_space_iff_bounded_univ],
  rintro ⟨r, hr⟩,
  refine (hr (⌊r⌋ + 1) 0 trivial trivial).not_lt _,
  simpa [dist_eq] using (lt_floor_add_one r).trans_le (le_abs_self _)
end

end int

instance : noncompact_space ℚ := int.closed_embedding_coe_rat.noncompact_space
instance : noncompact_space ℝ := int.closed_embedding_coe_real.noncompact_space

theorem real.uniform_continuous_add : uniform_continuous (λp : ℝ × ℝ, p.1 + p.2) :=
metric.uniform_continuous_iff.2 $ λ ε ε0,
let ⟨δ, δ0, Hδ⟩ := rat_add_continuous_lemma abs ε0 in
⟨δ, δ0, λ a b h, let ⟨h₁, h₂⟩ := max_lt_iff.1 h in Hδ h₁ h₂⟩

-- TODO(Mario): Find a way to use rat_add_continuous_lemma
theorem rat.uniform_continuous_add : uniform_continuous (λp : ℚ × ℚ, p.1 + p.2) :=
uniform_embedding_of_rat.to_uniform_inducing.uniform_continuous_iff.2 $ by simp [(∘)]; exact
real.uniform_continuous_add.comp ((uniform_continuous_of_rat.comp uniform_continuous_fst).prod_mk
  (uniform_continuous_of_rat.comp uniform_continuous_snd))

theorem real.uniform_continuous_neg : uniform_continuous (@has_neg.neg ℝ _) :=
metric.uniform_continuous_iff.2 $ λ ε ε0, ⟨_, ε0, λ a b h,
  by rw dist_comm at h; simpa [real.dist_eq] using h⟩

theorem rat.uniform_continuous_neg : uniform_continuous (@has_neg.neg ℚ _) :=
metric.uniform_continuous_iff.2 $ λ ε ε0, ⟨_, ε0, λ a b h,
  by rw dist_comm at h; simpa [rat.dist_eq] using h⟩

instance : uniform_add_group ℝ :=
uniform_add_group.mk' real.uniform_continuous_add real.uniform_continuous_neg

instance : uniform_add_group ℚ :=
uniform_add_group.mk' rat.uniform_continuous_add rat.uniform_continuous_neg

 -- short-circuit type class inference
instance : topological_add_group ℝ := by apply_instance
instance : topological_add_group ℚ := by apply_instance

instance : order_topology ℚ :=
induced_order_topology _ (λ x y, rat.cast_lt) (@exists_rat_btwn _ _ _)

instance : proper_space ℝ :=
{ is_compact_closed_ball := λx r, by { rw real.closed_ball_eq, apply is_compact_Icc } }

instance : second_countable_topology ℝ := second_countable_of_proper

lemma real.is_topological_basis_Ioo_rat :
  @is_topological_basis ℝ _ (⋃(a b : ℚ) (h : a < b), {Ioo a b}) :=
is_topological_basis_of_open_of_nhds
  (by simp [is_open_Ioo] {contextual:=tt})
  (assume a v hav hv,
    let ⟨l, u, ⟨hl, hu⟩, h⟩ := mem_nhds_iff_exists_Ioo_subset.mp (is_open.mem_nhds hv hav),
        ⟨q, hlq, hqa⟩ := exists_rat_btwn hl,
        ⟨p, hap, hpu⟩ := exists_rat_btwn hu in
    ⟨Ioo q p,
      by { simp only [mem_Union], exact ⟨q, p, rat.cast_lt.1 $ hqa.trans hap, rfl⟩ },
      ⟨hqa, hap⟩, assume a' ⟨hqa', ha'p⟩, h ⟨hlq.trans hqa', ha'p.trans hpu⟩⟩)

/- TODO(Mario): Prove that these are uniform isomorphisms instead of uniform embeddings
lemma uniform_embedding_add_rat {r : ℚ} : uniform_embedding (λp:ℚ, p + r) :=
_

lemma uniform_embedding_mul_rat {q : ℚ} (hq : q ≠ 0) : uniform_embedding ((*) q) :=
_ -/

lemma real.mem_closure_iff {s : set ℝ} {x : ℝ} :
  x ∈ closure s ↔ ∀ ε > 0, ∃ y ∈ s, |y - x| < ε :=
by simp [mem_closure_iff_nhds_basis nhds_basis_ball, real.dist_eq]

lemma real.uniform_continuous_inv (s : set ℝ) {r : ℝ} (r0 : 0 < r) (H : ∀ x ∈ s, r ≤ |x|) :
  uniform_continuous (λp:s, p.1⁻¹) :=
metric.uniform_continuous_iff.2 $ λ ε ε0,
let ⟨δ, δ0, Hδ⟩ := rat_inv_continuous_lemma abs ε0 r0 in
⟨δ, δ0, λ a b h, Hδ (H _ a.2) (H _ b.2) h⟩

lemma real.uniform_continuous_abs : uniform_continuous (abs : ℝ → ℝ) :=
metric.uniform_continuous_iff.2 $ λ ε ε0,
  ⟨ε, ε0, λ a b, lt_of_le_of_lt (abs_abs_sub_abs_le_abs_sub _ _)⟩

lemma rat.uniform_continuous_abs : uniform_continuous (abs : ℚ → ℚ) :=
metric.uniform_continuous_iff.2 $ λ ε ε0,
  ⟨ε, ε0, λ a b h, lt_of_le_of_lt
    (by simpa [rat.dist_eq] using abs_abs_sub_abs_le_abs_sub _ _) h⟩

lemma real.tendsto_inv {r : ℝ} (r0 : r ≠ 0) : tendsto (λq, q⁻¹) (𝓝 r) (𝓝 r⁻¹) :=
by rw ← abs_pos at r0; exact
tendsto_of_uniform_continuous_subtype
  (real.uniform_continuous_inv {x | |r| / 2 < |x|} (half_pos r0) (λ x h, le_of_lt h))
  (is_open.mem_nhds ((is_open_lt' (|r| / 2)).preimage continuous_abs) (half_lt_self r0))

lemma real.continuous_inv : continuous (λa:{r:ℝ // r ≠ 0}, a.val⁻¹) :=
continuous_iff_continuous_at.mpr $ assume ⟨r, hr⟩,
  tendsto.comp (real.tendsto_inv hr) (continuous_iff_continuous_at.mp continuous_subtype_val _)

lemma real.continuous.inv [topological_space α] {f : α → ℝ} (h : ∀a, f a ≠ 0) (hf : continuous f) :
  continuous (λa, (f a)⁻¹) :=
show continuous ((has_inv.inv ∘ @subtype.val ℝ (λr, r ≠ 0)) ∘ λa, ⟨f a, h a⟩),
  from real.continuous_inv.comp (continuous_subtype_mk _ hf)

lemma real.uniform_continuous_mul_const {x : ℝ} : uniform_continuous ((*) x) :=
metric.uniform_continuous_iff.2 $ λ ε ε0, begin
  cases no_top (|x|) with y xy,
  have y0 := lt_of_le_of_lt (abs_nonneg _) xy,
  refine ⟨_, div_pos ε0 y0, λ a b h, _⟩,
  rw [real.dist_eq, ← mul_sub, abs_mul, ← mul_div_cancel' ε (ne_of_gt y0)],
  exact mul_lt_mul' (le_of_lt xy) h (abs_nonneg _) y0
end

lemma real.uniform_continuous_mul (s : set (ℝ × ℝ))
  {r₁ r₂ : ℝ} (H : ∀ x ∈ s, |(x : ℝ × ℝ).1| < r₁ ∧ |x.2| < r₂) :
  uniform_continuous (λp:s, p.1.1 * p.1.2) :=
metric.uniform_continuous_iff.2 $ λ ε ε0,
let ⟨δ, δ0, Hδ⟩ := rat_mul_continuous_lemma abs ε0 in
⟨δ, δ0, λ a b h,
  let ⟨h₁, h₂⟩ := max_lt_iff.1 h in Hδ (H _ a.2).1 (H _ b.2).2 h₁ h₂⟩

protected lemma real.continuous_mul : continuous (λp : ℝ × ℝ, p.1 * p.2) :=
continuous_iff_continuous_at.2 $ λ ⟨a₁, a₂⟩,
tendsto_of_uniform_continuous_subtype
  (real.uniform_continuous_mul
    ({x | |x| < |a₁| + 1}.prod {x | |x| < |a₂| + 1})
    (λ x, id))
  (is_open.mem_nhds
    (((is_open_gt' (|a₁| + 1)).preimage continuous_abs).prod
      ((is_open_gt' (|a₂| + 1)).preimage continuous_abs ))
    ⟨lt_add_one (|a₁|), lt_add_one (|a₂|)⟩)

instance : topological_ring ℝ :=
{ continuous_mul := real.continuous_mul, ..real.topological_add_group }

lemma rat.continuous_mul : continuous (λp : ℚ × ℚ, p.1 * p.2) :=
embedding_of_rat.continuous_iff.2 $ by simp [(∘)]; exact
real.continuous_mul.comp ((continuous_of_rat.comp continuous_fst).prod_mk
  (continuous_of_rat.comp continuous_snd))

instance : topological_ring ℚ :=
{ continuous_mul := rat.continuous_mul, ..rat.topological_add_group }

theorem real.ball_eq_Ioo (x ε : ℝ) : ball x ε = Ioo (x - ε) (x + ε) :=
set.ext $ λ y, by rw [mem_ball, real.dist_eq,
  abs_sub_lt_iff, sub_lt_iff_lt_add', and_comm, sub_lt]; refl

theorem real.Ioo_eq_ball (x y : ℝ) : Ioo x y = ball ((x + y) / 2) ((y - x) / 2) :=
by rw [real.ball_eq_Ioo, ← sub_div, add_comm, ← sub_add,
  add_sub_cancel', add_self_div_two, ← add_div,
  add_assoc, add_sub_cancel'_right, add_self_div_two]

instance : complete_space ℝ :=
begin
  apply complete_of_cauchy_seq_tendsto,
  intros u hu,
  let c : cau_seq ℝ abs := ⟨u, metric.cauchy_seq_iff'.1 hu⟩,
  refine ⟨c.lim, λ s h, _⟩,
  rcases metric.mem_nhds_iff.1 h with ⟨ε, ε0, hε⟩,
  have := c.equiv_lim ε ε0,
  simp only [mem_map, mem_at_top_sets, mem_set_of_eq],
  refine this.imp (λ N hN n hn, hε (hN n hn))
end

lemma real.totally_bounded_ball (x ε : ℝ) : totally_bounded (ball x ε) :=
by rw real.ball_eq_Ioo; apply totally_bounded_Ioo

lemma rat.totally_bounded_Icc (a b : ℚ) : totally_bounded (Icc a b) :=
begin
  have := totally_bounded_preimage uniform_embedding_of_rat (totally_bounded_Icc a b),
  rwa (set.ext (λ q, _) : Icc _ _ = _), simp
end

section

lemma closure_of_rat_image_lt {q : ℚ} : closure ((coe:ℚ → ℝ) '' {x | q < x}) = {r | ↑q ≤ r} :=
subset.antisymm
  ((is_closed_ge' _).closure_subset_iff.2
    (image_subset_iff.2 $ λ p h, le_of_lt $ (@rat.cast_lt ℝ _ _ _).2 h)) $
λ x hx, mem_closure_iff_nhds.2 $ λ t ht,
let ⟨ε, ε0, hε⟩ := metric.mem_nhds_iff.1 ht in
let ⟨p, h₁, h₂⟩ := exists_rat_btwn ((lt_add_iff_pos_right x).2 ε0) in
⟨_, hε (show abs _ < _,
    by rwa [abs_of_nonneg (le_of_lt $ sub_pos.2 h₁), sub_lt_iff_lt_add']),
  p, rat.cast_lt.1 (@lt_of_le_of_lt ℝ _ _ _ _ hx h₁), rfl⟩

/- TODO(Mario): Put these back only if needed later
lemma closure_of_rat_image_le_eq {q : ℚ} : closure ((coe:ℚ → ℝ) '' {x | q ≤ x}) = {r | ↑q ≤ r} :=
_

lemma closure_of_rat_image_le_le_eq {a b : ℚ} (hab : a ≤ b) :
  closure (of_rat '' {q:ℚ | a ≤ q ∧ q ≤ b}) = {r:ℝ | of_rat a ≤ r ∧ r ≤ of_rat b} :=
_-/

lemma real.bounded_iff_bdd_below_bdd_above {s : set ℝ} : bounded s ↔ bdd_below s ∧ bdd_above s :=
⟨begin
  assume bdd,
  rcases (bounded_iff_subset_ball 0).1 bdd with ⟨r, hr⟩, -- hr : s ⊆ closed_ball 0 r
  rw real.closed_ball_eq at hr, -- hr : s ⊆ Icc (0 - r) (0 + r)
  exact ⟨bdd_below_Icc.mono hr, bdd_above_Icc.mono hr⟩
end,
begin
  intro h,
  rcases bdd_below_bdd_above_iff_subset_Icc.1 h with ⟨m, M, I : s ⊆ Icc m M⟩,
  exact (bounded_Icc m M).subset I
end⟩

lemma real.subset_Icc_Inf_Sup_of_bounded {s : set ℝ} (h : bounded s) :
  s ⊆ Icc (Inf s) (Sup s) :=
subset_Icc_cInf_cSup (real.bounded_iff_bdd_below_bdd_above.1 h).1
  (real.bounded_iff_bdd_below_bdd_above.1 h).2

lemma real.image_Icc {f : ℝ → ℝ} {a b : ℝ} (hab : a ≤ b) (h : continuous_on f $ Icc a b) :
  f '' Icc a b = Icc (Inf $ f '' Icc a b) (Sup $ f '' Icc a b) :=
eq_Icc_of_connected_compact ⟨(nonempty_Icc.2 hab).image f, is_preconnected_Icc.image f h⟩
  (is_compact_Icc.image_of_continuous_on h)

lemma real.image_interval_eq_Icc {f : ℝ → ℝ} {a b : ℝ} (h : continuous_on f $ [a, b]) :
  f '' [a, b] = Icc (Inf (f '' [a, b])) (Sup (f '' [a, b])) :=
begin
  cases le_total a b with h2 h2,
  { simp_rw [interval_of_le h2] at h ⊢, exact real.image_Icc h2 h },
  { simp_rw [interval_of_ge h2] at h ⊢, exact real.image_Icc h2 h },
end

lemma real.image_interval {f : ℝ → ℝ} {a b : ℝ} (h : continuous_on f $ [a, b]) :
  f '' [a, b] = [Inf (f '' [a, b]), Sup (f '' [a, b])] :=
begin
  refine (real.image_interval_eq_Icc h).trans (interval_of_le _).symm,
  rw [real.image_interval_eq_Icc h],
  exact real.Inf_le_Sup _ bdd_below_Icc bdd_above_Icc
end

lemma real.interval_subset_image_interval {f : ℝ → ℝ} {a b x y : ℝ}
  (h : continuous_on f [a, b]) (hx : x ∈ [a, b]) (hy : y ∈ [a, b]) :
  [f x, f y] ⊆ f '' [a, b] :=
begin
  rw [real.image_interval h, interval_subset_interval_iff_mem, ← real.image_interval h],
  exact ⟨mem_image_of_mem f hx, mem_image_of_mem f hy⟩
end

end

section periodic

namespace function

lemma periodic.compact_of_continuous' [topological_space α] {f : ℝ → α} {c : ℝ}
  (hp : periodic f c) (hc : 0 < c) (hf : continuous f) :
  is_compact (range f) :=
begin
  convert is_compact_Icc.image hf,
  ext x,
  refine ⟨_, mem_range_of_mem_image f (Icc 0 c)⟩,
  rintros ⟨y, h1⟩,
  obtain ⟨z, hz, h2⟩ := hp.exists_mem_Ico hc y,
  exact ⟨z, mem_Icc_of_Ico hz, h2.symm.trans h1⟩,
end

/-- A continuous, periodic function has compact range. -/
lemma periodic.compact_of_continuous [topological_space α] {f : ℝ → α} {c : ℝ}
  (hp : periodic f c) (hc : c ≠ 0) (hf : continuous f) :
  is_compact (range f) :=
begin
  cases lt_or_gt_of_ne hc with hneg hpos,
  exacts [hp.neg.compact_of_continuous' (neg_pos.mpr hneg) hf, hp.compact_of_continuous' hpos hf],
end

/-- A continuous, periodic function is bounded. -/
lemma periodic.bounded_of_continuous [pseudo_metric_space α] {f : ℝ → α} {c : ℝ}
  (hp : periodic f c) (hc : c ≠ 0) (hf : continuous f) :
  bounded (range f) :=
(hp.compact_of_continuous hc hf).bounded

end function

end periodic

section subgroups

/-- Given a nontrivial subgroup `G ⊆ ℝ`, if `G ∩ ℝ_{>0}` has no minimum then `G` is dense. -/
lemma real.subgroup_dense_of_no_min {G : add_subgroup ℝ} {g₀ : ℝ} (g₀_in : g₀ ∈ G) (g₀_ne : g₀ ≠ 0)
  (H' : ¬ ∃ a : ℝ, is_least {g : ℝ | g ∈ G ∧ 0 < g} a) :
  dense (G : set ℝ) :=
begin
  let G_pos := {g : ℝ | g ∈ G ∧ 0 < g},
  push_neg at H',
  intros x,
  suffices : ∀ ε > (0 : ℝ), ∃ g ∈ G, |x - g| < ε,
    by simpa only [real.mem_closure_iff, abs_sub_comm],
  intros ε ε_pos,
  obtain ⟨g₁, g₁_in, g₁_pos⟩ : ∃ g₁ : ℝ, g₁ ∈ G ∧ 0 < g₁,
  { cases lt_or_gt_of_ne g₀_ne with Hg₀ Hg₀,
    { exact ⟨-g₀, G.neg_mem g₀_in, neg_pos.mpr Hg₀⟩ },
    { exact ⟨g₀, g₀_in, Hg₀⟩ } },
  obtain ⟨a, ha⟩ : ∃ a, is_glb G_pos a :=
    ⟨Inf G_pos, is_glb_cInf ⟨g₁, g₁_in, g₁_pos⟩ ⟨0, λ _ hx, le_of_lt hx.2⟩⟩,
  have a_notin : a ∉ G_pos,
  { intros H,
    exact H' a ⟨H, ha.1⟩ },
  obtain ⟨g₂, g₂_in, g₂_pos, g₂_lt⟩ : ∃ g₂ : ℝ, g₂ ∈ G ∧ 0 < g₂ ∧ g₂ < ε,
  { obtain ⟨b, hb, hb', hb''⟩ := ha.exists_between_self_add' a_notin ε_pos,
    obtain ⟨c, hc, hc', hc''⟩ := ha.exists_between_self_add' a_notin (sub_pos.2 hb'),
    refine ⟨b - c, G.sub_mem hb.1 hc.1, _, _⟩ ;
    linarith },
  refine ⟨floor (x/g₂) * g₂, _, _⟩,
  { exact add_subgroup.int_mul_mem _ g₂_in },
  { rw abs_of_nonneg (sub_floor_div_mul_nonneg x g₂_pos),
    linarith [sub_floor_div_mul_lt x g₂_pos] }
end

/-- Subgroups of `ℝ` are either dense or cyclic. See `real.subgroup_dense_of_no_min` and
`subgroup_cyclic_of_min` for more precise statements. -/
lemma real.subgroup_dense_or_cyclic (G : add_subgroup ℝ) :
  dense (G : set ℝ) ∨ ∃ a : ℝ, G = add_subgroup.closure {a} :=
begin
  cases add_subgroup.bot_or_exists_ne_zero G with H H,
  { right,
    use 0,
    rw [H, add_subgroup.closure_singleton_zero] },
  { let G_pos := {g : ℝ | g ∈ G ∧ 0 < g},
    by_cases H' : ∃ a, is_least G_pos a,
    { right,
      rcases H' with ⟨a, ha⟩,
      exact ⟨a, add_subgroup.cyclic_of_min ha⟩ },
    { left,
      rcases H with ⟨g₀, g₀_in, g₀_ne⟩,
      exact real.subgroup_dense_of_no_min g₀_in g₀_ne H' } }
end

end subgroups<|MERGE_RESOLUTION|>--- conflicted
+++ resolved
@@ -31,22 +31,8 @@
 theorem uniform_continuous_of_rat : uniform_continuous (coe : ℚ → ℝ) :=
 uniform_continuous_comap
 
-<<<<<<< HEAD
 theorem uniform_embedding_of_rat : uniform_embedding (coe : ℚ → ℝ) :=
 uniform_embedding_comap rat.cast_injective
-=======
-lemma uniform_embedding_coe_real : uniform_embedding (coe : ℤ → ℝ) :=
-{ comap_uniformity :=
-    begin
-      refine le_antisymm (le_principal_iff.2 _) (@refl_le_uniformity ℤ $
-        uniform_space.comap coe (infer_instance : uniform_space ℝ)),
-      refine (uniformity_basis_dist.comap _).mem_iff.2 ⟨1, zero_lt_one, _⟩,
-      rintro ⟨a, b⟩ (h : |(a - b : ℝ)| < 1),
-      norm_cast at h,
-      erw [@int.lt_add_one_iff _ 0, abs_nonpos_iff, sub_eq_zero] at h, assumption
-    end,
-  inj := int.cast_injective }
->>>>>>> c2fde701
 
 theorem dense_embedding_of_rat : dense_embedding (coe : ℚ → ℝ) :=
 uniform_embedding_of_rat.dense_embedding $
