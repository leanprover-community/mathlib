/-
Copyright (c) 2017 Johannes Hölzl. All rights reserved.
Released under Apache 2.0 license as described in the file LICENSE.
Authors: Johannes Hölzl, Mario Carneiro
-/
import topology.metric_space.basic
import topology.algebra.uniform_group
<<<<<<< HEAD
import topology.algebra.ring
import ring_theory.subring
import group_theory.archimedean
=======
import topology.algebra.continuous_functions
>>>>>>> bcc7c024
/-!
# Topological properties of ℝ
-/

noncomputable theory
open classical set filter topological_space metric
open_locale classical
open_locale topological_space

universes u v w
variables {α : Type u} {β : Type v} {γ : Type w}

instance : metric_space ℚ :=
metric_space.induced coe rat.cast_injective real.metric_space

theorem rat.dist_eq (x y : ℚ) : dist x y = abs (x - y) := rfl

@[norm_cast, simp] lemma rat.dist_cast (x y : ℚ) : dist (x : ℝ) y = dist x y := rfl

section low_prio
-- we want to ignore this instance for the next declaration
local attribute [instance, priority 10] int.uniform_space
instance : metric_space ℤ :=
begin
  letI M := metric_space.induced coe int.cast_injective real.metric_space,
  refine @metric_space.replace_uniformity _ int.uniform_space M
    (le_antisymm refl_le_uniformity $ λ r ru,
      mem_uniformity_dist.2 ⟨1, zero_lt_one, λ a b h,
      mem_principal_sets.1 ru $ dist_le_zero.1 (_ : (abs (a - b) : ℝ) ≤ 0)⟩),
  have : (abs (↑a - ↑b) : ℝ) < 1 := h,
  have : abs (a - b) < 1, by norm_cast at this; assumption,
  have : abs (a - b) ≤ 0 := (@int.lt_add_one_iff _ 0).mp this,
  norm_cast, assumption
end
end low_prio

theorem int.dist_eq (x y : ℤ) : dist x y = abs (x - y) := rfl

@[norm_cast, simp] theorem int.dist_cast_real (x y : ℤ) : dist (x : ℝ) y = dist x y := rfl

@[norm_cast, simp] theorem int.dist_cast_rat (x y : ℤ) : dist (x : ℚ) y = dist x y :=
by rw [← int.dist_cast_real, ← rat.dist_cast]; congr' 1; norm_cast

theorem uniform_continuous_of_rat : uniform_continuous (coe : ℚ → ℝ) :=
uniform_continuous_comap

theorem uniform_embedding_of_rat : uniform_embedding (coe : ℚ → ℝ) :=
uniform_embedding_comap rat.cast_injective

theorem dense_embedding_of_rat : dense_embedding (coe : ℚ → ℝ) :=
uniform_embedding_of_rat.dense_embedding $
λ x, mem_closure_iff_nhds.2 $ λ t ht,
let ⟨ε,ε0, hε⟩ := mem_nhds_iff.1 ht in
let ⟨q, h⟩ := exists_rat_near x ε0 in
⟨_, hε (mem_ball'.2 h), q, rfl⟩

theorem embedding_of_rat : embedding (coe : ℚ → ℝ) := dense_embedding_of_rat.to_embedding

theorem continuous_of_rat : continuous (coe : ℚ → ℝ) := uniform_continuous_of_rat.continuous

theorem real.uniform_continuous_add : uniform_continuous (λp : ℝ × ℝ, p.1 + p.2) :=
metric.uniform_continuous_iff.2 $ λ ε ε0,
let ⟨δ, δ0, Hδ⟩ := rat_add_continuous_lemma abs ε0 in
⟨δ, δ0, λ a b h, let ⟨h₁, h₂⟩ := max_lt_iff.1 h in Hδ h₁ h₂⟩

-- TODO(Mario): Find a way to use rat_add_continuous_lemma
theorem rat.uniform_continuous_add : uniform_continuous (λp : ℚ × ℚ, p.1 + p.2) :=
uniform_embedding_of_rat.to_uniform_inducing.uniform_continuous_iff.2 $ by simp [(∘)]; exact
real.uniform_continuous_add.comp ((uniform_continuous_of_rat.comp uniform_continuous_fst).prod_mk
  (uniform_continuous_of_rat.comp uniform_continuous_snd))

theorem real.uniform_continuous_neg : uniform_continuous (@has_neg.neg ℝ _) :=
metric.uniform_continuous_iff.2 $ λ ε ε0, ⟨_, ε0, λ a b h,
  by rw dist_comm at h; simpa [real.dist_eq] using h⟩

theorem rat.uniform_continuous_neg : uniform_continuous (@has_neg.neg ℚ _) :=
metric.uniform_continuous_iff.2 $ λ ε ε0, ⟨_, ε0, λ a b h,
  by rw dist_comm at h; simpa [rat.dist_eq] using h⟩

instance : uniform_add_group ℝ :=
uniform_add_group.mk' real.uniform_continuous_add real.uniform_continuous_neg

instance : uniform_add_group ℚ :=
uniform_add_group.mk' rat.uniform_continuous_add rat.uniform_continuous_neg

 -- short-circuit type class inference
instance : topological_add_group ℝ := by apply_instance
instance : topological_add_group ℚ := by apply_instance

instance : order_topology ℚ :=
induced_order_topology _ (λ x y, rat.cast_lt) (@exists_rat_btwn _ _ _)

lemma real.is_topological_basis_Ioo_rat :
  @is_topological_basis ℝ _ (⋃(a b : ℚ) (h : a < b), {Ioo a b}) :=
is_topological_basis_of_open_of_nhds
  (by simp [is_open_Ioo] {contextual:=tt})
  (assume a v hav hv,
    let ⟨l, u, hl, hu, h⟩ := (mem_nhds_unbounded (no_top _) (no_bot _)).mp (mem_nhds_sets hv hav),
        ⟨q, hlq, hqa⟩ := exists_rat_btwn hl,
        ⟨p, hap, hpu⟩ := exists_rat_btwn hu in
    ⟨Ioo q p,
      by simp; exact ⟨q, p, rat.cast_lt.1 $ lt_trans hqa hap, rfl⟩,
      ⟨hqa, hap⟩, assume a' ⟨hqa', ha'p⟩, h _ (lt_trans hlq hqa') (lt_trans ha'p hpu)⟩)

instance : second_countable_topology ℝ :=
⟨⟨(⋃(a b : ℚ) (h : a < b), {Ioo a b}),
  by simp [countable_Union, countable_Union_Prop],
  real.is_topological_basis_Ioo_rat.2.2⟩⟩

/- TODO(Mario): Prove that these are uniform isomorphisms instead of uniform embeddings
lemma uniform_embedding_add_rat {r : ℚ} : uniform_embedding (λp:ℚ, p + r) :=
_

lemma uniform_embedding_mul_rat {q : ℚ} (hq : q ≠ 0) : uniform_embedding ((*) q) :=
_ -/

lemma real.mem_closure_iff {s : set ℝ} {x : ℝ} : x ∈ closure s ↔ ∀ ε > 0, ∃ y ∈ s, abs (y - x) < ε :=
by simp [mem_closure_iff_nhds_basis nhds_basis_ball, real.dist_eq]

lemma real.uniform_continuous_inv (s : set ℝ) {r : ℝ} (r0 : 0 < r) (H : ∀ x ∈ s, r ≤ abs x) :
  uniform_continuous (λp:s, p.1⁻¹) :=
metric.uniform_continuous_iff.2 $ λ ε ε0,
let ⟨δ, δ0, Hδ⟩ := rat_inv_continuous_lemma abs ε0 r0 in
⟨δ, δ0, λ a b h, Hδ (H _ a.2) (H _ b.2) h⟩

lemma real.uniform_continuous_abs : uniform_continuous (abs : ℝ → ℝ) :=
metric.uniform_continuous_iff.2 $ λ ε ε0,
  ⟨ε, ε0, λ a b, lt_of_le_of_lt (abs_abs_sub_abs_le_abs_sub _ _)⟩

lemma real.continuous_abs : continuous (abs : ℝ → ℝ) :=
real.uniform_continuous_abs.continuous

lemma rat.uniform_continuous_abs : uniform_continuous (abs : ℚ → ℚ) :=
metric.uniform_continuous_iff.2 $ λ ε ε0,
  ⟨ε, ε0, λ a b h, lt_of_le_of_lt
    (by simpa [rat.dist_eq] using abs_abs_sub_abs_le_abs_sub _ _) h⟩

lemma rat.continuous_abs : continuous (abs : ℚ → ℚ) :=
rat.uniform_continuous_abs.continuous

lemma real.tendsto_inv {r : ℝ} (r0 : r ≠ 0) : tendsto (λq, q⁻¹) (𝓝 r) (𝓝 r⁻¹) :=
by rw ← abs_pos_iff at r0; exact
tendsto_of_uniform_continuous_subtype
  (real.uniform_continuous_inv {x | abs r / 2 < abs x} (half_pos r0) (λ x h, le_of_lt h))
  (mem_nhds_sets (real.continuous_abs _ $ is_open_lt' (abs r / 2)) (half_lt_self r0))

lemma real.continuous_inv : continuous (λa:{r:ℝ // r ≠ 0}, a.val⁻¹) :=
continuous_iff_continuous_at.mpr $ assume ⟨r, hr⟩,
  tendsto.comp (real.tendsto_inv hr) (continuous_iff_continuous_at.mp continuous_subtype_val _)

lemma real.continuous.inv [topological_space α] {f : α → ℝ} (h : ∀a, f a ≠ 0) (hf : continuous f) :
  continuous (λa, (f a)⁻¹) :=
show continuous ((has_inv.inv ∘ @subtype.val ℝ (λr, r ≠ 0)) ∘ λa, ⟨f a, h a⟩),
  from real.continuous_inv.comp (continuous_subtype_mk _ hf)

lemma real.uniform_continuous_mul_const {x : ℝ} : uniform_continuous ((*) x) :=
metric.uniform_continuous_iff.2 $ λ ε ε0, begin
  cases no_top (abs x) with y xy,
  have y0 := lt_of_le_of_lt (abs_nonneg _) xy,
  refine ⟨_, div_pos ε0 y0, λ a b h, _⟩,
  rw [real.dist_eq, ← mul_sub, abs_mul, ← mul_div_cancel' ε (ne_of_gt y0)],
  exact mul_lt_mul' (le_of_lt xy) h (abs_nonneg _) y0
end

lemma real.uniform_continuous_mul (s : set (ℝ × ℝ))
  {r₁ r₂ : ℝ} (H : ∀ x ∈ s, abs (x : ℝ × ℝ).1 < r₁ ∧ abs x.2 < r₂) :
  uniform_continuous (λp:s, p.1.1 * p.1.2) :=
metric.uniform_continuous_iff.2 $ λ ε ε0,
let ⟨δ, δ0, Hδ⟩ := rat_mul_continuous_lemma abs ε0 in
⟨δ, δ0, λ a b h,
  let ⟨h₁, h₂⟩ := max_lt_iff.1 h in Hδ (H _ a.2).1 (H _ b.2).2 h₁ h₂⟩

protected lemma real.continuous_mul : continuous (λp : ℝ × ℝ, p.1 * p.2) :=
continuous_iff_continuous_at.2 $ λ ⟨a₁, a₂⟩,
tendsto_of_uniform_continuous_subtype
  (real.uniform_continuous_mul
    ({x | abs x < abs a₁ + 1}.prod {x | abs x < abs a₂ + 1})
    (λ x, id))
  (mem_nhds_sets
    (is_open_prod
      (real.continuous_abs _ $ is_open_gt' (abs a₁ + 1))
      (real.continuous_abs _ $ is_open_gt' (abs a₂ + 1)))
    ⟨lt_add_one (abs a₁), lt_add_one (abs a₂)⟩)

instance : topological_ring ℝ :=
{ continuous_mul := real.continuous_mul, ..real.topological_add_group }

instance : topological_semiring ℝ := by apply_instance  -- short-circuit type class inference

lemma rat.continuous_mul : continuous (λp : ℚ × ℚ, p.1 * p.2) :=
embedding_of_rat.continuous_iff.2 $ by simp [(∘)]; exact
real.continuous_mul.comp ((continuous_of_rat.comp continuous_fst).prod_mk
  (continuous_of_rat.comp continuous_snd))

instance : topological_ring ℚ :=
{ continuous_mul := rat.continuous_mul, ..rat.topological_add_group }

theorem real.ball_eq_Ioo (x ε : ℝ) : ball x ε = Ioo (x - ε) (x + ε) :=
set.ext $ λ y, by rw [mem_ball, real.dist_eq,
  abs_sub_lt_iff, sub_lt_iff_lt_add', and_comm, sub_lt]; refl

theorem real.Ioo_eq_ball (x y : ℝ) : Ioo x y = ball ((x + y) / 2) ((y - x) / 2) :=
by rw [real.ball_eq_Ioo, ← sub_div, add_comm, ← sub_add,
  add_sub_cancel', add_self_div_two, ← add_div,
  add_assoc, add_sub_cancel'_right, add_self_div_two]

lemma real.totally_bounded_Ioo (a b : ℝ) : totally_bounded (Ioo a b) :=
metric.totally_bounded_iff.2 $ λ ε ε0, begin
  rcases exists_nat_gt ((b - a) / ε) with ⟨n, ba⟩,
  rw [div_lt_iff' ε0, sub_lt_iff_lt_add'] at ba,
  let s := (λ i:ℕ, a + ε * i) '' {i:ℕ | i < n},
  refine ⟨s, (set.finite_lt_nat _).image _, _⟩,
  rintro x ⟨ax, xb⟩,
  let i : ℕ := ⌊(x - a) / ε⌋.to_nat,
  have : (i : ℤ) = ⌊(x - a) / ε⌋ :=
    int.to_nat_of_nonneg (floor_nonneg.2 $ le_of_lt (div_pos (sub_pos.2 ax) ε0)),
  simp, use i, split,
  { rw [← int.coe_nat_lt, this],
    refine int.cast_lt.1 (lt_of_le_of_lt (floor_le _) _),
    rw [int.cast_coe_nat, div_lt_iff' ε0, sub_lt_iff_lt_add'],
    exact lt_trans xb ba },
  { rw [real.dist_eq, ← int.cast_coe_nat, this, abs_of_nonneg,
        ← sub_sub, sub_lt_iff_lt_add'],
    { have := lt_floor_add_one ((x - a) / ε),
      rwa [div_lt_iff' ε0, mul_add, mul_one] at this },
    { have := floor_le ((x - a) / ε),
      rwa [sub_nonneg, ← le_sub_iff_add_le', ← le_div_iff' ε0] } }
end

lemma real.totally_bounded_ball (x ε : ℝ) : totally_bounded (ball x ε) :=
by rw real.ball_eq_Ioo; apply real.totally_bounded_Ioo

lemma real.totally_bounded_Ico (a b : ℝ) : totally_bounded (Ico a b) :=
let ⟨c, ac⟩ := no_bot a in totally_bounded_subset
  (by exact λ x ⟨h₁, h₂⟩, ⟨lt_of_lt_of_le ac h₁, h₂⟩)
  (real.totally_bounded_Ioo c b)

lemma real.totally_bounded_Icc (a b : ℝ) : totally_bounded (Icc a b) :=
let ⟨c, bc⟩ := no_top b in totally_bounded_subset
  (by exact λ x ⟨h₁, h₂⟩, ⟨h₁, lt_of_le_of_lt h₂ bc⟩)
  (real.totally_bounded_Ico a c)

lemma rat.totally_bounded_Icc (a b : ℚ) : totally_bounded (Icc a b) :=
begin
  have := totally_bounded_preimage uniform_embedding_of_rat (real.totally_bounded_Icc a b),
  rwa (set.ext (λ q, _) : Icc _ _ = _), simp
end

instance : complete_space ℝ :=
begin
  apply complete_of_cauchy_seq_tendsto,
  intros u hu,
  let c : cau_seq ℝ abs := ⟨u, cauchy_seq_iff'.1 hu⟩,
  refine ⟨c.lim, λ s h, _⟩,
  rcases metric.mem_nhds_iff.1 h with ⟨ε, ε0, hε⟩,
  have := c.equiv_lim ε ε0,
  simp only [mem_map, mem_at_top_sets, mem_set_of_eq],
  refine this.imp (λ N hN n hn, hε (hN n hn))
end

section

lemma closure_of_rat_image_lt {q : ℚ} : closure ((coe:ℚ → ℝ) '' {x | q < x}) = {r | ↑q ≤ r} :=
subset.antisymm
  ((is_closed_ge' _).closure_subset_iff.2
    (image_subset_iff.2 $ λ p h, le_of_lt $ (@rat.cast_lt ℝ _ _ _).2 h)) $
λ x hx, mem_closure_iff_nhds.2 $ λ t ht,
let ⟨ε, ε0, hε⟩ := metric.mem_nhds_iff.1 ht in
let ⟨p, h₁, h₂⟩ := exists_rat_btwn ((lt_add_iff_pos_right x).2 ε0) in
⟨_, hε (show abs _ < _,
    by rwa [abs_of_nonneg (le_of_lt $ sub_pos.2 h₁), sub_lt_iff_lt_add']),
  p, rat.cast_lt.1 (@lt_of_le_of_lt ℝ _ _ _ _ hx h₁), rfl⟩

/- TODO(Mario): Put these back only if needed later
lemma closure_of_rat_image_le_eq {q : ℚ} : closure ((coe:ℚ → ℝ) '' {x | q ≤ x}) = {r | ↑q ≤ r} :=
_

lemma closure_of_rat_image_le_le_eq {a b : ℚ} (hab : a ≤ b) :
  closure (of_rat '' {q:ℚ | a ≤ q ∧ q ≤ b}) = {r:ℝ | of_rat a ≤ r ∧ r ≤ of_rat b} :=
_-/

lemma compact_Icc {a b : ℝ} : is_compact (Icc a b) :=
compact_of_totally_bounded_is_closed
  (real.totally_bounded_Icc a b)
  (is_closed_inter (is_closed_ge' a) (is_closed_le' b))

instance : proper_space ℝ :=
{ compact_ball := λx r, by rw closed_ball_Icc; apply compact_Icc }

lemma real.bounded_iff_bdd_below_bdd_above {s : set ℝ} : bounded s ↔ bdd_below s ∧ bdd_above s :=
⟨begin
  assume bdd,
  rcases (bounded_iff_subset_ball 0).1 bdd with ⟨r, hr⟩, -- hr : s ⊆ closed_ball 0 r
  rw closed_ball_Icc at hr, -- hr : s ⊆ Icc (0 - r) (0 + r)
  exact ⟨⟨-r, λy hy, by simpa using (hr hy).1⟩, ⟨r, λy hy, by simpa using (hr hy).2⟩⟩
end,
begin
  rintros ⟨⟨m, hm⟩, ⟨M, hM⟩⟩,
  have I : s ⊆ Icc m M := λx hx, ⟨hm hx, hM hx⟩,
  have : Icc m M = closed_ball ((m+M)/2) ((M-m)/2) :=
    by rw closed_ball_Icc; congr; ring,
  rw this at I,
  exact bounded.subset I bounded_closed_ball
end⟩

lemma real.image_Icc {f : ℝ → ℝ} {a b : ℝ} (hab : a ≤ b) (h : continuous_on f $ Icc a b) :
  f '' Icc a b = Icc (Inf $ f '' Icc a b) (Sup $ f '' Icc a b) :=
eq_Icc_of_connected_compact ⟨(nonempty_Icc.2 hab).image f, is_preconnected_Icc.image f h⟩
  (compact_Icc.image_of_continuous_on h)

end

<<<<<<< HEAD
section subgroups

/-- Given a nontrivial subgroup `G ⊆ ℝ`, if `G ∩ ℝ_{>0}` has no minimum then `G` is dense. -/
lemma real.subgroup_dense_of_no_min {G : add_subgroup ℝ} {g₀ : ℝ} (g₀_in : g₀ ∈ G) (g₀_ne : g₀ ≠ 0)
  (H' : ¬ ∃ a : ℝ, is_least {g : ℝ | g ∈ G ∧ 0 < g} a) :
  closure (G : set ℝ) = univ :=
begin
  let G_pos := {g : ℝ | g ∈ G ∧ 0 < g},
  push_neg at H',
  rw eq_univ_iff_forall,
  intros x,
  suffices : ∀ ε > (0 : ℝ), ∃ g ∈ G, abs (x - g) < ε,
  { by simpa only [real.mem_closure_iff, abs_sub] },
  intros ε ε_pos,
  obtain ⟨g₁, g₁_in, g₁_pos⟩ : ∃ g₁ : ℝ, g₁ ∈ G ∧ 0 < g₁,
  { cases lt_or_gt_of_ne g₀_ne with Hg₀ Hg₀,
    { exact ⟨-g₀, G.neg_mem g₀_in, neg_pos.mpr Hg₀⟩ },
    { exact ⟨g₀, g₀_in, Hg₀⟩ } },
  obtain ⟨a, ha⟩ : ∃ a, is_glb G_pos a :=
    ⟨Inf G_pos, is_glb_cInf ⟨g₁, g₁_in, g₁_pos⟩ ⟨0, λ _ hx, le_of_lt hx.2⟩⟩,
  have a_notin : a ∉ G_pos,
  { intros H,
    exact H' a ⟨H, ha.1⟩ },
  obtain ⟨g₂, g₂_in, g₂_pos, g₂_lt⟩ : ∃ g₂ : ℝ, g₂ ∈ G ∧ 0 < g₂ ∧ g₂ < ε,
  { obtain ⟨b, hb, hb', hb''⟩ := ha.exists_between_self_add' ε_pos a_notin,
    obtain ⟨c, hc, hc', hc''⟩ := ha.exists_between_self_add' (by linarith : 0 < b - a) a_notin,
    refine ⟨b - c, add_subgroup.sub_mem G hb.1 hc.1, _, _⟩ ;
    linarith },
  refine ⟨floor (x/g₂) * g₂, _, _⟩,
  { exact add_subgroup.int_mul_mem _ g₂_in },
  { rw abs_of_nonneg (sub_floor_div_mul_nonneg x g₂_pos),
    linarith [sub_floor_div_mul_lt x g₂_pos] }
end

/-- Subgroups of `ℝ` are either dense or cyclic. See `real.subgroup_dense_of_no_min` and
`subgroup_cyclic_of_min` for more precise statements. -/
lemma real.subgroup_dense_or_cyclic (G : add_subgroup ℝ) :
  closure (G : set ℝ) = univ ∨ ∃ a : ℝ, G = add_subgroup.closure {a} :=
begin
  cases add_subgroup.bot_or_exists_ne_zero G with H H,
  { right,
    use 0,
    rw [H, add_subgroup.closure_singleton_zero] },
  { let G_pos := {g : ℝ | g ∈ G ∧ 0 < g},
    by_cases H' : ∃ a, is_least G_pos a,
    { right,
      rcases H' with ⟨a, ha⟩,
      exact ⟨a, subgroup_cyclic_of_min ha⟩ },
    { left,
      rcases H with ⟨g₀, g₀_in, g₀_ne⟩,
      exact real.subgroup_dense_of_no_min g₀_in g₀_ne H' } }
end

end subgroups
=======
instance reals_semimodule : topological_semimodule ℝ ℝ := ⟨continuous_mul⟩

instance real_maps_algebra {α : Type*} [topological_space α] :
  algebra ℝ C(α, ℝ) := continuous_map_algebra
>>>>>>> bcc7c024
<|MERGE_RESOLUTION|>--- conflicted
+++ resolved
@@ -5,13 +5,10 @@
 -/
 import topology.metric_space.basic
 import topology.algebra.uniform_group
-<<<<<<< HEAD
 import topology.algebra.ring
+import topology.algebra.continuous_functions
 import ring_theory.subring
 import group_theory.archimedean
-=======
-import topology.algebra.continuous_functions
->>>>>>> bcc7c024
 /-!
 # Topological properties of ℝ
 -/
@@ -324,7 +321,11 @@
 
 end
 
-<<<<<<< HEAD
+instance reals_semimodule : topological_semimodule ℝ ℝ := ⟨continuous_mul⟩
+
+instance real_maps_algebra {α : Type*} [topological_space α] :
+  algebra ℝ C(α, ℝ) := continuous_map_algebra
+
 section subgroups
 
 /-- Given a nontrivial subgroup `G ⊆ ℝ`, if `G ∩ ℝ_{>0}` has no minimum then `G` is dense. -/
@@ -378,10 +379,4 @@
       exact real.subgroup_dense_of_no_min g₀_in g₀_ne H' } }
 end
 
-end subgroups
-=======
-instance reals_semimodule : topological_semimodule ℝ ℝ := ⟨continuous_mul⟩
-
-instance real_maps_algebra {α : Type*} [topological_space α] :
-  algebra ℝ C(α, ℝ) := continuous_map_algebra
->>>>>>> bcc7c024
+end subgroups