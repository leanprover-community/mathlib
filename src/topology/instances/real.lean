--- conflicted
+++ resolved
@@ -28,16 +28,6 @@
 
 theorem dist_eq (x y : ℚ) : dist x y = |x - y| := rfl
 
-<<<<<<< HEAD
-theorem uniform_continuous_of_rat : uniform_continuous (coe : ℚ → ℝ) :=
-uniform_continuous_comap
-
-theorem uniform_embedding_of_rat : uniform_embedding (coe : ℚ → ℝ) :=
-uniform_embedding_comap rat.cast_injective
-
-theorem dense_embedding_of_rat : dense_embedding (coe : ℚ → ℝ) :=
-uniform_embedding_of_rat.dense_embedding $
-=======
 @[norm_cast, simp] lemma dist_cast (x y : ℚ) : dist (x : ℝ) y = dist x y := rfl
 
 theorem uniform_continuous_coe_real : uniform_continuous (coe : ℚ → ℝ) :=
@@ -48,23 +38,16 @@
 
 theorem dense_embedding_coe_real : dense_embedding (coe : ℚ → ℝ) :=
 uniform_embedding_coe_real.dense_embedding $
->>>>>>> 65eef746
 λ x, mem_closure_iff_nhds.2 $ λ t ht,
 let ⟨ε,ε0, hε⟩ := metric.mem_nhds_iff.1 ht in
 let ⟨q, h⟩ := exists_rat_near x ε0 in
 ⟨_, hε (mem_ball'.2 h), q, rfl⟩
 
-<<<<<<< HEAD
-theorem embedding_of_rat : embedding (coe : ℚ → ℝ) := dense_embedding_of_rat.to_embedding
-
-theorem continuous_of_rat : continuous (coe : ℚ → ℝ) := uniform_continuous_of_rat.continuous
-=======
 theorem embedding_coe_real : embedding (coe : ℚ → ℝ) := dense_embedding_coe_real.to_embedding
 
 theorem continuous_coe_real : continuous (coe : ℚ → ℝ) := uniform_continuous_coe_real.continuous
 
 end rat
->>>>>>> 65eef746
 
 namespace int
 
@@ -115,7 +98,6 @@
     exact (set.finite_Icc _ _).is_compact,
   end ⟩
 
-<<<<<<< HEAD
 instance : noncompact_space ℤ :=
 begin
   rw [← not_compact_space_iff, metric.compact_space_iff_bounded_univ],
@@ -129,10 +111,6 @@
 instance : noncompact_space ℚ := int.closed_embedding_coe_rat.noncompact_space
 instance : noncompact_space ℝ := int.closed_embedding_coe_real.noncompact_space
 
-=======
-end int
-
->>>>>>> 65eef746
 theorem real.uniform_continuous_add : uniform_continuous (λp : ℝ × ℝ, p.1 + p.2) :=
 metric.uniform_continuous_iff.2 $ λ ε ε0,
 let ⟨δ, δ0, Hδ⟩ := rat_add_continuous_lemma abs ε0 in
