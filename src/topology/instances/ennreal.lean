--- conflicted
+++ resolved
@@ -408,12 +408,7 @@
   ∑ a in s, supr (f a) = (⨆ n, ∑ a in s, f a n) :=
 begin
   refine finset.induction_on s _ _,
-<<<<<<< HEAD
-  { simp,
-    exact (@bot_unique ℝ≥0∞ _ _ $ supr_le $ assume i, le_refl ⊥).symm },
-=======
   { simp, },
->>>>>>> 85c89615
   { assume a s has ih,
     simp only [finset.sum_insert has],
     rw [ih, supr_add_supr_of_monotone (hf a)],
