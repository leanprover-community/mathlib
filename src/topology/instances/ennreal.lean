--- conflicted
+++ resolved
@@ -306,12 +306,8 @@
     rw [H.2, mul_zero, ← bot_eq_zero, infi_eq_bot],
     exact λ b hb, ⟨i, by rwa [hi, mul_zero, ← bot_eq_zero]⟩ },
   { push_neg at H,
-<<<<<<< HEAD
-    exact (infi_of_continuous_at' (ennreal.continuous_at_const_mul H) ennreal.mul_left_mono).symm }
-=======
     exact (map_infi_of_continuous_at_of_monotone' (ennreal.continuous_at_const_mul H)
       ennreal.mul_left_mono).symm }
->>>>>>> 023d4f7d
 end
 
 lemma infi_mul_right {ι} [nonempty ι] {f : ι → ennreal} {a : ennreal}
