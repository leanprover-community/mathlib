/-
Copyright (c) 2017 Johannes Hölzl. All rights reserved.
Released under Apache 2.0 license as described in the file LICENSE.
Authors: Johannes Hölzl
-/
import topology.instances.nnreal
import order.liminf_limsup
import topology.metric_space.lipschitz
/-!
# Extended non-negative reals
-/

noncomputable theory

open classical set filter metric
open_locale classical topological_space ennreal nnreal big_operators filter

variables {α : Type*} {β : Type*} {γ : Type*}

namespace ennreal
variables {a b c d : ℝ≥0∞} {r p q : ℝ≥0}
variables {x y z : ℝ≥0∞} {ε ε₁ ε₂ : ℝ≥0∞} {s : set ℝ≥0∞}

section topological_space
open topological_space

/-- Topology on `ℝ≥0∞`.

Note: this is different from the `emetric_space` topology. The `emetric_space` topology has
`is_open {⊤}`, while this topology doesn't have singleton elements. -/
instance : topological_space ℝ≥0∞ := preorder.topology ℝ≥0∞

instance : order_topology ℝ≥0∞ := ⟨rfl⟩

instance : t2_space ℝ≥0∞ := by apply_instance -- short-circuit type class inference

instance : normal_space ℝ≥0∞ := normal_of_compact_t2

instance : second_countable_topology ℝ≥0∞ :=
⟨⟨⋃q ≥ (0:ℚ), {{a : ℝ≥0∞ | a < real.to_nnreal q}, {a : ℝ≥0∞ | ↑(real.to_nnreal q) < a}},
  (countable_encodable _).bUnion $ assume a ha, (countable_singleton _).insert _,
  le_antisymm
    (le_generate_from $ by simp [or_imp_distrib, is_open_lt', is_open_gt'] {contextual := tt})
    (le_generate_from $ λ s h, begin
      rcases h with ⟨a, hs | hs⟩;
      [ rw show s = ⋃q∈{q:ℚ | 0 ≤ q ∧ a < real.to_nnreal q}, {b | ↑(real.to_nnreal q) < b},
           from set.ext (assume b, by simp [hs, @ennreal.lt_iff_exists_rat_btwn a b, and_assoc]),
        rw show s = ⋃q∈{q:ℚ | 0 ≤ q ∧ ↑(real.to_nnreal q) < a}, {b | b < ↑(real.to_nnreal q)},
           from set.ext (assume b,
             by simp [hs, @ennreal.lt_iff_exists_rat_btwn b a, and_comm, and_assoc])];
      { apply is_open_Union, intro q,
        apply is_open_Union, intro hq,
        exact generate_open.basic _ (mem_bUnion hq.1 $ by simp) }
    end)⟩⟩

lemma embedding_coe : embedding (coe : ℝ≥0 → ℝ≥0∞) :=
⟨⟨begin
  refine le_antisymm _ _,
  { rw [@order_topology.topology_eq_generate_intervals ℝ≥0∞ _,
      ← coinduced_le_iff_le_induced],
    refine le_generate_from (assume s ha, _),
    rcases ha with ⟨a, rfl | rfl⟩,
    show is_open {b : ℝ≥0 | a < ↑b},
    { cases a; simp [none_eq_top, some_eq_coe, is_open_lt'] },
    show is_open {b : ℝ≥0 | ↑b < a},
    { cases a; simp [none_eq_top, some_eq_coe, is_open_gt', is_open_const] } },
  { rw [@order_topology.topology_eq_generate_intervals ℝ≥0 _],
    refine le_generate_from (assume s ha, _),
    rcases ha with ⟨a, rfl | rfl⟩,
    exact ⟨Ioi a, is_open_Ioi, by simp [Ioi]⟩,
    exact ⟨Iio a, is_open_Iio, by simp [Iio]⟩ }
  end⟩,
  assume a b, coe_eq_coe.1⟩

lemma is_open_ne_top : is_open {a : ℝ≥0∞ | a ≠ ⊤} := is_open_ne

lemma is_open_Ico_zero : is_open (Ico 0 b) := by { rw ennreal.Ico_eq_Iio, exact is_open_Iio}

lemma open_embedding_coe : open_embedding (coe : ℝ≥0 → ℝ≥0∞) :=
⟨embedding_coe, by { convert is_open_ne_top, ext (x|_); simp [none_eq_top, some_eq_coe] }⟩

lemma coe_range_mem_nhds : range (coe : ℝ≥0 → ℝ≥0∞) ∈ 𝓝 (r : ℝ≥0∞) :=
is_open.mem_nhds open_embedding_coe.open_range $ mem_range_self _

@[norm_cast] lemma tendsto_coe {f : filter α} {m : α → ℝ≥0} {a : ℝ≥0} :
  tendsto (λa, (m a : ℝ≥0∞)) f (𝓝 ↑a) ↔ tendsto m f (𝓝 a) :=
embedding_coe.tendsto_nhds_iff.symm

lemma continuous_coe : continuous (coe : ℝ≥0 → ℝ≥0∞) :=
embedding_coe.continuous

lemma continuous_coe_iff  {α} [topological_space α] {f : α → ℝ≥0} :
  continuous (λa, (f a : ℝ≥0∞)) ↔ continuous f :=
embedding_coe.continuous_iff.symm

lemma nhds_coe {r : ℝ≥0} : 𝓝 (r : ℝ≥0∞) = (𝓝 r).map coe :=
(open_embedding_coe.map_nhds_eq r).symm

lemma tendsto_nhds_coe_iff {α : Type*} {l : filter α} {x : ℝ≥0} {f : ℝ≥0∞ → α} :
  tendsto f (𝓝 ↑x) l ↔ tendsto (f ∘ coe : ℝ≥0 → α) (𝓝 x) l :=
show _ ≤ _ ↔ _ ≤ _, by rw [nhds_coe, filter.map_map]

lemma continuous_at_coe_iff {α : Type*} [topological_space α] {x : ℝ≥0} {f : ℝ≥0∞ → α} :
  continuous_at f (↑x) ↔ continuous_at (f ∘ coe : ℝ≥0 → α) x :=
tendsto_nhds_coe_iff

lemma nhds_coe_coe {r p : ℝ≥0} :
  𝓝 ((r : ℝ≥0∞), (p : ℝ≥0∞)) = (𝓝 (r, p)).map (λp:ℝ≥0×ℝ≥0, (p.1, p.2)) :=
((open_embedding_coe.prod open_embedding_coe).map_nhds_eq (r, p)).symm

lemma continuous_of_real : continuous ennreal.of_real :=
(continuous_coe_iff.2 continuous_id).comp continuous_real_to_nnreal

lemma tendsto_of_real {f : filter α} {m : α → ℝ} {a : ℝ} (h : tendsto m f (𝓝 a)) :
  tendsto (λa, ennreal.of_real (m a)) f (𝓝 (ennreal.of_real a)) :=
tendsto.comp (continuous.tendsto continuous_of_real _) h

lemma tendsto_to_nnreal {a : ℝ≥0∞} (ha : a ≠ ⊤) :
  tendsto ennreal.to_nnreal (𝓝 a) (𝓝 a.to_nnreal) :=
begin
  lift a to ℝ≥0 using ha,
  rw [nhds_coe, tendsto_map'_iff],
  exact tendsto_id
end

lemma eventually_eq_of_to_real_eventually_eq {l : filter α} {f g : α → ℝ≥0∞}
  (hfi : ∀ᶠ x in l, f x ≠ ∞) (hgi : ∀ᶠ x in l, g x ≠ ∞)
  (hfg : (λ x, (f x).to_real) =ᶠ[l] (λ x, (g x).to_real)) :
  f =ᶠ[l] g :=
begin
  filter_upwards [hfi, hgi, hfg] with _ hfx hgx _,
  rwa ← ennreal.to_real_eq_to_real hfx hgx,
end

lemma continuous_on_to_nnreal : continuous_on ennreal.to_nnreal {a | a ≠ ∞}  :=
λ a ha, continuous_at.continuous_within_at (tendsto_to_nnreal ha)

lemma tendsto_to_real {a : ℝ≥0∞} (ha : a ≠ ⊤) : tendsto ennreal.to_real (𝓝 a) (𝓝 a.to_real) :=
nnreal.tendsto_coe.2 $ tendsto_to_nnreal ha

/-- The set of finite `ℝ≥0∞` numbers is homeomorphic to `ℝ≥0`. -/
def ne_top_homeomorph_nnreal : {a | a ≠ ∞} ≃ₜ ℝ≥0 :=
{ continuous_to_fun := continuous_on_iff_continuous_restrict.1 continuous_on_to_nnreal,
  continuous_inv_fun := continuous_subtype_mk _ continuous_coe,
  .. ne_top_equiv_nnreal }

/-- The set of finite `ℝ≥0∞` numbers is homeomorphic to `ℝ≥0`. -/
def lt_top_homeomorph_nnreal : {a | a < ∞} ≃ₜ ℝ≥0 :=
by refine (homeomorph.set_congr $ set.ext $ λ x, _).trans ne_top_homeomorph_nnreal;
  simp only [mem_set_of_eq, lt_top_iff_ne_top]

lemma nhds_top : 𝓝 ∞ = ⨅ a ≠ ∞, 𝓟 (Ioi a) :=
nhds_top_order.trans $ by simp [lt_top_iff_ne_top, Ioi]

lemma nhds_top' : 𝓝 ∞ = ⨅ r : ℝ≥0, 𝓟 (Ioi r) :=
nhds_top.trans $ infi_ne_top _

lemma nhds_top_basis : (𝓝 ∞).has_basis (λ a, a < ∞) (λ a, Ioi a) := nhds_top_basis

lemma tendsto_nhds_top_iff_nnreal {m : α → ℝ≥0∞} {f : filter α} :
  tendsto m f (𝓝 ⊤) ↔ ∀ x : ℝ≥0, ∀ᶠ a in f, ↑x < m a :=
by simp only [nhds_top', tendsto_infi, tendsto_principal, mem_Ioi]

lemma tendsto_nhds_top_iff_nat {m : α → ℝ≥0∞} {f : filter α} :
  tendsto m f (𝓝 ⊤) ↔ ∀ n : ℕ, ∀ᶠ a in f, ↑n < m a :=
tendsto_nhds_top_iff_nnreal.trans ⟨λ h n, by simpa only [ennreal.coe_nat] using h n,
  λ h x, let ⟨n, hn⟩ := exists_nat_gt x in
    (h n).mono (λ y, lt_trans $ by rwa [← ennreal.coe_nat, coe_lt_coe])⟩

lemma tendsto_nhds_top {m : α → ℝ≥0∞} {f : filter α}
  (h : ∀ n : ℕ, ∀ᶠ a in f, ↑n < m a) : tendsto m f (𝓝 ⊤) :=
tendsto_nhds_top_iff_nat.2 h

lemma tendsto_nat_nhds_top : tendsto (λ n : ℕ, ↑n) at_top (𝓝 ∞) :=
tendsto_nhds_top $ λ n, mem_at_top_sets.2
  ⟨n+1, λ m hm, ennreal.coe_nat_lt_coe_nat.2 $ nat.lt_of_succ_le hm⟩

@[simp, norm_cast] lemma tendsto_coe_nhds_top {f : α → ℝ≥0} {l : filter α} :
  tendsto (λ x, (f x : ℝ≥0∞)) l (𝓝 ∞) ↔ tendsto f l at_top :=
by rw [tendsto_nhds_top_iff_nnreal, at_top_basis_Ioi.tendsto_right_iff];
  [simp, apply_instance, apply_instance]

lemma nhds_zero : 𝓝 (0 : ℝ≥0∞) = ⨅a ≠ 0, 𝓟 (Iio a) :=
nhds_bot_order.trans $ by simp [bot_lt_iff_ne_bot, Iio]

lemma nhds_zero_basis : (𝓝 (0 : ℝ≥0∞)).has_basis (λ a : ℝ≥0∞, 0 < a) (λ a, Iio a) := nhds_bot_basis

lemma nhds_zero_basis_Iic : (𝓝 (0 : ℝ≥0∞)).has_basis (λ a : ℝ≥0∞, 0 < a) Iic := nhds_bot_basis_Iic

@[instance] lemma nhds_within_Ioi_coe_ne_bot {r : ℝ≥0} : (𝓝[>] (r : ℝ≥0∞)).ne_bot :=
nhds_within_Ioi_self_ne_bot' ⟨⊤, ennreal.coe_lt_top⟩

@[instance] lemma nhds_within_Ioi_zero_ne_bot : (𝓝[>] (0 : ℝ≥0∞)).ne_bot :=
nhds_within_Ioi_coe_ne_bot

-- using Icc because
-- • don't have 'Ioo (x - ε) (x + ε) ∈ 𝓝 x' unless x > 0
-- • (x - y ≤ ε ↔ x ≤ ε + y) is true, while (x - y < ε ↔ x < ε + y) is not
lemma Icc_mem_nhds (xt : x ≠ ⊤) (ε0 : ε ≠ 0) : Icc (x - ε) (x + ε) ∈ 𝓝 x :=
begin
  rw _root_.mem_nhds_iff,
  by_cases x0 : x = 0,
  { use Iio (x + ε),
    have : Iio (x + ε) ⊆ Icc (x - ε) (x + ε), assume a, rw x0, simpa using le_of_lt,
    use this, exact ⟨is_open_Iio, mem_Iio_self_add xt ε0⟩ },
  { use Ioo (x - ε) (x + ε), use Ioo_subset_Icc_self,
    exact ⟨is_open_Ioo, mem_Ioo_self_sub_add xt x0 ε0 ε0 ⟩ }
end

lemma nhds_of_ne_top (xt : x ≠ ⊤) : 𝓝 x = ⨅ ε > 0, 𝓟 (Icc (x - ε) (x + ε)) :=
begin
  refine le_antisymm _ _,
  -- first direction
  simp only [le_infi_iff, le_principal_iff], assume ε ε0, exact Icc_mem_nhds xt ε0.lt.ne',
  -- second direction
  rw nhds_generate_from, refine le_infi (assume s, le_infi $ assume hs, _),
  rcases hs with ⟨xs, ⟨a, (rfl : s = Ioi a)|(rfl : s = Iio a)⟩⟩,
  { rcases exists_between xs with ⟨b, ab, bx⟩,
    have xb_pos : 0 < x - b := tsub_pos_iff_lt.2 bx,
    have xxb : x - (x - b) = b := sub_sub_cancel xt bx.le,
    refine infi_le_of_le (x - b) (infi_le_of_le xb_pos _),
    simp only [mem_principal, le_principal_iff],
    assume y, rintros ⟨h₁, h₂⟩, rw xxb at h₁, calc a < b : ab ... ≤ y : h₁ },
  { rcases exists_between xs with ⟨b, xb, ba⟩,
    have bx_pos : 0 < b - x := tsub_pos_iff_lt.2 xb,
    have xbx : x + (b - x) = b := add_tsub_cancel_of_le xb.le,
    refine infi_le_of_le (b - x) (infi_le_of_le bx_pos _),
    simp only [mem_principal, le_principal_iff],
    assume y, rintros ⟨h₁, h₂⟩, rw xbx at h₂, calc y ≤ b : h₂ ... < a : ba },
end

/-- Characterization of neighborhoods for `ℝ≥0∞` numbers. See also `tendsto_order`
for a version with strict inequalities. -/
protected theorem tendsto_nhds {f : filter α} {u : α → ℝ≥0∞} {a : ℝ≥0∞} (ha : a ≠ ⊤) :
  tendsto u f (𝓝 a) ↔ ∀ ε > 0, ∀ᶠ x in f, (u x) ∈ Icc (a - ε) (a + ε) :=
by simp only [nhds_of_ne_top ha, tendsto_infi, tendsto_principal, mem_Icc]

protected lemma tendsto_nhds_zero {f : filter α} {u : α → ℝ≥0∞} :
  tendsto u f (𝓝 0) ↔ ∀ ε > 0, ∀ᶠ x in f, u x ≤ ε :=
begin
  rw ennreal.tendsto_nhds zero_ne_top,
  simp only [true_and, zero_tsub, zero_le, zero_add, set.mem_Icc],
end

protected lemma tendsto_at_top [nonempty β] [semilattice_sup β] {f : β → ℝ≥0∞} {a : ℝ≥0∞}
  (ha : a ≠ ⊤) : tendsto f at_top (𝓝 a) ↔ ∀ε>0, ∃N, ∀n≥N, (f n) ∈ Icc (a - ε) (a + ε) :=
by simp only [ennreal.tendsto_nhds ha, mem_at_top_sets, mem_set_of_eq, filter.eventually]

instance : has_continuous_add ℝ≥0∞ :=
begin
  refine ⟨continuous_iff_continuous_at.2 _⟩,
  rintro ⟨(_|a), b⟩,
  { exact tendsto_nhds_top_mono' continuous_at_fst (λ p, le_add_right le_rfl) },
  rcases b with (_|b),
  { exact tendsto_nhds_top_mono' continuous_at_snd (λ p, le_add_left le_rfl) },
  simp only [continuous_at, some_eq_coe, nhds_coe_coe, ← coe_add, tendsto_map'_iff, (∘),
    tendsto_coe, tendsto_add]
end

protected lemma tendsto_at_top_zero [hβ : nonempty β] [semilattice_sup β] {f : β → ℝ≥0∞} :
  filter.at_top.tendsto f (𝓝 0) ↔ ∀ ε > 0, ∃ N, ∀ n ≥ N, f n ≤ ε :=
begin
  rw ennreal.tendsto_at_top zero_ne_top,
  { simp_rw [set.mem_Icc, zero_add, zero_tsub, zero_le _, true_and], },
  { exact hβ, },
end

lemma tendsto_sub {a b : ℝ≥0∞} (h : a ≠ ∞ ∨ b ≠ ∞) :
  tendsto (λ p : ℝ≥0∞ × ℝ≥0∞, p.1 - p.2) (𝓝 (a, b)) (𝓝 (a - b)) :=
begin
  cases a; cases b,
  { simp only [eq_self_iff_true, not_true, ne.def, none_eq_top, or_self] at h, contradiction },
  { simp only [some_eq_coe, with_top.top_sub_coe, none_eq_top],
    apply tendsto_nhds_top_iff_nnreal.2 (λ n, _),
    rw [nhds_prod_eq, eventually_prod_iff],
    refine ⟨λ z, ((n + (b + 1)) : ℝ≥0∞) < z,
            Ioi_mem_nhds (by simp only [one_lt_top, add_lt_top, coe_lt_top, and_self]),
            λ z, z < b + 1, Iio_mem_nhds ((ennreal.lt_add_right coe_ne_top one_ne_zero)),
            λ x hx y hy, _⟩,
    dsimp,
    rw lt_tsub_iff_right,
    have : ((n : ℝ≥0∞) + y) + (b + 1) < x + (b + 1) := calc
      ((n : ℝ≥0∞) + y) + (b + 1) = ((n : ℝ≥0∞) + (b + 1)) + y : by abel
      ... < x + (b + 1) : ennreal.add_lt_add hx hy,
    exact lt_of_add_lt_add_right this },
  { simp only [some_eq_coe, with_top.sub_top, none_eq_top],
    suffices H : ∀ᶠ (p : ℝ≥0∞ × ℝ≥0∞) in 𝓝 (a, ∞), 0 = p.1 - p.2,
      from tendsto_const_nhds.congr' H,
    rw [nhds_prod_eq, eventually_prod_iff],
    refine ⟨λ z, z < a + 1, Iio_mem_nhds (ennreal.lt_add_right coe_ne_top one_ne_zero),
            λ z, (a : ℝ≥0∞) + 1 < z,
            Ioi_mem_nhds (by simp only [one_lt_top, add_lt_top, coe_lt_top, and_self]),
            λ x hx y hy, _⟩,
    rw eq_comm,
    simp only [tsub_eq_zero_iff_le, (has_lt.lt.trans hx hy).le], },
  { simp only [some_eq_coe, nhds_coe_coe, tendsto_map'_iff, function.comp, ← ennreal.coe_sub,
               tendsto_coe],
    exact continuous.tendsto (by continuity) _ }
end

protected lemma tendsto.sub {f : filter α} {ma : α → ℝ≥0∞} {mb : α → ℝ≥0∞} {a b : ℝ≥0∞}
  (hma : tendsto ma f (𝓝 a)) (hmb : tendsto mb f (𝓝 b)) (h : a ≠ ∞ ∨ b ≠ ∞) :
  tendsto (λ a, ma a - mb a) f (𝓝 (a - b)) :=
show tendsto ((λ p : ℝ≥0∞ × ℝ≥0∞, p.1 - p.2) ∘ (λa, (ma a, mb a))) f (𝓝 (a - b)), from
tendsto.comp (ennreal.tendsto_sub h) (hma.prod_mk_nhds hmb)

protected lemma tendsto_mul (ha : a ≠ 0 ∨ b ≠ ⊤) (hb : b ≠ 0 ∨ a ≠ ⊤) :
  tendsto (λp:ℝ≥0∞×ℝ≥0∞, p.1 * p.2) (𝓝 (a, b)) (𝓝 (a * b)) :=
have ht : ∀b:ℝ≥0∞, b ≠ 0 → tendsto (λp:ℝ≥0∞×ℝ≥0∞, p.1 * p.2) (𝓝 ((⊤:ℝ≥0∞), b)) (𝓝 ⊤),
begin
  refine assume b hb, tendsto_nhds_top_iff_nnreal.2 $ assume n, _,
  rcases lt_iff_exists_nnreal_btwn.1 (pos_iff_ne_zero.2 hb) with ⟨ε, hε, hεb⟩,
  replace hε : 0 < ε, from coe_pos.1 hε,
  filter_upwards [prod_is_open.mem_nhds (lt_mem_nhds $ @coe_lt_top (n / ε)) (lt_mem_nhds hεb)],
  rintros ⟨a₁, a₂⟩ ⟨h₁, h₂⟩,
  dsimp at h₁ h₂ ⊢,
  rw [← div_mul_cancel n hε.ne', coe_mul],
  exact mul_lt_mul h₁ h₂
end,
begin
  cases a, {simp [none_eq_top] at hb, simp [none_eq_top, ht b hb, top_mul, hb] },
  cases b,
  { simp [none_eq_top] at ha,
    simp [*, nhds_swap (a : ℝ≥0∞) ⊤, none_eq_top, some_eq_coe, top_mul, tendsto_map'_iff, (∘),
      mul_comm] },
  simp [some_eq_coe, nhds_coe_coe, tendsto_map'_iff, (∘)],
  simp only [coe_mul.symm, tendsto_coe, tendsto_mul]
end

protected lemma tendsto.mul {f : filter α} {ma : α → ℝ≥0∞} {mb : α → ℝ≥0∞} {a b : ℝ≥0∞}
  (hma : tendsto ma f (𝓝 a)) (ha : a ≠ 0 ∨ b ≠ ⊤) (hmb : tendsto mb f (𝓝 b)) (hb : b ≠ 0 ∨ a ≠ ⊤) :
  tendsto (λa, ma a * mb a) f (𝓝 (a * b)) :=
show tendsto ((λp:ℝ≥0∞×ℝ≥0∞, p.1 * p.2) ∘ (λa, (ma a, mb a))) f (𝓝 (a * b)), from
tendsto.comp (ennreal.tendsto_mul ha hb) (hma.prod_mk_nhds hmb)

protected lemma tendsto.const_mul {f : filter α} {m : α → ℝ≥0∞} {a b : ℝ≥0∞}
  (hm : tendsto m f (𝓝 b)) (hb : b ≠ 0 ∨ a ≠ ⊤) : tendsto (λb, a * m b) f (𝓝 (a * b)) :=
by_cases
  (assume : a = 0, by simp [this, tendsto_const_nhds])
  (assume ha : a ≠ 0, ennreal.tendsto.mul tendsto_const_nhds (or.inl ha) hm hb)

protected lemma tendsto.mul_const {f : filter α} {m : α → ℝ≥0∞} {a b : ℝ≥0∞}
  (hm : tendsto m f (𝓝 a)) (ha : a ≠ 0 ∨ b ≠ ⊤) : tendsto (λx, m x * b) f (𝓝 (a * b)) :=
by simpa only [mul_comm] using ennreal.tendsto.const_mul hm ha

lemma tendsto_finset_prod_of_ne_top {ι : Type*} {f : ι → α → ℝ≥0∞} {x : filter α} {a : ι → ℝ≥0∞}
  (s : finset ι) (h : ∀ i ∈ s, tendsto (f i) x (𝓝 (a i))) (h' : ∀ i ∈ s, a i ≠ ∞):
  tendsto (λ b, ∏ c in s, f c b) x (𝓝 (∏ c in s, a c)) :=
begin
  induction s using finset.induction with a s has IH, { simp [tendsto_const_nhds] },
  simp only [finset.prod_insert has],
  apply tendsto.mul (h _ (finset.mem_insert_self _ _)),
  { right,
    exact (prod_lt_top (λ i hi, h' _ (finset.mem_insert_of_mem hi))).ne },
  { exact IH (λ i hi, h _ (finset.mem_insert_of_mem hi))
      (λ i hi, h' _ (finset.mem_insert_of_mem hi)) },
  { exact or.inr (h' _ (finset.mem_insert_self _ _)) }
end

protected lemma continuous_at_const_mul {a b : ℝ≥0∞} (h : a ≠ ⊤ ∨ b ≠ 0) :
  continuous_at ((*) a) b :=
tendsto.const_mul tendsto_id h.symm

protected lemma continuous_at_mul_const {a b : ℝ≥0∞} (h : a ≠ ⊤ ∨ b ≠ 0) :
  continuous_at (λ x, x * a) b :=
tendsto.mul_const tendsto_id h.symm

protected lemma continuous_const_mul {a : ℝ≥0∞} (ha : a ≠ ⊤) : continuous ((*) a) :=
continuous_iff_continuous_at.2 $ λ x, ennreal.continuous_at_const_mul (or.inl ha)

protected lemma continuous_mul_const {a : ℝ≥0∞} (ha : a ≠ ⊤) : continuous (λ x, x * a) :=
continuous_iff_continuous_at.2 $ λ x, ennreal.continuous_at_mul_const (or.inl ha)

@[continuity]
lemma continuous_pow (n : ℕ) : continuous (λ a : ℝ≥0∞, a ^ n) :=
begin
  induction n with n IH,
  { simp [continuous_const] },
  simp_rw [nat.succ_eq_add_one, pow_add, pow_one, continuous_iff_continuous_at],
  assume x,
  refine ennreal.tendsto.mul (IH.tendsto _) _ tendsto_id _;
  by_cases H : x = 0,
  { simp only [H, zero_ne_top, ne.def, or_true, not_false_iff]},
  { exact or.inl (λ h, H (pow_eq_zero h)) },
  { simp only [H, pow_eq_top_iff, zero_ne_top, false_or, eq_self_iff_true,
               not_true, ne.def, not_false_iff, false_and], },
  { simp only [H, true_or, ne.def, not_false_iff] }
end

protected lemma tendsto.pow {f : filter α} {m : α → ℝ≥0∞} {a : ℝ≥0∞} {n : ℕ}
  (hm : tendsto m f (𝓝 a)) :
  tendsto (λ x, (m x) ^ n) f (𝓝 (a ^ n)) :=
((continuous_pow n).tendsto a).comp hm

lemma le_of_forall_lt_one_mul_le {x y : ℝ≥0∞} (h : ∀ a < 1, a * x ≤ y) : x ≤ y :=
begin
  have : tendsto (* x) (𝓝[<] 1) (𝓝 (1 * x)) :=
    (ennreal.continuous_at_mul_const (or.inr one_ne_zero)).mono_left inf_le_left,
  rw one_mul at this,
  haveI : (𝓝[<] (1 : ℝ≥0∞)).ne_bot := nhds_within_Iio_self_ne_bot' ⟨0, ennreal.zero_lt_one⟩,
  exact le_of_tendsto this (eventually_nhds_within_iff.2 $ eventually_of_forall h)
end

lemma infi_mul_left' {ι} {f : ι → ℝ≥0∞} {a : ℝ≥0∞}
  (h : a = ⊤ → (⨅ i, f i) = 0 → ∃ i, f i = 0) (h0 : a = 0 → nonempty ι) :
  (⨅ i, a * f i) = a * ⨅ i, f i :=
begin
  by_cases H : a = ⊤ ∧ (⨅ i, f i) = 0,
  { rcases h H.1 H.2 with ⟨i, hi⟩,
    rw [H.2, mul_zero, ← bot_eq_zero, infi_eq_bot],
    exact λ b hb, ⟨i, by rwa [hi, mul_zero, ← bot_eq_zero]⟩ },
  { rw not_and_distrib at H,
    casesI is_empty_or_nonempty ι,
    { rw [infi_of_empty, infi_of_empty, mul_top, if_neg],
      exact mt h0 (not_nonempty_iff.2 ‹_›) },
    { exact (map_infi_of_continuous_at_of_monotone' (ennreal.continuous_at_const_mul H)
        ennreal.mul_left_mono).symm } }
end

lemma infi_mul_left {ι} [nonempty ι] {f : ι → ℝ≥0∞} {a : ℝ≥0∞}
  (h : a = ⊤ → (⨅ i, f i) = 0 → ∃ i, f i = 0) :
  (⨅ i, a * f i) = a * ⨅ i, f i :=
infi_mul_left' h (λ _, ‹nonempty ι›)

lemma infi_mul_right' {ι} {f : ι → ℝ≥0∞} {a : ℝ≥0∞}
  (h : a = ⊤ → (⨅ i, f i) = 0 → ∃ i, f i = 0) (h0 : a = 0 → nonempty ι) :
  (⨅ i, f i * a) = (⨅ i, f i) * a :=
by simpa only [mul_comm a] using infi_mul_left' h h0

lemma infi_mul_right {ι} [nonempty ι] {f : ι → ℝ≥0∞} {a : ℝ≥0∞}
  (h : a = ⊤ → (⨅ i, f i) = 0 → ∃ i, f i = 0) :
  (⨅ i, f i * a) = (⨅ i, f i) * a :=
infi_mul_right' h (λ _, ‹nonempty ι›)

lemma inv_map_infi {ι : Sort*} {x : ι → ℝ≥0∞} :
  (infi x)⁻¹ = (⨆ i, (x i)⁻¹) :=
order_iso.inv_ennreal.map_infi x

lemma inv_map_supr {ι : Sort*} {x : ι → ℝ≥0∞} :
  (supr x)⁻¹ = (⨅ i, (x i)⁻¹) :=
order_iso.inv_ennreal.map_supr x

lemma inv_limsup {ι : Sort*} {x : ι → ℝ≥0∞} {l : filter ι} :
  (l.limsup x)⁻¹ = l.liminf (λ i, (x i)⁻¹) :=
by simp only [limsup_eq_infi_supr, inv_map_infi, inv_map_supr, liminf_eq_supr_infi]

lemma inv_liminf {ι : Sort*} {x : ι → ℝ≥0∞} {l : filter ι} :
  (l.liminf x)⁻¹ = l.limsup (λ i, (x i)⁻¹) :=
by simp only [limsup_eq_infi_supr, inv_map_infi, inv_map_supr, liminf_eq_supr_infi]

protected lemma continuous_inv : continuous (has_inv.inv : ℝ≥0∞ → ℝ≥0∞) :=
continuous_iff_continuous_at.2 $ λ a, tendsto_order.2
⟨begin
  assume b hb,
  simp only [@ennreal.lt_inv_iff_lt_inv b],
  exact gt_mem_nhds (ennreal.lt_inv_iff_lt_inv.1 hb),
end,
begin
  assume b hb,
  simp only [gt_iff_lt, @ennreal.inv_lt_iff_inv_lt _ b],
  exact lt_mem_nhds (ennreal.inv_lt_iff_inv_lt.1 hb)
end⟩

@[simp] protected lemma tendsto_inv_iff {f : filter α} {m : α → ℝ≥0∞} {a : ℝ≥0∞} :
  tendsto (λ x, (m x)⁻¹) f (𝓝 a⁻¹) ↔ tendsto m f (𝓝 a) :=
⟨λ h, by simpa only [function.comp, inv_inv]
  using (ennreal.continuous_inv.tendsto a⁻¹).comp h,
  (ennreal.continuous_inv.tendsto a).comp⟩

protected lemma tendsto.div {f : filter α} {ma : α → ℝ≥0∞} {mb : α → ℝ≥0∞} {a b : ℝ≥0∞}
  (hma : tendsto ma f (𝓝 a)) (ha : a ≠ 0 ∨ b ≠ 0) (hmb : tendsto mb f (𝓝 b)) (hb : b ≠ ⊤ ∨ a ≠ ⊤) :
  tendsto (λa, ma a / mb a) f (𝓝 (a / b)) :=
by { apply tendsto.mul hma _ (ennreal.tendsto_inv_iff.2 hmb) _; simp [ha, hb] }

protected lemma tendsto.const_div {f : filter α} {m : α → ℝ≥0∞} {a b : ℝ≥0∞}
  (hm : tendsto m f (𝓝 b)) (hb : b ≠ ⊤ ∨ a ≠ ⊤) : tendsto (λb, a / m b) f (𝓝 (a / b)) :=
by { apply tendsto.const_mul (ennreal.tendsto_inv_iff.2 hm), simp [hb] }

protected lemma tendsto.div_const {f : filter α} {m : α → ℝ≥0∞} {a b : ℝ≥0∞}
  (hm : tendsto m f (𝓝 a)) (ha : a ≠ 0 ∨ b ≠ 0) : tendsto (λx, m x / b) f (𝓝 (a / b)) :=
by { apply tendsto.mul_const hm, simp [ha] }

protected lemma tendsto_inv_nat_nhds_zero : tendsto (λ n : ℕ, (n : ℝ≥0∞)⁻¹) at_top (𝓝 0) :=
ennreal.inv_top ▸ ennreal.tendsto_inv_iff.2 tendsto_nat_nhds_top

lemma bsupr_add {ι} {s : set ι} (hs : s.nonempty) {f : ι → ℝ≥0∞} :
  (⨆ i ∈ s, f i) + a = ⨆ i ∈ s, f i + a :=
begin
  simp only [← Sup_image], symmetry,
  rw [image_comp (+ a)],
  refine is_lub.Sup_eq ((is_lub_Sup $ f '' s).is_lub_of_tendsto _ (hs.image _) _),
  exacts [λ x _ y _ hxy, add_le_add hxy le_rfl,
    tendsto.add (tendsto_id' inf_le_left) tendsto_const_nhds]
end

lemma Sup_add {s : set ℝ≥0∞} (hs : s.nonempty) : Sup s + a = ⨆b∈s, b + a :=
by rw [Sup_eq_supr, bsupr_add hs]

lemma supr_add {ι : Sort*} {s : ι → ℝ≥0∞} [h : nonempty ι] : supr s + a = ⨆b, s b + a :=
let ⟨x⟩ := h in
calc supr s + a = Sup (range s) + a : by rw Sup_range
  ... = (⨆b∈range s, b + a) : Sup_add ⟨s x, x, rfl⟩
  ... = _ : supr_range

lemma add_supr {ι : Sort*} {s : ι → ℝ≥0∞} [h : nonempty ι] : a + supr s = ⨆b, a + s b :=
by rw [add_comm, supr_add]; simp [add_comm]

lemma supr_add_supr {ι : Sort*} {f g : ι → ℝ≥0∞} (h : ∀i j, ∃k, f i + g j ≤ f k + g k) :
  supr f + supr g = (⨆ a, f a + g a) :=
begin
  by_cases hι : nonempty ι,
  { letI := hι,
    refine le_antisymm _ (supr_le $ λ a, add_le_add (le_supr _ _) (le_supr _ _)),
    simpa [add_supr, supr_add] using
      λ i j:ι, show f i + g j ≤ ⨆ a, f a + g a, from
      let ⟨k, hk⟩ := h i j in le_supr_of_le k hk },
  { have : ∀f:ι → ℝ≥0∞, (⨆i, f i) = 0 := λ f, supr_eq_zero.mpr (λ i, (hι ⟨i⟩).elim),
    rw [this, this, this, zero_add] }
end

lemma supr_add_supr_of_monotone {ι : Sort*} [semilattice_sup ι]
  {f g : ι → ℝ≥0∞} (hf : monotone f) (hg : monotone g) :
  supr f + supr g = (⨆ a, f a + g a) :=
supr_add_supr $ assume i j, ⟨i ⊔ j, add_le_add (hf $ le_sup_left) (hg $ le_sup_right)⟩

lemma finset_sum_supr_nat {α} {ι} [semilattice_sup ι] {s : finset α} {f : α → ι → ℝ≥0∞}
  (hf : ∀a, monotone (f a)) :
  ∑ a in s, supr (f a) = (⨆ n, ∑ a in s, f a n) :=
begin
  refine finset.induction_on s _ _,
  { simp, },
  { assume a s has ih,
    simp only [finset.sum_insert has],
    rw [ih, supr_add_supr_of_monotone (hf a)],
    assume i j h,
    exact (finset.sum_le_sum $ assume a ha, hf a h) }
end

lemma mul_Sup {s : set ℝ≥0∞} {a : ℝ≥0∞} : a * Sup s = ⨆i∈s, a * i :=
begin
  by_cases hs : ∀x∈s, x = (0:ℝ≥0∞),
  { have h₁ : Sup s = 0 := (bot_unique $ Sup_le $ assume a ha, (hs a ha).symm ▸ le_refl 0),
    have h₂ : (⨆i ∈ s, a * i) = 0 :=
      (bot_unique $ supr_le $ assume a, supr_le $ assume ha, by simp [hs a ha]),
    rw [h₁, h₂, mul_zero] },
  { simp only [not_forall] at hs,
    rcases hs with ⟨x, hx, hx0⟩,
    have s₁ : Sup s ≠ 0 :=
      pos_iff_ne_zero.1 (lt_of_lt_of_le (pos_iff_ne_zero.2 hx0) (le_Sup hx)),
    have : Sup ((λb, a * b) '' s) = a * Sup s :=
      is_lub.Sup_eq ((is_lub_Sup s).is_lub_of_tendsto
        (assume x _ y _ h, mul_le_mul_left' h _)
        ⟨x, hx⟩
        (ennreal.tendsto.const_mul (tendsto_id' inf_le_left) (or.inl s₁))),
    rw [this.symm, Sup_image] }
end

lemma mul_supr {ι : Sort*} {f : ι → ℝ≥0∞} {a : ℝ≥0∞} : a * supr f = ⨆i, a * f i :=
by rw [← Sup_range, mul_Sup, supr_range]

lemma supr_mul {ι : Sort*} {f : ι → ℝ≥0∞} {a : ℝ≥0∞} : supr f * a = ⨆i, f i * a :=
by rw [mul_comm, mul_supr]; congr; funext; rw [mul_comm]

lemma supr_div {ι : Sort*} {f : ι → ℝ≥0∞} {a : ℝ≥0∞} : supr f / a = ⨆i, f i / a :=
supr_mul

protected lemma tendsto_coe_sub : ∀{b:ℝ≥0∞}, tendsto (λb:ℝ≥0∞, ↑r - b) (𝓝 b) (𝓝 (↑r - b)) :=
begin
  refine forall_ennreal.2 ⟨λ a, _, _⟩,
  { simp [@nhds_coe a, tendsto_map'_iff, (∘), tendsto_coe, ← with_top.coe_sub],
    exact tendsto_const_nhds.sub tendsto_id },
  simp,
  exact (tendsto.congr' (mem_of_superset (lt_mem_nhds $ @coe_lt_top r) $
    by simp [le_of_lt] {contextual := tt})) tendsto_const_nhds
end

lemma sub_supr {ι : Sort*} [nonempty ι] {b : ι → ℝ≥0∞} (hr : a < ⊤) :
  a - (⨆i, b i) = (⨅i, a - b i) :=
let ⟨r, eq, _⟩ := lt_iff_exists_coe.mp hr in
have Inf ((λb, ↑r - b) '' range b) = ↑r - (⨆i, b i),
  from is_glb.Inf_eq $ is_lub_supr.is_glb_of_tendsto
    (assume x _ y _, tsub_le_tsub (le_refl (r : ℝ≥0∞)))
    (range_nonempty _)
    (ennreal.tendsto_coe_sub.comp (tendsto_id' inf_le_left)),
by rw [eq, ←this]; simp [Inf_image, infi_range, -mem_range]; exact le_rfl

lemma exists_countable_dense_no_zero_top :
  ∃ (s : set ℝ≥0∞), countable s ∧ dense s ∧ 0 ∉ s ∧ ∞ ∉ s :=
begin
  obtain ⟨s, s_count, s_dense, hs⟩ : ∃ s : set ℝ≥0∞, countable s ∧ dense s ∧
    (∀ x, is_bot x → x ∉ s) ∧ (∀ x, is_top x → x ∉ s) := exists_countable_dense_no_bot_top ℝ≥0∞,
  exact ⟨s, s_count, s_dense, λ h, hs.1 0 (by simp) h, λ h, hs.2 ∞ (by simp) h⟩,
end

end topological_space

section tsum

variables {f g : α → ℝ≥0∞}

@[norm_cast] protected lemma has_sum_coe {f : α → ℝ≥0} {r : ℝ≥0} :
  has_sum (λa, (f a : ℝ≥0∞)) ↑r ↔ has_sum f r :=
have (λs:finset α, ∑ a in s, ↑(f a)) = (coe : ℝ≥0 → ℝ≥0∞) ∘ (λs:finset α, ∑ a in s, f a),
  from funext $ assume s, ennreal.coe_finset_sum.symm,
by unfold has_sum; rw [this, tendsto_coe]

protected lemma tsum_coe_eq {f : α → ℝ≥0} (h : has_sum f r) : ∑'a, (f a : ℝ≥0∞) = r :=
(ennreal.has_sum_coe.2 h).tsum_eq

protected lemma coe_tsum {f : α → ℝ≥0} : summable f → ↑(tsum f) = ∑'a, (f a : ℝ≥0∞)
| ⟨r, hr⟩ := by rw [hr.tsum_eq, ennreal.tsum_coe_eq hr]

protected lemma has_sum : has_sum f (⨆s:finset α, ∑ a in s, f a) :=
tendsto_at_top_supr $ λ s t, finset.sum_le_sum_of_subset

@[simp] protected lemma summable : summable f := ⟨_, ennreal.has_sum⟩

lemma tsum_coe_ne_top_iff_summable {f : β → ℝ≥0} :
  ∑' b, (f b:ℝ≥0∞) ≠ ∞ ↔ summable f :=
begin
  refine ⟨λ h, _, λ h, ennreal.coe_tsum h ▸ ennreal.coe_ne_top⟩,
  lift (∑' b, (f b:ℝ≥0∞)) to ℝ≥0 using h with a ha,
  refine ⟨a, ennreal.has_sum_coe.1 _⟩,
  rw ha,
  exact ennreal.summable.has_sum
end

protected lemma tsum_eq_supr_sum : ∑'a, f a = (⨆s:finset α, ∑ a in s, f a) :=
ennreal.has_sum.tsum_eq

protected lemma tsum_eq_supr_sum' {ι : Type*} (s : ι → finset α) (hs : ∀ t, ∃ i, t ⊆ s i) :
  ∑' a, f a = ⨆ i, ∑ a in s i, f a :=
begin
  rw [ennreal.tsum_eq_supr_sum],
  symmetry,
  change (⨆i:ι, (λ t : finset α, ∑ a in t, f a) (s i)) = ⨆s:finset α, ∑ a in s, f a,
  exact (finset.sum_mono_set f).supr_comp_eq hs
end

protected lemma tsum_sigma {β : α → Type*} (f : Πa, β a → ℝ≥0∞) :
  ∑'p:Σa, β a, f p.1 p.2 = ∑'a b, f a b :=
tsum_sigma' (assume b, ennreal.summable) ennreal.summable

protected lemma tsum_sigma' {β : α → Type*} (f : (Σ a, β a) → ℝ≥0∞) :
  ∑'p:(Σa, β a), f p = ∑'a b, f ⟨a, b⟩ :=
tsum_sigma' (assume b, ennreal.summable) ennreal.summable

protected lemma tsum_prod {f : α → β → ℝ≥0∞} : ∑'p:α×β, f p.1 p.2 = ∑'a, ∑'b, f a b :=
tsum_prod' ennreal.summable $ λ _, ennreal.summable

protected lemma tsum_comm {f : α → β → ℝ≥0∞} : ∑'a, ∑'b, f a b = ∑'b, ∑'a, f a b :=
tsum_comm' ennreal.summable (λ _, ennreal.summable) (λ _, ennreal.summable)

protected lemma tsum_add : ∑'a, (f a + g a) = (∑'a, f a) + (∑'a, g a) :=
tsum_add ennreal.summable ennreal.summable

protected lemma tsum_le_tsum (h : ∀a, f a ≤ g a) : ∑'a, f a ≤ ∑'a, g a :=
tsum_le_tsum h ennreal.summable ennreal.summable

protected lemma sum_le_tsum {f : α → ℝ≥0∞} (s : finset α) : ∑ x in s, f x ≤ ∑' x, f x :=
sum_le_tsum s (λ x hx, zero_le _) ennreal.summable

protected lemma tsum_eq_supr_nat' {f : ℕ → ℝ≥0∞} {N : ℕ → ℕ} (hN : tendsto N at_top at_top) :
  ∑'i:ℕ, f i = (⨆i:ℕ, ∑ a in finset.range (N i), f a) :=
ennreal.tsum_eq_supr_sum' _ $ λ t,
  let ⟨n, hn⟩    := t.exists_nat_subset_range,
      ⟨k, _, hk⟩ := exists_le_of_tendsto_at_top hN 0 n in
  ⟨k, finset.subset.trans hn (finset.range_mono hk)⟩

protected lemma tsum_eq_supr_nat {f : ℕ → ℝ≥0∞} :
  ∑'i:ℕ, f i = (⨆i:ℕ, ∑ a in finset.range i, f a) :=
ennreal.tsum_eq_supr_sum' _ finset.exists_nat_subset_range

protected lemma tsum_eq_liminf_sum_nat {f : ℕ → ℝ≥0∞} :
  ∑' i, f i = filter.at_top.liminf (λ n, ∑ i in finset.range n, f i) :=
begin
  rw [ennreal.tsum_eq_supr_nat, filter.liminf_eq_supr_infi_of_nat],
  congr,
  refine funext (λ n, le_antisymm _ _),
  { refine le_binfi (λ i hi, finset.sum_le_sum_of_subset_of_nonneg _ (λ _ _ _, zero_le _)),
    simpa only [finset.range_subset, add_le_add_iff_right] using hi, },
  { refine le_trans (infi_le _ n) _,
    simp [le_refl n, le_refl ((finset.range n).sum f)], },
end

protected lemma le_tsum (a : α) : f a ≤ ∑'a, f a :=
le_tsum' ennreal.summable a

@[simp] protected lemma tsum_eq_zero : ∑' i, f i = 0 ↔ ∀ i, f i = 0 :=
⟨λ h i, nonpos_iff_eq_zero.1 $ h ▸ ennreal.le_tsum i, λ h, by simp [h]⟩

protected lemma tsum_eq_top_of_eq_top : (∃ a, f a = ∞) → ∑' a, f a = ∞
| ⟨a, ha⟩ := top_unique $ ha ▸ ennreal.le_tsum a

@[simp] protected lemma tsum_top [nonempty α] : ∑' a : α, ∞ = ∞ :=
let ⟨a⟩ := ‹nonempty α› in ennreal.tsum_eq_top_of_eq_top ⟨a, rfl⟩

lemma tsum_const_eq_top_of_ne_zero {α : Type*} [infinite α] {c : ℝ≥0∞} (hc : c ≠ 0) :
  (∑' (a : α), c) = ∞ :=
begin
  have A : tendsto (λ (n : ℕ), (n : ℝ≥0∞) * c) at_top (𝓝 (∞ * c)),
  { apply ennreal.tendsto.mul_const tendsto_nat_nhds_top,
    simp only [true_or, top_ne_zero, ne.def, not_false_iff] },
  have B : ∀ (n : ℕ), (n : ℝ≥0∞) * c ≤ (∑' (a : α), c),
  { assume n,
    rcases infinite.exists_subset_card_eq α n with ⟨s, hs⟩,
    simpa [hs] using @ennreal.sum_le_tsum α (λ i, c) s },
  simpa [hc] using le_of_tendsto' A B,
end

protected lemma ne_top_of_tsum_ne_top (h : ∑' a, f a ≠ ∞) (a : α) : f a ≠ ∞ :=
λ ha, h $ ennreal.tsum_eq_top_of_eq_top ⟨a, ha⟩

protected lemma tsum_mul_left : ∑'i, a * f i = a * ∑'i, f i :=
if h : ∀i, f i = 0 then by simp [h] else
let ⟨i, (hi : f i ≠ 0)⟩ := not_forall.mp h in
have sum_ne_0 : ∑'i, f i ≠ 0, from ne_of_gt $
  calc 0 < f i : lt_of_le_of_ne (zero_le _) hi.symm
    ... ≤ ∑'i, f i : ennreal.le_tsum _,
have tendsto (λs:finset α, ∑ j in s, a * f j) at_top (𝓝 (a * ∑'i, f i)),
  by rw [← show (*) a ∘ (λs:finset α, ∑ j in s, f j) = λs, ∑ j in s, a * f j,
         from funext $ λ s, finset.mul_sum];
  exact ennreal.tendsto.const_mul ennreal.summable.has_sum (or.inl sum_ne_0),
has_sum.tsum_eq this

protected lemma tsum_mul_right : (∑'i, f i * a) = (∑'i, f i) * a :=
by simp [mul_comm, ennreal.tsum_mul_left]

@[simp] lemma tsum_supr_eq {α : Type*} (a : α) {f : α → ℝ≥0∞} :
  ∑'b:α, (⨆ (h : a = b), f b) = f a :=
le_antisymm
  (by rw [ennreal.tsum_eq_supr_sum]; exact supr_le (assume s,
    calc (∑ b in s, ⨆ (h : a = b), f b) ≤ ∑ b in {a}, ⨆ (h : a = b), f b :
        finset.sum_le_sum_of_ne_zero $ assume b _ hb,
          suffices a = b, by simpa using this.symm,
          classical.by_contradiction $ assume h,
            by simpa [h] using hb
      ... = f a : by simp))
  (calc f a ≤ (⨆ (h : a = a), f a) : le_supr (λh:a=a, f a) rfl
    ... ≤ (∑'b:α, ⨆ (h : a = b), f b) : ennreal.le_tsum _)

lemma has_sum_iff_tendsto_nat {f : ℕ → ℝ≥0∞} (r : ℝ≥0∞) :
  has_sum f r ↔ tendsto (λn:ℕ, ∑ i in finset.range n, f i) at_top (𝓝 r) :=
begin
  refine ⟨has_sum.tendsto_sum_nat, assume h, _⟩,
  rw [← supr_eq_of_tendsto _ h, ← ennreal.tsum_eq_supr_nat],
  { exact ennreal.summable.has_sum },
  { exact assume s t hst, finset.sum_le_sum_of_subset (finset.range_subset.2 hst) }
end

lemma tendsto_nat_tsum (f : ℕ → ℝ≥0∞) :
  tendsto (λn:ℕ, ∑ i in finset.range n, f i) at_top (𝓝 (∑' n, f n)) :=
by { rw ← has_sum_iff_tendsto_nat, exact ennreal.summable.has_sum }

lemma to_nnreal_apply_of_tsum_ne_top {α : Type*} {f : α → ℝ≥0∞} (hf : ∑' i, f i ≠ ∞) (x : α) :
  (((ennreal.to_nnreal ∘ f) x : ℝ≥0) : ℝ≥0∞) = f x :=
coe_to_nnreal $ ennreal.ne_top_of_tsum_ne_top hf _

lemma summable_to_nnreal_of_tsum_ne_top {α : Type*} {f : α → ℝ≥0∞} (hf : ∑' i, f i ≠ ∞) :
  summable (ennreal.to_nnreal ∘ f) :=
by simpa only [←tsum_coe_ne_top_iff_summable, to_nnreal_apply_of_tsum_ne_top hf] using hf

lemma tendsto_cofinite_zero_of_tsum_ne_top {α} {f : α → ℝ≥0∞} (hf : ∑' x, f x ≠ ∞) :
  tendsto f cofinite (𝓝 0) :=
begin
  have f_ne_top : ∀ n, f n ≠ ∞, from ennreal.ne_top_of_tsum_ne_top hf,
  have h_f_coe : f = λ n, ((f n).to_nnreal : ennreal),
    from funext (λ n, (coe_to_nnreal (f_ne_top n)).symm),
  rw [h_f_coe, ←@coe_zero, tendsto_coe],
  exact nnreal.tendsto_cofinite_zero_of_summable (summable_to_nnreal_of_tsum_ne_top hf),
end

lemma tendsto_at_top_zero_of_tsum_ne_top {f : ℕ → ℝ≥0∞} (hf : ∑' x, f x ≠ ∞) :
  tendsto f at_top (𝓝 0) :=
by { rw ←nat.cofinite_eq_at_top, exact tendsto_cofinite_zero_of_tsum_ne_top hf }

/-- The sum over the complement of a finset tends to `0` when the finset grows to cover the whole
space. This does not need a summability assumption, as otherwise all sums are zero. -/
lemma tendsto_tsum_compl_at_top_zero {α : Type*} {f : α → ℝ≥0∞} (hf : ∑' x, f x ≠ ∞) :
  tendsto (λ (s : finset α), ∑' b : {x // x ∉ s}, f b) at_top (𝓝 0) :=
begin
  lift f to α → ℝ≥0 using ennreal.ne_top_of_tsum_ne_top hf,
  convert ennreal.tendsto_coe.2 (nnreal.tendsto_tsum_compl_at_top_zero f),
  ext1 s,
  rw ennreal.coe_tsum,
  exact nnreal.summable_comp_injective (tsum_coe_ne_top_iff_summable.1 hf) subtype.coe_injective
end

protected lemma tsum_apply {ι α : Type*} {f : ι → α → ℝ≥0∞} {x : α} :
  (∑' i, f i) x = ∑' i, f i x :=
tsum_apply $ pi.summable.mpr $ λ _, ennreal.summable

lemma tsum_sub {f : ℕ → ℝ≥0∞} {g : ℕ → ℝ≥0∞} (h₁ : ∑' i, g i ≠ ∞) (h₂ : g ≤ f) :
  ∑' i, (f i - g i) = (∑' i, f i) - (∑' i, g i) :=
begin
  have h₃: ∑' i, (f i - g i) = ∑' i, (f i - g i + g i) - ∑' i, g i,
  { rw [ennreal.tsum_add, add_sub_self h₁]},
  have h₄:(λ i, (f i - g i) + (g i)) = f,
  { ext n, rw tsub_add_cancel_of_le (h₂ n)},
  rw h₄ at h₃, apply h₃,
end

lemma tsum_mono_subtype (f : α → ℝ≥0∞) {s t : set α} (h : s ⊆ t) :
  ∑' (x : s), f x ≤ ∑' (x : t), f x :=
begin
  simp only [tsum_subtype],
  apply ennreal.tsum_le_tsum,
  assume x,
  split_ifs,
  { exact le_rfl },
  { exact (h_2 (h h_1)).elim },
  { exact zero_le _ },
  { exact le_rfl }
end

lemma tsum_union_le (f : α → ℝ≥0∞) (s t : set α) :
  ∑' (x : s ∪ t), f x ≤ ∑' (x : s), f x + ∑' (x : t), f x :=
calc ∑' (x : s ∪ t), f x = ∑' (x : s ∪ (t \ s)), f x :
  by { apply tsum_congr_subtype, rw union_diff_self }
... = ∑' (x : s), f x + ∑' (x : t \ s), f x :
  tsum_union_disjoint disjoint_diff ennreal.summable ennreal.summable
... ≤ ∑' (x : s), f x + ∑' (x : t), f x :
  add_le_add le_rfl (tsum_mono_subtype _ (diff_subset _ _))

lemma tsum_bUnion_le {ι : Type*} (f : α → ℝ≥0∞) (s : finset ι) (t : ι → set α) :
  ∑' (x : ⋃ (i ∈ s), t i), f x ≤ ∑ i in s, ∑' (x : t i), f x :=
begin
  classical,
  induction s using finset.induction_on with i s hi ihs h, { simp },
  have : (⋃ (j ∈ insert i s), t j) = t i ∪ (⋃ (j ∈ s), t j), by simp,
  rw tsum_congr_subtype f this,
  calc ∑' (x : (t i ∪ (⋃ (j ∈ s), t j))), f x ≤
  ∑' (x : t i), f x + ∑' (x : ⋃ (j ∈ s), t j), f x : tsum_union_le _ _ _
  ... ≤ ∑' (x : t i), f x + ∑ i in s, ∑' (x : t i), f x : add_le_add le_rfl ihs
  ... = ∑ j in insert i s, ∑' (x : t j), f x : (finset.sum_insert hi).symm
end

lemma tsum_Union_le {ι : Type*} [fintype ι] (f : α → ℝ≥0∞) (t : ι → set α) :
  ∑' (x : ⋃ i, t i), f x ≤ ∑ i, ∑' (x : t i), f x :=
begin
  classical,
  have : (⋃ i, t i) = (⋃ (i ∈ (finset.univ : finset ι)), t i), by simp,
  rw tsum_congr_subtype f this,
  exact tsum_bUnion_le _ _ _
end

end tsum

lemma tendsto_to_real_iff {ι} {fi : filter ι} {f : ι → ℝ≥0∞} (hf : ∀ i, f i ≠ ∞) {x : ℝ≥0∞}
  (hx : x ≠ ∞) :
  fi.tendsto (λ n, (f n).to_real) (𝓝 x.to_real) ↔ fi.tendsto f (𝓝 x) :=
begin
  refine ⟨λ h, _, λ h, tendsto.comp (ennreal.tendsto_to_real hx) h⟩,
  have h_eq : f = (λ n, ennreal.of_real (f n).to_real),
    by { ext1 n, rw ennreal.of_real_to_real (hf n), },
  rw [h_eq, ← ennreal.of_real_to_real hx],
  exact ennreal.tendsto_of_real h,
end

lemma tsum_coe_ne_top_iff_summable_coe {f : α → ℝ≥0} :
  ∑' a, (f a : ℝ≥0∞) ≠ ∞ ↔ summable (λ a, (f a : ℝ)) :=
begin
  rw nnreal.summable_coe,
  exact tsum_coe_ne_top_iff_summable,
end

lemma tsum_coe_eq_top_iff_not_summable_coe {f : α → ℝ≥0} :
  ∑' a, (f a : ℝ≥0∞) = ∞ ↔ ¬ summable (λ a, (f a : ℝ)) :=
begin
  rw [← @not_not (∑' a, ↑(f a) = ⊤)],
  exact not_congr tsum_coe_ne_top_iff_summable_coe
end

lemma has_sum_to_real {f : α → ℝ≥0∞} (hsum : ∑' x, f x ≠ ∞) :
  has_sum (λ x, (f x).to_real) (∑' x, (f x).to_real) :=
begin
  lift f to α → ℝ≥0 using ennreal.ne_top_of_tsum_ne_top hsum,
<<<<<<< HEAD
  have : summable f, by rwa ennreal.tsum_coe_ne_top_iff_summable at hsum,
  simpa only [ennreal.coe_to_real, ← nnreal.coe_tsum, nnreal.has_sum_coe]
    using this.has_sum
=======
  simp only [coe_to_real, ← nnreal.coe_tsum, nnreal.has_sum_coe],
  exact (tsum_coe_ne_top_iff_summable.1 hsum).has_sum
>>>>>>> cb2797ee
end

lemma summable_to_real {f : α → ℝ≥0∞} (hsum : ∑' x, f x ≠ ∞) :
  summable (λ x, (f x).to_real) :=
(has_sum_to_real hsum).summable

end ennreal

namespace nnreal

open_locale nnreal

lemma tsum_eq_to_nnreal_tsum {f : β → ℝ≥0} :
  (∑' b, f b) = (∑' b, (f b : ℝ≥0∞)).to_nnreal :=
begin
  by_cases h : summable f,
  { rw [← ennreal.coe_tsum h, ennreal.to_nnreal_coe] },
  { have A := tsum_eq_zero_of_not_summable h,
    simp only [← ennreal.tsum_coe_ne_top_iff_summable, not_not] at h,
    simp only [h, ennreal.top_to_nnreal, A] }
end

/-- Comparison test of convergence of `ℝ≥0`-valued series. -/
lemma exists_le_has_sum_of_le {f g : β → ℝ≥0} {r : ℝ≥0}
  (hgf : ∀b, g b ≤ f b) (hfr : has_sum f r) : ∃p≤r, has_sum g p :=
have ∑'b, (g b : ℝ≥0∞) ≤ r,
begin
  refine has_sum_le (assume b, _) ennreal.summable.has_sum (ennreal.has_sum_coe.2 hfr),
  exact ennreal.coe_le_coe.2 (hgf _)
end,
let ⟨p, eq, hpr⟩ := ennreal.le_coe_iff.1 this in
⟨p, hpr, ennreal.has_sum_coe.1 $ eq ▸ ennreal.summable.has_sum⟩

/-- Comparison test of convergence of `ℝ≥0`-valued series. -/
lemma summable_of_le {f g : β → ℝ≥0} (hgf : ∀b, g b ≤ f b) : summable f → summable g
| ⟨r, hfr⟩ := let ⟨p, _, hp⟩ := exists_le_has_sum_of_le hgf hfr in hp.summable

/-- A series of non-negative real numbers converges to `r` in the sense of `has_sum` if and only if
the sequence of partial sum converges to `r`. -/
lemma has_sum_iff_tendsto_nat {f : ℕ → ℝ≥0} {r : ℝ≥0} :
  has_sum f r ↔ tendsto (λn:ℕ, ∑ i in finset.range n, f i) at_top (𝓝 r) :=
begin
  rw [← ennreal.has_sum_coe, ennreal.has_sum_iff_tendsto_nat],
  simp only [ennreal.coe_finset_sum.symm],
  exact ennreal.tendsto_coe
end

lemma not_summable_iff_tendsto_nat_at_top {f : ℕ → ℝ≥0} :
  ¬ summable f ↔ tendsto (λ n : ℕ, ∑ i in finset.range n, f i) at_top at_top :=
begin
  split,
  { intros h,
    refine ((tendsto_of_monotone _).resolve_right h).comp _,
    exacts [finset.sum_mono_set _, tendsto_finset_range] },
  { rintros hnat ⟨r, hr⟩,
    exact not_tendsto_nhds_of_tendsto_at_top hnat _ (has_sum_iff_tendsto_nat.1 hr) }
end

lemma summable_iff_not_tendsto_nat_at_top {f : ℕ → ℝ≥0} :
  summable f ↔ ¬ tendsto (λ n : ℕ, ∑ i in finset.range n, f i) at_top at_top :=
by rw [← not_iff_not, not_not, not_summable_iff_tendsto_nat_at_top]

lemma summable_of_sum_range_le {f : ℕ → ℝ≥0} {c : ℝ≥0}
  (h : ∀ n, ∑ i in finset.range n, f i ≤ c) : summable f :=
begin
  apply summable_iff_not_tendsto_nat_at_top.2 (λ H, _),
  rcases exists_lt_of_tendsto_at_top H 0 c with ⟨n, -, hn⟩,
  exact lt_irrefl _ (hn.trans_le (h n)),
end

lemma tsum_le_of_sum_range_le {f : ℕ → ℝ≥0} {c : ℝ≥0}
  (h : ∀ n, ∑ i in finset.range n, f i ≤ c) : ∑' n, f n ≤ c :=
le_of_tendsto' (has_sum_iff_tendsto_nat.1 (summable_of_sum_range_le h).has_sum) h

lemma tsum_comp_le_tsum_of_inj {β : Type*} {f : α → ℝ≥0} (hf : summable f)
  {i : β → α} (hi : function.injective i) : ∑' x, f (i x) ≤ ∑' x, f x :=
tsum_le_tsum_of_inj i hi (λ c hc, zero_le _) (λ b, le_rfl) (summable_comp_injective hf hi) hf

lemma summable_sigma {β : Π x : α, Type*} {f : (Σ x, β x) → ℝ≥0} :
  summable f ↔ (∀ x, summable (λ y, f ⟨x, y⟩)) ∧ summable (λ x, ∑' y, f ⟨x, y⟩) :=
begin
  split,
  { simp only [← nnreal.summable_coe, nnreal.coe_tsum],
    exact λ h, ⟨h.sigma_factor, h.sigma⟩ },
  { rintro ⟨h₁, h₂⟩,
    simpa only [← ennreal.tsum_coe_ne_top_iff_summable, ennreal.tsum_sigma', ennreal.coe_tsum, h₁]
      using h₂ }
end

lemma indicator_summable {f : α → ℝ≥0} (hf : summable f) (s : set α) :
  summable (s.indicator f) :=
begin
  refine nnreal.summable_of_le (λ a, le_trans (le_of_eq (s.indicator_apply f a)) _) hf,
  split_ifs,
  exact le_refl (f a),
  exact zero_le_coe,
end

lemma tsum_indicator_ne_zero {f : α → ℝ≥0} (hf : summable f) {s : set α} (h : ∃ a ∈ s, f a ≠ 0) :
  ∑' x, (s.indicator f) x ≠ 0 :=
λ h', let ⟨a, ha, hap⟩ := h in
  hap (trans (set.indicator_apply_eq_self.mpr (absurd ha)).symm
    (((tsum_eq_zero_iff (indicator_summable hf s)).1 h') a))

open finset

/-- For `f : ℕ → ℝ≥0`, then `∑' k, f (k + i)` tends to zero. This does not require a summability
assumption on `f`, as otherwise all sums are zero. -/
lemma tendsto_sum_nat_add (f : ℕ → ℝ≥0) : tendsto (λ i, ∑' k, f (k + i)) at_top (𝓝 0) :=
begin
  rw ← tendsto_coe,
  convert tendsto_sum_nat_add (λ i, (f i : ℝ)),
  norm_cast,
end

lemma has_sum_lt {f g : α → ℝ≥0} {sf sg : ℝ≥0} {i : α} (h : ∀ (a : α), f a ≤ g a) (hi : f i < g i)
  (hf : has_sum f sf) (hg : has_sum g sg) : sf < sg :=
begin
  have A : ∀ (a : α), (f a : ℝ) ≤ g a := λ a, nnreal.coe_le_coe.2 (h a),
  have : (sf : ℝ) < sg :=
    has_sum_lt A (nnreal.coe_lt_coe.2 hi) (has_sum_coe.2 hf) (has_sum_coe.2 hg),
  exact nnreal.coe_lt_coe.1 this
end

@[mono] lemma has_sum_strict_mono
  {f g : α → ℝ≥0} {sf sg : ℝ≥0} (hf : has_sum f sf) (hg : has_sum g sg) (h : f < g) : sf < sg :=
let ⟨hle, i, hi⟩ := pi.lt_def.mp h in has_sum_lt hle hi hf hg

lemma tsum_lt_tsum {f g : α → ℝ≥0} {i : α} (h : ∀ (a : α), f a ≤ g a) (hi : f i < g i)
  (hg : summable g) : ∑' n, f n < ∑' n, g n :=
has_sum_lt h hi (summable_of_le h hg).has_sum hg.has_sum

@[mono] lemma tsum_strict_mono {f g : α → ℝ≥0} (hg : summable g) (h : f < g) :
  ∑' n, f n < ∑' n, g n :=
let ⟨hle, i, hi⟩ := pi.lt_def.mp h in tsum_lt_tsum hle hi hg

lemma tsum_pos {g : α → ℝ≥0} (hg : summable g) (i : α) (hi : 0 < g i) :
  0 < ∑' b, g b :=
by { rw ← tsum_zero, exact tsum_lt_tsum (λ a, zero_le _) hi hg }

end nnreal

namespace ennreal

lemma tsum_to_real_eq
  {f : α → ℝ≥0∞} (hf : ∀ a, f a ≠ ∞) :
  (∑' a, f a).to_real = ∑' a, (f a).to_real :=
begin
  lift f to α → ℝ≥0 using hf,
  have : (∑' (a : α), (f a : ℝ≥0∞)).to_real =
    ((∑' (a : α), (f a : ℝ≥0∞)).to_nnreal : ℝ≥0∞).to_real,
  { rw [ennreal.coe_to_real], refl },
  rw [this, ← nnreal.tsum_eq_to_nnreal_tsum, ennreal.coe_to_real],
  exact nnreal.coe_tsum
end

lemma tendsto_sum_nat_add (f : ℕ → ℝ≥0∞) (hf : ∑' i, f i ≠ ∞) :
  tendsto (λ i, ∑' k, f (k + i)) at_top (𝓝 0) :=
begin
  lift f to ℕ → ℝ≥0 using ennreal.ne_top_of_tsum_ne_top hf,
  replace hf : summable f := tsum_coe_ne_top_iff_summable.1 hf,
  simp only [← ennreal.coe_tsum, nnreal.summable_nat_add _ hf, ← ennreal.coe_zero],
  exact_mod_cast nnreal.tendsto_sum_nat_add f
end

end ennreal

lemma tsum_comp_le_tsum_of_inj {β : Type*} {f : α → ℝ} (hf : summable f) (hn : ∀ a, 0 ≤ f a)
  {i : β → α} (hi : function.injective i) : tsum (f ∘ i) ≤ tsum f :=
begin
  lift f to α → ℝ≥0 using hn,
  rw nnreal.summable_coe at hf,
  simpa only [(∘), ← nnreal.coe_tsum] using nnreal.tsum_comp_le_tsum_of_inj hf hi
end

/-- Comparison test of convergence of series of non-negative real numbers. -/
lemma summable_of_nonneg_of_le {f g : β → ℝ}
  (hg : ∀b, 0 ≤ g b) (hgf : ∀b, g b ≤ f b) (hf : summable f) : summable g :=
begin
  lift f to β → ℝ≥0 using λ b, (hg b).trans (hgf b),
  lift g to β → ℝ≥0 using hg,
  rw nnreal.summable_coe at hf ⊢,
  exact nnreal.summable_of_le (λ b, nnreal.coe_le_coe.1 (hgf b)) hf
end

/-- A series of non-negative real numbers converges to `r` in the sense of `has_sum` if and only if
the sequence of partial sum converges to `r`. -/
lemma has_sum_iff_tendsto_nat_of_nonneg {f : ℕ → ℝ} (hf : ∀i, 0 ≤ f i) (r : ℝ) :
  has_sum f r ↔ tendsto (λ n : ℕ, ∑ i in finset.range n, f i) at_top (𝓝 r) :=
begin
  lift f to ℕ → ℝ≥0 using hf,
  simp only [has_sum, ← nnreal.coe_sum, nnreal.tendsto_coe'],
  exact exists_congr (λ hr, nnreal.has_sum_iff_tendsto_nat)
end

lemma ennreal.of_real_tsum_of_nonneg {f : α → ℝ} (hf_nonneg : ∀ n, 0 ≤ f n) (hf : summable f) :
  ennreal.of_real (∑' n, f n) = ∑' n, ennreal.of_real (f n) :=
by simp_rw [ennreal.of_real, ennreal.tsum_coe_eq
  (nnreal.has_sum_real_to_nnreal_of_nonneg hf_nonneg hf)]

lemma not_summable_iff_tendsto_nat_at_top_of_nonneg {f : ℕ → ℝ} (hf : ∀ n, 0 ≤ f n) :
  ¬ summable f ↔ tendsto (λ n : ℕ, ∑ i in finset.range n, f i) at_top at_top :=
begin
  lift f to ℕ → ℝ≥0 using hf,
  exact_mod_cast nnreal.not_summable_iff_tendsto_nat_at_top
end

lemma summable_iff_not_tendsto_nat_at_top_of_nonneg {f : ℕ → ℝ} (hf : ∀ n, 0 ≤ f n) :
  summable f ↔ ¬ tendsto (λ n : ℕ, ∑ i in finset.range n, f i) at_top at_top :=
by rw [← not_iff_not, not_not, not_summable_iff_tendsto_nat_at_top_of_nonneg hf]

lemma summable_sigma_of_nonneg {β : Π x : α, Type*} {f : (Σ x, β x) → ℝ} (hf : ∀ x, 0 ≤ f x) :
  summable f ↔ (∀ x, summable (λ y, f ⟨x, y⟩)) ∧ summable (λ x, ∑' y, f ⟨x, y⟩) :=
by { lift f to (Σ x, β x) → ℝ≥0 using hf, exact_mod_cast nnreal.summable_sigma }

lemma summable_of_sum_le {ι : Type*} {f : ι → ℝ} {c : ℝ} (hf : 0 ≤ f)
  (h : ∀ u : finset ι, ∑ x in u, f x ≤ c) :
  summable f :=
⟨ ⨆ u : finset ι, ∑ x in u, f x,
  tendsto_at_top_csupr (finset.sum_mono_set_of_nonneg hf) ⟨c, λ y ⟨u, hu⟩, hu ▸ h u⟩ ⟩

lemma summable_of_sum_range_le {f : ℕ → ℝ} {c : ℝ} (hf : ∀ n, 0 ≤ f n)
  (h : ∀ n, ∑ i in finset.range n, f i ≤ c) : summable f :=
begin
  apply (summable_iff_not_tendsto_nat_at_top_of_nonneg hf).2 (λ H, _),
  rcases exists_lt_of_tendsto_at_top H 0 c with ⟨n, -, hn⟩,
  exact lt_irrefl _ (hn.trans_le (h n)),
end

lemma tsum_le_of_sum_range_le {f : ℕ → ℝ} {c : ℝ} (hf : ∀ n, 0 ≤ f n)
  (h : ∀ n, ∑ i in finset.range n, f i ≤ c) : ∑' n, f n ≤ c :=
le_of_tendsto' ((has_sum_iff_tendsto_nat_of_nonneg hf _).1
  (summable_of_sum_range_le hf h).has_sum) h

/-- If a sequence `f` with non-negative terms is dominated by a sequence `g` with summable
series and at least one term of `f` is strictly smaller than the corresponding term in `g`,
then the series of `f` is strictly smaller than the series of `g`. -/
lemma tsum_lt_tsum_of_nonneg {i : ℕ} {f g : ℕ → ℝ}
  (h0 : ∀ (b : ℕ), 0 ≤ f b) (h : ∀ (b : ℕ), f b ≤ g b) (hi : f i < g i) (hg : summable g) :
  ∑' n, f n < ∑' n, g n :=
tsum_lt_tsum h hi (summable_of_nonneg_of_le h0 h hg) hg

section
variables [emetric_space β]
open ennreal filter emetric

/-- In an emetric ball, the distance between points is everywhere finite -/
lemma edist_ne_top_of_mem_ball {a : β} {r : ℝ≥0∞} (x y : ball a r) : edist x.1 y.1 ≠ ⊤ :=
lt_top_iff_ne_top.1 $
calc edist x y ≤ edist a x + edist a y : edist_triangle_left x.1 y.1 a
  ... < r + r : by rw [edist_comm a x, edist_comm a y]; exact add_lt_add x.2 y.2
  ... ≤ ⊤ : le_top

/-- Each ball in an extended metric space gives us a metric space, as the edist
is everywhere finite. -/
def metric_space_emetric_ball (a : β) (r : ℝ≥0∞) : metric_space (ball a r) :=
emetric_space.to_metric_space edist_ne_top_of_mem_ball

local attribute [instance] metric_space_emetric_ball

lemma nhds_eq_nhds_emetric_ball (a x : β) (r : ℝ≥0∞) (h : x ∈ ball a r) :
  𝓝 x = map (coe : ball a r → β) (𝓝 ⟨x, h⟩) :=
(map_nhds_subtype_coe_eq _ $ is_open.mem_nhds emetric.is_open_ball h).symm
end

section
variable [pseudo_emetric_space α]
open emetric

lemma tendsto_iff_edist_tendsto_0 {l : filter β} {f : β → α} {y : α} :
  tendsto f l (𝓝 y) ↔ tendsto (λ x, edist (f x) y) l (𝓝 0) :=
by simp only [emetric.nhds_basis_eball.tendsto_right_iff, emetric.mem_ball,
  @tendsto_order ℝ≥0∞ β _ _, forall_prop_of_false ennreal.not_lt_zero, forall_const, true_and]

/-- Yet another metric characterization of Cauchy sequences on integers. This one is often the
most efficient. -/
lemma emetric.cauchy_seq_iff_le_tendsto_0 [nonempty β] [semilattice_sup β] {s : β → α} :
  cauchy_seq s ↔ (∃ (b: β → ℝ≥0∞), (∀ n m N : β, N ≤ n → N ≤ m → edist (s n) (s m) ≤ b N)
                    ∧ (tendsto b at_top (𝓝 0))) :=
⟨begin
  assume hs,
  rw emetric.cauchy_seq_iff at hs,
  /- `s` is Cauchy sequence. The sequence `b` will be constructed by taking
  the supremum of the distances between `s n` and `s m` for `n m ≥ N`-/
  let b := λN, Sup ((λ(p : β × β), edist (s p.1) (s p.2))''{p | p.1 ≥ N ∧ p.2 ≥ N}),
  --Prove that it bounds the distances of points in the Cauchy sequence
  have C : ∀ n m N, N ≤ n → N ≤ m → edist (s n) (s m) ≤ b N,
  { refine λm n N hm hn, le_Sup _,
    use (prod.mk m n),
    simp only [and_true, eq_self_iff_true, set.mem_set_of_eq],
    exact ⟨hm, hn⟩ },
  --Prove that it tends to `0`, by using the Cauchy property of `s`
  have D : tendsto b at_top (𝓝 0),
  { refine tendsto_order.2 ⟨λa ha, absurd ha (ennreal.not_lt_zero), λε εpos, _⟩,
    rcases exists_between εpos with ⟨δ, δpos, δlt⟩,
    rcases hs δ δpos with ⟨N, hN⟩,
    refine filter.mem_at_top_sets.2 ⟨N, λn hn, _⟩,
    have : b n ≤ δ := Sup_le begin
      simp only [and_imp, set.mem_image, set.mem_set_of_eq, exists_imp_distrib, prod.exists],
      intros d p q hp hq hd,
      rw ← hd,
      exact le_of_lt (hN p (le_trans hn hp) q (le_trans hn hq))
    end,
    simpa using lt_of_le_of_lt this δlt },
  -- Conclude
  exact ⟨b, ⟨C, D⟩⟩
end,
begin
  rintros ⟨b, ⟨b_bound, b_lim⟩⟩,
  /-b : ℕ → ℝ, b_bound : ∀ (n m N : ℕ), N ≤ n → N ≤ m → edist (s n) (s m) ≤ b N,
    b_lim : tendsto b at_top (𝓝 0)-/
  refine emetric.cauchy_seq_iff.2 (λε εpos, _),
  have : ∀ᶠ n in at_top, b n < ε := (tendsto_order.1 b_lim ).2 _ εpos,
  rcases filter.mem_at_top_sets.1 this with ⟨N, hN⟩,
  exact ⟨N, λ m hm n hn, calc
    edist (s m) (s n) ≤ b N : b_bound m n N hm hn
    ... < ε : (hN _ (le_refl N)) ⟩
end⟩

lemma continuous_of_le_add_edist {f : α → ℝ≥0∞} (C : ℝ≥0∞)
  (hC : C ≠ ⊤) (h : ∀x y, f x ≤ f y + C * edist x y) : continuous f :=
begin
  rcases eq_or_ne C 0 with (rfl|C0),
  { simp only [zero_mul, add_zero] at h,
    exact continuous_of_const (λ x y, le_antisymm (h _ _) (h _ _)) },
  { refine continuous_iff_continuous_at.2 (λ x, _),
    by_cases hx : f x = ∞,
    { have : f =ᶠ[𝓝 x] (λ _, ∞),
      { filter_upwards [emetric.ball_mem_nhds x ennreal.coe_lt_top],
        refine λ y (hy : edist y x < ⊤), _, rw edist_comm at hy,
        simpa [hx, hC, hy.ne] using h x y },
      exact this.continuous_at },
    { refine (ennreal.tendsto_nhds hx).2 (λ ε (ε0 : 0 < ε), _),
      filter_upwards [emetric.closed_ball_mem_nhds x (ennreal.div_pos_iff.2 ⟨ε0.ne', hC⟩)],
      have hεC : C * (ε / C) = ε := ennreal.mul_div_cancel' C0 hC,
      refine λ y (hy : edist y x ≤ ε / C), ⟨tsub_le_iff_right.2 _, _⟩,
      { rw edist_comm at hy,
        calc f x ≤ f y + C * edist x y : h x y
        ... ≤ f y + C * (ε / C) : add_le_add_left (mul_le_mul_left' hy C) (f y)
        ... = f y + ε : by rw hεC },
      { calc f y ≤ f x + C * edist y x : h y x
        ... ≤ f x + C * (ε / C) : add_le_add_left (mul_le_mul_left' hy C) (f x)
        ... = f x + ε : by rw hεC } } }
end

theorem continuous_edist : continuous (λp:α×α, edist p.1 p.2) :=
begin
  apply continuous_of_le_add_edist 2 (by norm_num),
  rintros ⟨x, y⟩ ⟨x', y'⟩,
  calc edist x y ≤ edist x x' + edist x' y' + edist y' y : edist_triangle4 _ _ _ _
    ... = edist x' y' + (edist x x' + edist y y') : by simp [edist_comm]; cc
    ... ≤ edist x' y' + (edist (x, y) (x', y') + edist (x, y) (x', y')) :
      add_le_add_left (add_le_add (le_max_left _ _) (le_max_right _ _)) _
    ... = edist x' y' + 2 * edist (x, y) (x', y') : by rw [← mul_two, mul_comm]
end

@[continuity] theorem continuous.edist [topological_space β] {f g : β → α}
  (hf : continuous f) (hg : continuous g) : continuous (λb, edist (f b) (g b)) :=
continuous_edist.comp (hf.prod_mk hg : _)

theorem filter.tendsto.edist {f g : β → α} {x : filter β} {a b : α}
  (hf : tendsto f x (𝓝 a)) (hg : tendsto g x (𝓝 b)) :
  tendsto (λx, edist (f x) (g x)) x (𝓝 (edist a b)) :=
(continuous_edist.tendsto (a, b)).comp (hf.prod_mk_nhds hg)

lemma cauchy_seq_of_edist_le_of_tsum_ne_top {f : ℕ → α} (d : ℕ → ℝ≥0∞)
  (hf : ∀ n, edist (f n) (f n.succ) ≤ d n) (hd : tsum d ≠ ∞) :
  cauchy_seq f :=
begin
  lift d to (ℕ → nnreal) using (λ i, ennreal.ne_top_of_tsum_ne_top hd i),
  rw ennreal.tsum_coe_ne_top_iff_summable at hd,
  exact cauchy_seq_of_edist_le_of_summable d hf hd
end

lemma emetric.is_closed_ball {a : α} {r : ℝ≥0∞} : is_closed (closed_ball a r) :=
is_closed_le (continuous_id.edist continuous_const) continuous_const

@[simp] lemma emetric.diam_closure (s : set α) : diam (closure s) = diam s :=
begin
  refine le_antisymm (diam_le $ λ x hx y hy, _) (diam_mono subset_closure),
  have : edist x y ∈ closure (Iic (diam s)),
    from  map_mem_closure2 (@continuous_edist α _) hx hy (λ _ _, edist_le_diam_of_mem),
  rwa closure_Iic at this
end

@[simp] lemma metric.diam_closure {α : Type*} [pseudo_metric_space α] (s : set α) :
  metric.diam (closure s) = diam s :=
by simp only [metric.diam, emetric.diam_closure]

lemma is_closed_set_of_lipschitz_on_with {α β} [pseudo_emetric_space α] [pseudo_emetric_space β]
  (K : ℝ≥0) (s : set α) :
  is_closed {f : α → β | lipschitz_on_with K f s} :=
begin
  simp only [lipschitz_on_with, set_of_forall],
  refine is_closed_bInter (λ x hx, is_closed_bInter $ λ y hy, is_closed_le _ _),
  exacts [continuous.edist (continuous_apply x) (continuous_apply y), continuous_const]
end

lemma is_closed_set_of_lipschitz_with {α β} [pseudo_emetric_space α] [pseudo_emetric_space β]
  (K : ℝ≥0) :
  is_closed {f : α → β | lipschitz_with K f} :=
by simp only [← lipschitz_on_univ, is_closed_set_of_lipschitz_on_with]

namespace real

/-- For a bounded set `s : set ℝ`, its `emetric.diam` is equal to `Sup s - Inf s` reinterpreted as
`ℝ≥0∞`. -/
lemma ediam_eq {s : set ℝ} (h : bounded s) :
  emetric.diam s = ennreal.of_real (Sup s - Inf s) :=
begin
  rcases eq_empty_or_nonempty s with rfl|hne, { simp },
  refine le_antisymm (metric.ediam_le_of_forall_dist_le $ λ x hx y hy, _) _,
  { have := real.subset_Icc_Inf_Sup_of_bounded h,
    exact real.dist_le_of_mem_Icc (this hx) (this hy) },
  { apply ennreal.of_real_le_of_le_to_real,
    rw [← metric.diam, ← metric.diam_closure],
    have h' := real.bounded_iff_bdd_below_bdd_above.1 h,
    calc Sup s - Inf s ≤ dist (Sup s) (Inf s) : le_abs_self _
                   ... ≤ diam (closure s)     :
      dist_le_diam_of_mem h.closure (cSup_mem_closure hne h'.2) (cInf_mem_closure hne h'.1) }
end

/-- For a bounded set `s : set ℝ`, its `metric.diam` is equal to `Sup s - Inf s`. -/
lemma diam_eq {s : set ℝ} (h : bounded s) : metric.diam s = Sup s - Inf s :=
begin
  rw [metric.diam, real.ediam_eq h, ennreal.to_real_of_real],
  rw real.bounded_iff_bdd_below_bdd_above at h,
  exact sub_nonneg.2 (real.Inf_le_Sup s h.1 h.2)
end

@[simp] lemma ediam_Ioo (a b : ℝ) :
  emetric.diam (Ioo a b) = ennreal.of_real (b - a) :=
begin
  rcases le_or_lt b a with h|h,
  { simp [h] },
  { rw [real.ediam_eq (bounded_Ioo _ _), cSup_Ioo h, cInf_Ioo h] },
end

@[simp] lemma ediam_Icc (a b : ℝ) :
  emetric.diam (Icc a b) = ennreal.of_real (b - a) :=
begin
  rcases le_or_lt a b with h|h,
  { rw [real.ediam_eq (bounded_Icc _ _), cSup_Icc h, cInf_Icc h] },
  { simp [h, h.le] }
end

@[simp] lemma ediam_Ico (a b : ℝ) :
  emetric.diam (Ico a b) = ennreal.of_real (b - a) :=
le_antisymm (ediam_Icc a b ▸ diam_mono Ico_subset_Icc_self)
  (ediam_Ioo a b ▸ diam_mono Ioo_subset_Ico_self)

@[simp] lemma ediam_Ioc (a b : ℝ) :
  emetric.diam (Ioc a b) = ennreal.of_real (b - a) :=
le_antisymm (ediam_Icc a b ▸ diam_mono Ioc_subset_Icc_self)
  (ediam_Ioo a b ▸ diam_mono Ioo_subset_Ioc_self)

end real

/-- If `edist (f n) (f (n+1))` is bounded above by a function `d : ℕ → ℝ≥0∞`,
then the distance from `f n` to the limit is bounded by `∑'_{k=n}^∞ d k`. -/
lemma edist_le_tsum_of_edist_le_of_tendsto {f : ℕ → α} (d : ℕ → ℝ≥0∞)
  (hf : ∀ n, edist (f n) (f n.succ) ≤ d n)
  {a : α} (ha : tendsto f at_top (𝓝 a)) (n : ℕ) :
  edist (f n) a ≤ ∑' m, d (n + m) :=
begin
  refine le_of_tendsto (tendsto_const_nhds.edist ha)
    (mem_at_top_sets.2 ⟨n, λ m hnm, _⟩),
  refine le_trans (edist_le_Ico_sum_of_edist_le hnm (λ k _ _, hf k)) _,
  rw [finset.sum_Ico_eq_sum_range],
  exact sum_le_tsum _ (λ _ _, zero_le _) ennreal.summable
end

/-- If `edist (f n) (f (n+1))` is bounded above by a function `d : ℕ → ℝ≥0∞`,
then the distance from `f 0` to the limit is bounded by `∑'_{k=0}^∞ d k`. -/
lemma edist_le_tsum_of_edist_le_of_tendsto₀ {f : ℕ → α} (d : ℕ → ℝ≥0∞)
  (hf : ∀ n, edist (f n) (f n.succ) ≤ d n)
  {a : α} (ha : tendsto f at_top (𝓝 a)) :
  edist (f 0) a ≤ ∑' m, d m :=
by simpa using edist_le_tsum_of_edist_le_of_tendsto d hf ha 0

end --section<|MERGE_RESOLUTION|>--- conflicted
+++ resolved
@@ -875,14 +875,8 @@
   has_sum (λ x, (f x).to_real) (∑' x, (f x).to_real) :=
 begin
   lift f to α → ℝ≥0 using ennreal.ne_top_of_tsum_ne_top hsum,
-<<<<<<< HEAD
-  have : summable f, by rwa ennreal.tsum_coe_ne_top_iff_summable at hsum,
-  simpa only [ennreal.coe_to_real, ← nnreal.coe_tsum, nnreal.has_sum_coe]
-    using this.has_sum
-=======
   simp only [coe_to_real, ← nnreal.coe_tsum, nnreal.has_sum_coe],
   exact (tsum_coe_ne_top_iff_summable.1 hsum).has_sum
->>>>>>> cb2797ee
 end
 
 lemma summable_to_real {f : α → ℝ≥0∞} (hsum : ∑' x, f x ≠ ∞) :
