--- conflicted
+++ resolved
@@ -143,11 +143,7 @@
 lemma nhds_top' : 𝓝 ∞ = ⨅ r : ℝ≥0, 𝓟 (Ioi r) :=
 nhds_top.trans $ infi_ne_top _
 
-<<<<<<< HEAD
-lemma nhds_basis_top : (𝓝 ∞).has_basis (λ a, a < ∞) (λ a, Ioi a) := nhds_basis_top
-=======
 lemma nhds_top_basis : (𝓝 ∞).has_basis (λ a, a < ∞) (λ a, Ioi a) := nhds_top_basis
->>>>>>> ebed69bb
 
 lemma tendsto_nhds_top_iff_nnreal {m : α → ℝ≥0∞} {f : filter α} :
   tendsto m f (𝓝 ⊤) ↔ ∀ x : ℝ≥0, ∀ᶠ a in f, ↑x < m a :=
@@ -175,11 +171,7 @@
 lemma nhds_zero : 𝓝 (0 : ℝ≥0∞) = ⨅a ≠ 0, 𝓟 (Iio a) :=
 nhds_bot_order.trans $ by simp [bot_lt_iff_ne_bot, Iio]
 
-<<<<<<< HEAD
-lemma nhds_basis_zero : (𝓝 (0 : ℝ≥0∞)).has_basis (λ a : ℝ≥0∞, 0 < a) (λ a, Iio a) := nhds_basis_bot
-=======
 lemma nhds_zero_basis : (𝓝 (0 : ℝ≥0∞)).has_basis (λ a : ℝ≥0∞, 0 < a) (λ a, Iio a) := nhds_bot_basis
->>>>>>> ebed69bb
 
 @[instance] lemma nhds_within_Ioi_coe_ne_bot {r : ℝ≥0} : (𝓝[Ioi r] (r : ℝ≥0∞)).ne_bot :=
 nhds_within_Ioi_self_ne_bot' ennreal.coe_lt_top
