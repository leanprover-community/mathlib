/-
Copyright (c) 2018 Sébastien Gouëzel. All rights reserved.
Released under Apache 2.0 license as described in the file LICENSE.
Authors: Sébastien Gouëzel, Mario Carneiro, Yury Kudryashov, Heather Macbeth
-/
import analysis.normed_space.lattice_ordered_group
import analysis.normed_space.operator_norm
import analysis.normed_space.star.basic
import data.real.sqrt
import topology.continuous_function.algebra

/-!
# Bounded continuous functions

The type of bounded continuous functions taking values in a metric space, with
the uniform distance.

-/

noncomputable theory
open_locale topological_space classical nnreal

open set filter metric function

universes u v w
variables {F : Type*} {α : Type u} {β : Type v} {γ : Type w}

/-- `α →ᵇ β` is the type of bounded continuous functions `α → β` from a topological space to a
metric space.

When possible, instead of parametrizing results over `(f : α →ᵇ β)`,
you should parametrize over `(F : Type*) [bounded_continuous_map_class F α β] (f : F)`.

When you extend this structure, make sure to extend `bounded_continuous_map_class`. -/
structure bounded_continuous_function
  (α : Type u) (β : Type v) [topological_space α] [metric_space β] extends continuous_map α β :
  Type (max u v) :=
(map_bounded' : ∃ C, ∀ x y, dist (to_fun x) (to_fun y) ≤ C)

localized "infixr ` →ᵇ `:25 := bounded_continuous_function" in bounded_continuous_function

/-- `bounded_continuous_map_class F α β` states that `F` is a type of bounded continuous maps.

You should also extend this typeclass when you extend `bounded_continuous_function`. -/
class bounded_continuous_map_class (F α β : Type*) [topological_space α] [metric_space β]
  extends continuous_map_class F α β :=
(map_bounded (f : F) : ∃ C, ∀ x y, dist (f x) (f y) ≤ C)

export bounded_continuous_map_class (map_bounded)

namespace bounded_continuous_function
section basics
variables [topological_space α] [metric_space β] [metric_space γ]
variables {f g : α →ᵇ β} {x : α} {C : ℝ}

instance : bounded_continuous_map_class (α →ᵇ β) α β :=
{ coe := λ f, f.to_fun,
  coe_injective' := λ f g h, by { obtain ⟨⟨_, _⟩, _⟩ := f, obtain ⟨⟨_, _⟩, _⟩ := g, congr' },
  map_continuous := λ f, f.continuous_to_fun,
  map_bounded := λ f, f.map_bounded' }

/-- Helper instance for when there's too many metavariables to apply `fun_like.has_coe_to_fun`
directly. -/
instance : has_coe_to_fun (α →ᵇ β) (λ _, α → β) := fun_like.has_coe_to_fun

instance [bounded_continuous_map_class F α β] : has_coe_t F (α →ᵇ β) :=
⟨λ f, { to_fun := f, continuous_to_fun := map_continuous f, map_bounded' := map_bounded f }⟩

@[simp] lemma coe_to_continuous_fun (f : α →ᵇ β) : (f.to_continuous_map : α → β) = f := rfl

/-- See Note [custom simps projection]. We need to specify this projection explicitly in this case,
  because it is a composition of multiple projections. -/
def simps.apply (h : α →ᵇ β) : α → β := h

initialize_simps_projections bounded_continuous_function (to_continuous_map_to_fun → apply)

protected lemma bounded (f : α →ᵇ β) : ∃C, ∀ x y : α, dist (f x) (f y) ≤ C := f.map_bounded'
@[continuity]
protected lemma continuous (f : α →ᵇ β) : continuous f := f.to_continuous_map.continuous

@[ext] lemma ext (h : ∀ x, f x = g x) : f = g := fun_like.ext _ _ h

lemma bounded_range (f : α →ᵇ β) : bounded (range f) :=
bounded_range_iff.2 f.bounded

lemma bounded_image (f : α →ᵇ β) (s : set α) : bounded (f '' s) :=
f.bounded_range.mono $ image_subset_range _ _

lemma eq_of_empty [is_empty α] (f g : α →ᵇ β) : f = g :=
ext $ is_empty.elim ‹_›

/-- A continuous function with an explicit bound is a bounded continuous function. -/
def mk_of_bound (f : C(α, β)) (C : ℝ) (h : ∀ x y : α, dist (f x) (f y) ≤ C) : α →ᵇ β :=
⟨f, ⟨C, h⟩⟩

@[simp] lemma mk_of_bound_coe {f} {C} {h} : (mk_of_bound f C h : α → β) = (f : α → β) :=
rfl

/-- A continuous function on a compact space is automatically a bounded continuous function. -/
def mk_of_compact [compact_space α] (f : C(α, β)) : α →ᵇ β :=
⟨f, bounded_range_iff.1 (is_compact_range f.continuous).bounded⟩

@[simp] lemma mk_of_compact_apply [compact_space α] (f : C(α, β)) (a : α) :
  mk_of_compact f a = f a :=
rfl

/-- If a function is bounded on a discrete space, it is automatically continuous,
and therefore gives rise to an element of the type of bounded continuous functions -/
@[simps] def mk_of_discrete [discrete_topology α] (f : α → β)
  (C : ℝ) (h : ∀ x y : α, dist (f x) (f y) ≤ C) : α →ᵇ β :=
⟨⟨f, continuous_of_discrete_topology⟩, ⟨C, h⟩⟩

/-- The uniform distance between two bounded continuous functions -/
instance : has_dist (α →ᵇ β) :=
⟨λf g, Inf {C | 0 ≤ C ∧ ∀ x : α, dist (f x) (g x) ≤ C}⟩

lemma dist_eq : dist f g = Inf {C | 0 ≤ C ∧ ∀ x : α, dist (f x) (g x) ≤ C} := rfl

lemma dist_set_exists : ∃ C, 0 ≤ C ∧ ∀ x : α, dist (f x) (g x) ≤ C :=
begin
  rcases f.bounded_range.union g.bounded_range with ⟨C, hC⟩,
  refine ⟨max 0 C, le_max_left _ _, λ x, (hC _ _ _ _).trans (le_max_right _ _)⟩;
    [left, right]; apply mem_range_self
end

/-- The pointwise distance is controlled by the distance between functions, by definition. -/
lemma dist_coe_le_dist (x : α) : dist (f x) (g x) ≤ dist f g :=
le_cInf dist_set_exists $ λb hb, hb.2 x

/- This lemma will be needed in the proof of the metric space instance, but it will become
useless afterwards as it will be superseded by the general result that the distance is nonnegative
in metric spaces. -/
private lemma dist_nonneg' : 0 ≤ dist f g :=
le_cInf dist_set_exists (λ C, and.left)

/-- The distance between two functions is controlled by the supremum of the pointwise distances -/
lemma dist_le (C0 : (0 : ℝ) ≤ C) : dist f g ≤ C ↔ ∀x:α, dist (f x) (g x) ≤ C :=
⟨λ h x, le_trans (dist_coe_le_dist x) h, λ H, cInf_le ⟨0, λ C, and.left⟩ ⟨C0, H⟩⟩

lemma dist_le_iff_of_nonempty [nonempty α] :
  dist f g ≤ C ↔ ∀ x, dist (f x) (g x) ≤ C :=
⟨λ h x, le_trans (dist_coe_le_dist x) h,
 λ w, (dist_le (le_trans dist_nonneg (w (nonempty.some ‹_›)))).mpr w⟩

lemma dist_lt_of_nonempty_compact [nonempty α] [compact_space α]
  (w : ∀x:α, dist (f x) (g x) < C) : dist f g < C :=
begin
  have c : continuous (λ x, dist (f x) (g x)), { continuity, },
  obtain ⟨x, -, le⟩ :=
    is_compact.exists_forall_ge compact_univ set.univ_nonempty (continuous.continuous_on c),
  exact lt_of_le_of_lt (dist_le_iff_of_nonempty.mpr (λ y, le y trivial)) (w x),
end

lemma dist_lt_iff_of_compact [compact_space α] (C0 : (0 : ℝ) < C) :
  dist f g < C ↔ ∀x:α, dist (f x) (g x) < C :=
begin
  fsplit,
  { intros w x,
    exact lt_of_le_of_lt (dist_coe_le_dist x) w, },
  { by_cases h : nonempty α,
    { resetI,
      exact dist_lt_of_nonempty_compact, },
    { rintro -,
      convert C0,
      apply le_antisymm _ dist_nonneg',
      rw [dist_eq],
      exact cInf_le ⟨0, λ C, and.left⟩ ⟨le_rfl, λ x, false.elim (h (nonempty.intro x))⟩, }, },
end

lemma dist_lt_iff_of_nonempty_compact [nonempty α] [compact_space α] :
  dist f g < C ↔ ∀x:α, dist (f x) (g x) < C :=
⟨λ w x, lt_of_le_of_lt (dist_coe_le_dist x) w, dist_lt_of_nonempty_compact⟩

/-- The type of bounded continuous functions, with the uniform distance, is a metric space. -/
instance : metric_space (α →ᵇ β) :=
{ dist_self := λ f, le_antisymm ((dist_le le_rfl).2 $ λ x, by simp) dist_nonneg',
  eq_of_dist_eq_zero := λ f g hfg, by ext x; exact
    eq_of_dist_eq_zero (le_antisymm (hfg ▸ dist_coe_le_dist _) dist_nonneg),
  dist_comm := λ f g, by simp [dist_eq, dist_comm],
  dist_triangle := λ f g h,
    (dist_le (add_nonneg dist_nonneg' dist_nonneg')).2 $ λ x,
      le_trans (dist_triangle _ _ _) (add_le_add (dist_coe_le_dist _) (dist_coe_le_dist _)) }

/-- On an empty space, bounded continuous functions are at distance 0 -/
lemma dist_zero_of_empty [is_empty α] : dist f g = 0 :=
dist_eq_zero.2 (eq_of_empty f g)

lemma dist_eq_supr : dist f g = ⨆ x : α, dist (f x) (g x) :=
begin
  casesI is_empty_or_nonempty α, { rw [supr_of_empty', real.Sup_empty, dist_zero_of_empty] },
  refine (dist_le_iff_of_nonempty.mpr $ le_csupr _).antisymm (csupr_le dist_coe_le_dist),
  exact dist_set_exists.imp (λ C hC, forall_range_iff.2 hC.2)
end

variables (α) {β}

/-- Constant as a continuous bounded function. -/
@[simps {fully_applied := ff}] def const (b : β) : α →ᵇ β :=
⟨continuous_map.const α b, 0, by simp [le_rfl]⟩

variable {α}

lemma const_apply' (a : α) (b : β) : (const α b : α → β) a = b := rfl

/-- If the target space is inhabited, so is the space of bounded continuous functions -/
instance [inhabited β] : inhabited (α →ᵇ β) := ⟨const α default⟩

lemma lipschitz_evalx (x : α) : lipschitz_with 1 (λ f : α →ᵇ β, f x) :=
lipschitz_with.mk_one $ λ f g, dist_coe_le_dist x

theorem uniform_continuous_coe : @uniform_continuous (α →ᵇ β) (α → β) _ _ coe_fn :=
uniform_continuous_pi.2 $ λ x, (lipschitz_evalx x).uniform_continuous

lemma continuous_coe : continuous (λ (f : α →ᵇ β) x, f x) :=
uniform_continuous.continuous uniform_continuous_coe

/-- When `x` is fixed, `(f : α →ᵇ β) ↦ f x` is continuous -/
@[continuity] theorem continuous_evalx {x : α} : continuous (λ f : α →ᵇ β, f x) :=
(continuous_apply x).comp continuous_coe

/-- The evaluation map is continuous, as a joint function of `u` and `x` -/
@[continuity] theorem continuous_eval : continuous (λ p : (α →ᵇ β) × α, p.1 p.2) :=
continuous_prod_of_continuous_lipschitz _ 1 (λ f, f.continuous) $ lipschitz_evalx

/-- Bounded continuous functions taking values in a complete space form a complete space. -/
instance [complete_space β] : complete_space (α →ᵇ β) :=
complete_of_cauchy_seq_tendsto $ λ (f : ℕ → α →ᵇ β) (hf : cauchy_seq f),
begin
  /- We have to show that `f n` converges to a bounded continuous function.
  For this, we prove pointwise convergence to define the limit, then check
  it is a continuous bounded function, and then check the norm convergence. -/
  rcases cauchy_seq_iff_le_tendsto_0.1 hf with ⟨b, b0, b_bound, b_lim⟩,
  have f_bdd := λx n m N hn hm, le_trans (dist_coe_le_dist x) (b_bound n m N hn hm),
  have fx_cau : ∀x, cauchy_seq (λn, f n x) :=
    λx, cauchy_seq_iff_le_tendsto_0.2 ⟨b, b0, f_bdd x, b_lim⟩,
  choose F hF using λx, cauchy_seq_tendsto_of_complete (fx_cau x),
  /- F : α → β,  hF : ∀ (x : α), tendsto (λ (n : ℕ), f n x) at_top (𝓝 (F x))
  `F` is the desired limit function. Check that it is uniformly approximated by `f N` -/
  have fF_bdd : ∀x N, dist (f N x) (F x) ≤ b N :=
    λ x N, le_of_tendsto (tendsto_const_nhds.dist (hF x))
      (filter.eventually_at_top.2 ⟨N, λn hn, f_bdd x N n N (le_refl N) hn⟩),
  refine ⟨⟨⟨F, _⟩, _⟩, _⟩,
  { /- Check that `F` is continuous, as a uniform limit of continuous functions -/
    have : tendsto_uniformly (λn x, f n x) F at_top,
    { refine metric.tendsto_uniformly_iff.2 (λ ε ε0, _),
      refine ((tendsto_order.1 b_lim).2 ε ε0).mono (λ n hn x, _),
      rw dist_comm,
      exact lt_of_le_of_lt (fF_bdd x n) hn },
    exact this.continuous (eventually_of_forall $ λ N, (f N).continuous) },
  { /- Check that `F` is bounded -/
    rcases (f 0).bounded with ⟨C, hC⟩,
    refine ⟨C + (b 0 + b 0), λ x y, _⟩,
    calc dist (F x) (F y) ≤ dist (f 0 x) (f 0 y) + (dist (f 0 x) (F x) + dist (f 0 y) (F y)) :
      dist_triangle4_left _ _ _ _
                      ... ≤ C + (b 0 + b 0) : by mono* },
  { /- Check that `F` is close to `f N` in distance terms -/
    refine tendsto_iff_dist_tendsto_zero.2 (squeeze_zero (λ _, dist_nonneg) _ b_lim),
    exact λ N, (dist_le (b0 _)).2 (λx, fF_bdd x N) }
end

/-- Composition of a bounded continuous function and a continuous function. -/
@[simps { fully_applied := ff }]
def comp_continuous {δ : Type*} [topological_space δ] (f : α →ᵇ β) (g : C(δ, α)) : δ →ᵇ β :=
{ to_continuous_map := f.1.comp g,
  map_bounded' := f.map_bounded'.imp (λ C hC x y, hC _ _) }

lemma lipschitz_comp_continuous {δ : Type*} [topological_space δ] (g : C(δ, α)) :
  lipschitz_with 1 (λ f : α →ᵇ β, f.comp_continuous g) :=
lipschitz_with.mk_one $ λ f₁ f₂, (dist_le dist_nonneg).2 $ λ x, dist_coe_le_dist (g x)

lemma continuous_comp_continuous {δ : Type*} [topological_space δ] (g : C(δ, α)) :
  continuous (λ f : α →ᵇ β, f.comp_continuous g) :=
(lipschitz_comp_continuous g).continuous

/-- Restrict a bounded continuous function to a set. -/
@[simps apply { fully_applied := ff }]
def restrict (f : α →ᵇ β) (s : set α) : s →ᵇ β :=
f.comp_continuous $ (continuous_map.id _).restrict s

/-- Composition (in the target) of a bounded continuous function with a Lipschitz map again
gives a bounded continuous function -/
def comp (G : β → γ) {C : ℝ≥0} (H : lipschitz_with C G)
  (f : α →ᵇ β) : α →ᵇ γ :=
⟨⟨λx, G (f x), H.continuous.comp f.continuous⟩,
  let ⟨D, hD⟩ := f.bounded in
  ⟨max C 0 * D, λ x y, calc
    dist (G (f x)) (G (f y)) ≤ C * dist (f x) (f y) : H.dist_le_mul _ _
    ... ≤ max C 0 * dist (f x) (f y) : mul_le_mul_of_nonneg_right (le_max_left C 0) dist_nonneg
    ... ≤ max C 0 * D : mul_le_mul_of_nonneg_left (hD _ _) (le_max_right C 0)⟩⟩

/-- The composition operator (in the target) with a Lipschitz map is Lipschitz -/
lemma lipschitz_comp {G : β → γ} {C : ℝ≥0} (H : lipschitz_with C G) :
  lipschitz_with C (comp G H : (α →ᵇ β) → α →ᵇ γ) :=
lipschitz_with.of_dist_le_mul $ λ f g,
(dist_le (mul_nonneg C.2 dist_nonneg)).2 $ λ x,
calc dist (G (f x)) (G (g x)) ≤ C * dist (f x) (g x) : H.dist_le_mul _ _
  ... ≤ C * dist f g : mul_le_mul_of_nonneg_left (dist_coe_le_dist _) C.2

/-- The composition operator (in the target) with a Lipschitz map is uniformly continuous -/
lemma uniform_continuous_comp {G : β → γ} {C : ℝ≥0} (H : lipschitz_with C G) :
  uniform_continuous (comp G H : (α →ᵇ β) → α →ᵇ γ) :=
(lipschitz_comp H).uniform_continuous

/-- The composition operator (in the target) with a Lipschitz map is continuous -/
lemma continuous_comp {G : β → γ} {C : ℝ≥0} (H : lipschitz_with C G) :
  continuous (comp G H : (α →ᵇ β) → α →ᵇ γ) :=
(lipschitz_comp H).continuous

/-- Restriction (in the target) of a bounded continuous function taking values in a subset -/
def cod_restrict (s : set β) (f : α →ᵇ β) (H : ∀x, f x ∈ s) : α →ᵇ s :=
⟨⟨s.cod_restrict f H, continuous_subtype_mk _ f.continuous⟩, f.bounded⟩

section extend

variables {δ : Type*} [topological_space δ] [discrete_topology δ]

/-- A version of `function.extend` for bounded continuous maps. We assume that the domain has
discrete topology, so we only need to verify boundedness. -/
def extend (f : α ↪ δ) (g : α →ᵇ β) (h : δ →ᵇ β) : δ →ᵇ β :=
{ to_fun := extend f g h,
  continuous_to_fun := continuous_of_discrete_topology,
  map_bounded' :=
    begin
      rw [← bounded_range_iff, range_extend f.injective, metric.bounded_union],
      exact ⟨g.bounded_range, h.bounded_image _⟩
    end }

@[simp] lemma extend_apply (f : α ↪ δ) (g : α →ᵇ β) (h : δ →ᵇ β) (x : α) :
  extend f g h (f x) = g x :=
extend_apply f.injective _ _ _

@[simp] lemma extend_comp (f : α ↪ δ) (g : α →ᵇ β) (h : δ →ᵇ β) : extend f g h ∘ f = g :=
extend_comp f.injective _ _

lemma extend_apply' {f : α ↪ δ} {x : δ} (hx : x ∉ range f) (g : α →ᵇ β) (h : δ →ᵇ β) :
  extend f g h x = h x :=
extend_apply' _ _ _ hx

lemma extend_of_empty [is_empty α] (f : α ↪ δ) (g : α →ᵇ β) (h : δ →ᵇ β) :
  extend f g h = h :=
fun_like.coe_injective $ function.extend_of_empty f g h

@[simp] lemma dist_extend_extend (f : α ↪ δ) (g₁ g₂ : α →ᵇ β) (h₁ h₂ : δ →ᵇ β) :
  dist (g₁.extend f h₁) (g₂.extend f h₂) =
    max (dist g₁ g₂) (dist (h₁.restrict (range f)ᶜ) (h₂.restrict (range f)ᶜ)) :=
begin
  refine le_antisymm ((dist_le $ le_max_iff.2 $ or.inl dist_nonneg).2 $ λ x, _) (max_le _ _),
  { rcases em (∃ y, f y = x) with (⟨x, rfl⟩|hx),
    { simp only [extend_apply],
      exact (dist_coe_le_dist x).trans (le_max_left _ _) },
    { simp only [extend_apply' hx],
      lift x to ((range f)ᶜ : set δ) using hx,
      calc dist (h₁ x) (h₂ x) = dist (h₁.restrict (range f)ᶜ x) (h₂.restrict (range f)ᶜ x) : rfl
      ... ≤ dist (h₁.restrict (range f)ᶜ) (h₂.restrict (range f)ᶜ) : dist_coe_le_dist x
      ... ≤ _ : le_max_right _ _ } },
  { refine (dist_le dist_nonneg).2 (λ x, _),
    rw [← extend_apply f g₁ h₁, ← extend_apply f g₂ h₂],
    exact dist_coe_le_dist _ },
  { refine (dist_le dist_nonneg).2 (λ x, _),
    calc dist (h₁ x) (h₂ x) = dist (extend f g₁ h₁ x) (extend f g₂ h₂ x) :
      by rw [extend_apply' x.coe_prop, extend_apply' x.coe_prop]
    ... ≤ _ : dist_coe_le_dist _ }
end

lemma isometry_extend (f : α ↪ δ) (h : δ →ᵇ β) :
  isometry (λ g : α →ᵇ β, extend f g h) :=
isometry_emetric_iff_metric.2 $ λ g₁ g₂, by simp [dist_nonneg]

end extend

end basics

section arzela_ascoli
variables [topological_space α] [compact_space α] [metric_space β]
variables {f g : α →ᵇ β} {x : α} {C : ℝ}

/- Arzela-Ascoli theorem asserts that, on a compact space, a set of functions sharing
a common modulus of continuity and taking values in a compact set forms a compact
subset for the topology of uniform convergence. In this section, we prove this theorem
and several useful variations around it. -/

/-- First version, with pointwise equicontinuity and range in a compact space -/
theorem arzela_ascoli₁ [compact_space β]
  (A : set (α →ᵇ β))
  (closed : is_closed A)
  (H : ∀ (x:α) (ε > 0), ∃U ∈ 𝓝 x, ∀ (y z ∈ U) (f : α →ᵇ β),
    f ∈ A → dist (f y) (f z) < ε) :
  is_compact A :=
begin
  refine compact_of_totally_bounded_is_closed _ closed,
  refine totally_bounded_of_finite_discretization (λ ε ε0, _),
  rcases exists_between ε0 with ⟨ε₁, ε₁0, εε₁⟩,
  let ε₂ := ε₁/2/2,
  /- We have to find a finite discretization of `u`, i.e., finite information
  that is sufficient to reconstruct `u` up to ε. This information will be
  provided by the values of `u` on a sufficiently dense set tα,
  slightly translated to fit in a finite ε₂-dense set tβ in the image. Such
  sets exist by compactness of the source and range. Then, to check that these
  data determine the function up to ε, one uses the control on the modulus of
  continuity to extend the closeness on tα to closeness everywhere. -/
  have ε₂0 : ε₂ > 0 := half_pos (half_pos ε₁0),
  have : ∀x:α, ∃U, x ∈ U ∧ is_open U ∧ ∀ (y z ∈ U) {f : α →ᵇ β},
    f ∈ A → dist (f y) (f z) < ε₂ := λ x,
      let ⟨U, nhdsU, hU⟩ := H x _ ε₂0,
          ⟨V, VU, openV, xV⟩ := _root_.mem_nhds_iff.1 nhdsU in
      ⟨V, xV, openV, λy hy z hz f hf, hU y (VU hy) z (VU hz) f hf⟩,
  choose U hU using this,
  /- For all x, the set hU x is an open set containing x on which the elements of A
  fluctuate by at most ε₂.
  We extract finitely many of these sets that cover the whole space, by compactness -/
  rcases compact_univ.elim_finite_subcover_image
    (λx _, (hU x).2.1) (λx hx, mem_bUnion (mem_univ _) (hU x).1)
    with ⟨tα, _, ⟨_⟩, htα⟩,
  /- tα : set α, htα : univ ⊆ ⋃x ∈ tα, U x -/
  rcases @finite_cover_balls_of_compact β _ _ compact_univ _ ε₂0
    with ⟨tβ, _, ⟨_⟩, htβ⟩, resetI,
  /- tβ : set β, htβ : univ ⊆ ⋃y ∈ tβ, ball y ε₂ -/
  /- Associate to every point `y` in the space a nearby point `F y` in tβ -/
  choose F hF using λy, show ∃z∈tβ, dist y z < ε₂, by simpa using htβ (mem_univ y),
  /- F : β → β, hF : ∀ (y : β), F y ∈ tβ ∧ dist y (F y) < ε₂ -/

  /- Associate to every function a discrete approximation, mapping each point in `tα`
  to a point in `tβ` close to its true image by the function. -/
  refine ⟨tα → tβ, by apply_instance, λ f a, ⟨F (f a), (hF (f a)).1⟩, _⟩,
  rintro ⟨f, hf⟩ ⟨g, hg⟩ f_eq_g,
  /- If two functions have the same approximation, then they are within distance ε -/
  refine lt_of_le_of_lt ((dist_le $ le_of_lt ε₁0).2 (λ x, _)) εε₁,
  obtain ⟨x', x'tα, hx'⟩ : ∃x' ∈ tα, x ∈ U x' := mem_Union₂.1 (htα (mem_univ x)),
  calc dist (f x) (g x)
      ≤ dist (f x) (f x') + dist (g x) (g x') + dist (f x') (g x') : dist_triangle4_right _ _ _ _
  ... ≤ ε₂ + ε₂ + ε₁/2 : le_of_lt (add_lt_add (add_lt_add _ _) _)
  ... = ε₁ : by rw [add_halves, add_halves],
  { exact (hU x').2.2 _ hx' _ ((hU x').1) hf },
  { exact (hU x').2.2 _ hx' _ ((hU x').1) hg },
  { have F_f_g : F (f x') = F (g x') :=
      (congr_arg (λ f:tα → tβ, (f ⟨x', x'tα⟩ : β)) f_eq_g : _),
    calc dist (f x') (g x')
          ≤ dist (f x') (F (f x')) + dist (g x') (F (f x')) : dist_triangle_right _ _ _
      ... = dist (f x') (F (f x')) + dist (g x') (F (g x')) : by rw F_f_g
      ... < ε₂ + ε₂ : add_lt_add (hF (f x')).2 (hF (g x')).2
      ... = ε₁/2 : add_halves _ }
end

/-- Second version, with pointwise equicontinuity and range in a compact subset -/
theorem arzela_ascoli₂
  (s : set β) (hs : is_compact s)
  (A : set (α →ᵇ β))
  (closed : is_closed A)
  (in_s : ∀(f : α →ᵇ β) (x : α), f ∈ A → f x ∈ s)
  (H : ∀(x:α) (ε > 0), ∃U ∈ 𝓝 x, ∀ (y z ∈ U) (f : α →ᵇ β),
    f ∈ A → dist (f y) (f z) < ε) :
  is_compact A :=
/- This version is deduced from the previous one by restricting to the compact type in the target,
using compactness there and then lifting everything to the original space. -/
begin
  have M : lipschitz_with 1 coe := lipschitz_with.subtype_coe s,
  let F : (α →ᵇ s) → α →ᵇ β := comp coe M,
  refine compact_of_is_closed_subset
    ((_ : is_compact (F ⁻¹' A)).image (continuous_comp M)) closed (λ f hf, _),
  { haveI : compact_space s := is_compact_iff_compact_space.1 hs,
    refine arzela_ascoli₁ _ (continuous_iff_is_closed.1 (continuous_comp M) _ closed)
      (λ x ε ε0, bex.imp_right (λ U U_nhds hU y hy z hz f hf, _) (H x ε ε0)),
    calc dist (f y) (f z) = dist (F f y) (F f z) : rfl
                        ... < ε : hU y hy z hz (F f) hf },
  { let g := cod_restrict s f (λx, in_s f x hf),
    rw [show f = F g, by ext; refl] at hf ⊢,
    exact ⟨g, hf, rfl⟩ }
end

/-- Third (main) version, with pointwise equicontinuity and range in a compact subset, but
without closedness. The closure is then compact -/
theorem arzela_ascoli
  (s : set β) (hs : is_compact s)
  (A : set (α →ᵇ β))
  (in_s : ∀(f : α →ᵇ β) (x : α), f ∈ A → f x ∈ s)
  (H : ∀(x:α) (ε > 0), ∃U ∈ 𝓝 x, ∀ (y z ∈ U) (f : α →ᵇ β),
    f ∈ A → dist (f y) (f z) < ε) :
  is_compact (closure A) :=
/- This version is deduced from the previous one by checking that the closure of A, in
addition to being closed, still satisfies the properties of compact range and equicontinuity -/
arzela_ascoli₂ s hs (closure A) is_closed_closure
  (λ f x hf, (mem_of_closed' hs.is_closed).2 $ λ ε ε0,
    let ⟨g, gA, dist_fg⟩ := metric.mem_closure_iff.1 hf ε ε0 in
    ⟨g x, in_s g x gA, lt_of_le_of_lt (dist_coe_le_dist _) dist_fg⟩)
  (λ x ε ε0, show ∃ U ∈ 𝓝 x,
      ∀ y z ∈ U, ∀ (f : α →ᵇ β), f ∈ closure A → dist (f y) (f z) < ε,
    begin
      refine bex.imp_right (λ U U_set hU y hy z hz f hf, _) (H x (ε/2) (half_pos ε0)),
      rcases metric.mem_closure_iff.1 hf (ε/2/2) (half_pos (half_pos ε0)) with ⟨g, gA, dist_fg⟩,
      replace dist_fg := λ x, lt_of_le_of_lt (dist_coe_le_dist x) dist_fg,
      calc dist (f y) (f z) ≤ dist (f y) (g y) + dist (f z) (g z) + dist (g y) (g z) :
        dist_triangle4_right _ _ _ _
          ... < ε/2/2 + ε/2/2 + ε/2 :
            add_lt_add (add_lt_add (dist_fg y) (dist_fg z)) (hU y hy z hz g gA)
          ... = ε : by rw [add_halves, add_halves]
    end)

/- To apply the previous theorems, one needs to check the equicontinuity. An important
instance is when the source space is a metric space, and there is a fixed modulus of continuity
for all the functions in the set A -/

lemma equicontinuous_of_continuity_modulus {α : Type u} [metric_space α]
  (b : ℝ → ℝ) (b_lim : tendsto b (𝓝 0) (𝓝 0))
  (A : set (α →ᵇ β))
  (H : ∀(x y:α) (f : α →ᵇ β), f ∈ A → dist (f x) (f y) ≤ b (dist x y))
  (x:α) (ε : ℝ) (ε0 : 0 < ε) : ∃U ∈ 𝓝 x, ∀ (y z ∈ U) (f : α →ᵇ β),
    f ∈ A → dist (f y) (f z) < ε :=
begin
  rcases tendsto_nhds_nhds.1 b_lim ε ε0 with ⟨δ, δ0, hδ⟩,
  refine ⟨ball x (δ/2), ball_mem_nhds x (half_pos δ0), λ y hy z hz f hf, _⟩,
  have : dist y z < δ := calc
    dist y z ≤ dist y x + dist z x : dist_triangle_right _ _ _
    ... < δ/2 + δ/2 : add_lt_add hy hz
    ... = δ : add_halves _,
  calc
    dist (f y) (f z) ≤ b (dist y z) : H y z f hf
    ... ≤ |b (dist y z)| : le_abs_self _
    ... = dist (b (dist y z)) 0 : by simp [real.dist_eq]
    ... < ε : hδ (by simpa [real.dist_eq] using this),
end

end arzela_ascoli

section has_one

variables [topological_space α] [metric_space β] [has_one β]

@[to_additive] instance : has_one (α →ᵇ β) := ⟨const α 1⟩

@[simp, to_additive] lemma coe_one : ((1 : α →ᵇ β) : α → β) = 1 := rfl

@[simp, to_additive]
lemma mk_of_compact_one [compact_space α] : mk_of_compact (1 : C(α, β)) = 1 := rfl

@[to_additive] lemma forall_coe_one_iff_one (f : α →ᵇ β) : (∀x, f x = 1) ↔ f = 1 :=
(@ext_iff _ _ _ _ f 1).symm

@[simp, to_additive] lemma one_comp_continuous [topological_space γ] (f : C(γ, α)) :
  (1 : α →ᵇ β).comp_continuous f = 1 := rfl

end has_one

section has_lipschitz_add
/- In this section, if `β` is an `add_monoid` whose addition operation is Lipschitz, then we show
that the space of bounded continuous functions from `α` to `β` inherits a topological `add_monoid`
structure, by using pointwise operations and checking that they are compatible with the uniform
distance.

Implementation note: The material in this section could have been written for `has_lipschitz_mul`
and transported by `@[to_additive]`.  We choose not to do this because this causes a few lemma
names (for example, `coe_mul`) to conflict with later lemma names for normed rings; this is only a
trivial inconvenience, but in any case there are no obvious applications of the multiplicative
version. -/

variables [topological_space α] [metric_space β] [add_monoid β]
<<<<<<< HEAD

instance : has_zero (α →ᵇ β) := ⟨const α 0⟩

@[simp] lemma coe_zero : ((0 : α →ᵇ β) : α → β) = 0 := rfl

lemma forall_coe_zero_iff_zero (f : α →ᵇ β) : (∀ x, f x = 0) ↔ f = 0 :=
(@fun_like.ext_iff _ _ _ _ f 0).symm

@[simp] lemma zero_comp_continuous [topological_space γ] (f : C(γ, α)) :
  (0 : α →ᵇ β).comp_continuous f = 0 := rfl

=======
>>>>>>> 614758eb
variables [has_lipschitz_add β]
variables (f g : α →ᵇ β) {x : α} {C : ℝ}

/-- The pointwise sum of two bounded continuous functions is again bounded continuous. -/
instance : has_add (α →ᵇ β) :=
{ add := λ f g,
    bounded_continuous_function.mk_of_bound (f.to_continuous_map + g.to_continuous_map)
    (↑(has_lipschitz_add.C β) * max (classical.some f.bounded) (classical.some g.bounded))
    begin
      intros x y,
      refine le_trans (lipschitz_with_lipschitz_const_add ⟨f x, g x⟩ ⟨f y, g y⟩) _,
      rw prod.dist_eq,
      refine mul_le_mul_of_nonneg_left _ (has_lipschitz_add.C β).coe_nonneg,
      apply max_le_max,
      exact classical.some_spec f.bounded x y,
      exact classical.some_spec g.bounded x y,
    end }

@[simp] lemma coe_add : ⇑(f + g) = f + g := rfl
lemma add_apply : (f + g) x = f x + g x := rfl

@[simp] lemma mk_of_compact_add [compact_space α] (f g : C(α, β)) :
  mk_of_compact (f + g) = mk_of_compact f + mk_of_compact g := rfl

lemma add_comp_continuous [topological_space γ] (h : C(γ, α)) :
  (g + f).comp_continuous h = g.comp_continuous h + f.comp_continuous h := rfl

instance : add_monoid (α →ᵇ β) :=
coe_injective.add_monoid _ coe_zero coe_add

instance : has_lipschitz_add (α →ᵇ β) :=
{ lipschitz_add := ⟨has_lipschitz_add.C β, begin
    have C_nonneg := (has_lipschitz_add.C β).coe_nonneg,
    rw lipschitz_with_iff_dist_le_mul,
    rintros ⟨f₁, g₁⟩ ⟨f₂, g₂⟩,
    rw dist_le (mul_nonneg C_nonneg dist_nonneg),
    intros x,
    refine le_trans (lipschitz_with_lipschitz_const_add ⟨f₁ x, g₁ x⟩ ⟨f₂ x, g₂ x⟩) _,
    refine mul_le_mul_of_nonneg_left _ C_nonneg,
    apply max_le_max; exact dist_coe_le_dist x,
  end⟩ }

/-- Coercion of a `normed_group_hom` is an `add_monoid_hom`. Similar to `add_monoid_hom.coe_fn` -/
@[simps] def coe_fn_add_hom : (α →ᵇ β) →+ (α → β) :=
{ to_fun := coe_fn, map_zero' := coe_zero, map_add' := coe_add }

variables (α β)

/-- The additive map forgetting that a bounded continuous function is bounded.
-/
@[simps] def to_continuous_map_add_hom : (α →ᵇ β) →+ C(α, β) :=
{ to_fun := to_continuous_map,
  map_zero' := by { ext, simp, },
  map_add' := by { intros, ext, simp, }, }

end has_lipschitz_add

section comm_has_lipschitz_add

variables [topological_space α] [metric_space β] [add_comm_monoid β] [has_lipschitz_add β]

@[to_additive] instance : add_comm_monoid (α →ᵇ β) :=
{ add_comm      := assume f g, by ext; simp [add_comm],
  .. bounded_continuous_function.add_monoid }

open_locale big_operators

@[simp] lemma coe_sum {ι : Type*} (s : finset ι) (f : ι → (α →ᵇ β)) :
  ⇑(∑ i in s, f i) = (∑ i in s, (f i : α → β)) :=
(@coe_fn_add_hom α β _ _ _ _).map_sum f s

lemma sum_apply {ι : Type*} (s : finset ι) (f : ι → (α →ᵇ β)) (a : α) :
  (∑ i in s, f i) a = (∑ i in s, f i a) :=
by simp

end comm_has_lipschitz_add

section normed_group
/- In this section, if β is a normed group, then we show that the space of bounded
continuous functions from α to β inherits a normed group structure, by using
pointwise operations and checking that they are compatible with the uniform distance. -/

variables [topological_space α] [normed_group β]
variables (f g : α →ᵇ β) {x : α} {C : ℝ}

instance : has_norm (α →ᵇ β) := ⟨λu, dist u 0⟩

lemma norm_def : ∥f∥ = dist f 0 := rfl

/-- The norm of a bounded continuous function is the supremum of `∥f x∥`.
We use `Inf` to ensure that the definition works if `α` has no elements. -/
lemma norm_eq (f : α →ᵇ β) :
  ∥f∥ = Inf {C : ℝ | 0 ≤ C ∧ ∀ (x : α), ∥f x∥ ≤ C} :=
by simp [norm_def, bounded_continuous_function.dist_eq]

/-- When the domain is non-empty, we do not need the `0 ≤ C` condition in the formula for ∥f∥ as an
`Inf`. -/
lemma norm_eq_of_nonempty [h : nonempty α] : ∥f∥ = Inf {C : ℝ | ∀ (x : α), ∥f x∥ ≤ C} :=
begin
  unfreezingI { obtain ⟨a⟩ := h, },
  rw norm_eq,
  congr,
  ext,
  simp only [and_iff_right_iff_imp],
  exact λ h', le_trans (norm_nonneg (f a)) (h' a),
end

@[simp] lemma norm_eq_zero_of_empty [h : is_empty α] : ∥f∥ = 0 :=
dist_zero_of_empty

lemma norm_coe_le_norm (x : α) : ∥f x∥ ≤ ∥f∥ := calc
  ∥f x∥ = dist (f x) ((0 : α →ᵇ β) x) : by simp [dist_zero_right]
  ... ≤ ∥f∥ : dist_coe_le_dist _

lemma dist_le_two_norm' {f : γ → β} {C : ℝ} (hC : ∀ x, ∥f x∥ ≤ C) (x y : γ) :
  dist (f x) (f y) ≤ 2 * C :=
calc dist (f x) (f y) ≤ ∥f x∥ + ∥f y∥ : dist_le_norm_add_norm _ _
                  ... ≤ C + C         : add_le_add (hC x) (hC y)
                  ... = 2 * C         : (two_mul _).symm

/-- Distance between the images of any two points is at most twice the norm of the function. -/
lemma dist_le_two_norm (x y : α) : dist (f x) (f y) ≤ 2 * ∥f∥ :=
dist_le_two_norm' f.norm_coe_le_norm x y

variable {f}

/-- The norm of a function is controlled by the supremum of the pointwise norms -/
lemma norm_le (C0 : (0 : ℝ) ≤ C) : ∥f∥ ≤ C ↔ ∀x:α, ∥f x∥ ≤ C :=
by simpa using @dist_le _ _ _ _ f 0 _ C0

lemma norm_le_of_nonempty [nonempty α]
  {f : α →ᵇ β} {M : ℝ} : ∥f∥ ≤ M ↔ ∀ x, ∥f x∥ ≤ M :=
begin
  simp_rw [norm_def, ←dist_zero_right],
  exact dist_le_iff_of_nonempty,
end

lemma norm_lt_iff_of_compact [compact_space α]
  {f : α →ᵇ β} {M : ℝ} (M0 : 0 < M) : ∥f∥ < M ↔ ∀ x, ∥f x∥ < M :=
begin
  simp_rw [norm_def, ←dist_zero_right],
  exact dist_lt_iff_of_compact M0,
end

lemma norm_lt_iff_of_nonempty_compact [nonempty α] [compact_space α]
  {f : α →ᵇ β} {M : ℝ} : ∥f∥ < M ↔ ∀ x, ∥f x∥ < M :=
begin
  simp_rw [norm_def, ←dist_zero_right],
  exact dist_lt_iff_of_nonempty_compact,
end

variable (f)

/-- Norm of `const α b` is less than or equal to `∥b∥`. If `α` is nonempty,
then it is equal to `∥b∥`. -/
lemma norm_const_le (b : β) : ∥const α b∥ ≤ ∥b∥ :=
(norm_le (norm_nonneg b)).2 $ λ x, le_rfl

@[simp] lemma norm_const_eq [h : nonempty α] (b : β) : ∥const α b∥ = ∥b∥ :=
le_antisymm (norm_const_le b) $ h.elim $ λ x, (const α b).norm_coe_le_norm x

/-- Constructing a bounded continuous function from a uniformly bounded continuous
function taking values in a normed group. -/
def of_normed_group {α : Type u} {β : Type v} [topological_space α] [normed_group β]
  (f : α → β) (Hf : continuous f) (C : ℝ) (H : ∀x, ∥f x∥ ≤ C) : α →ᵇ β :=
⟨⟨λn, f n, Hf⟩, ⟨_, dist_le_two_norm' H⟩⟩

@[simp] lemma coe_of_normed_group
  {α : Type u} {β : Type v} [topological_space α] [normed_group β]
  (f : α → β) (Hf : continuous f) (C : ℝ) (H : ∀x, ∥f x∥ ≤ C) :
  (of_normed_group f Hf C H : α → β) = f := rfl

lemma norm_of_normed_group_le {f : α → β} (hfc : continuous f) {C : ℝ} (hC : 0 ≤ C)
  (hfC : ∀ x, ∥f x∥ ≤ C) : ∥of_normed_group f hfc C hfC∥ ≤ C :=
(norm_le hC).2 hfC

/-- Constructing a bounded continuous function from a uniformly bounded
function on a discrete space, taking values in a normed group -/
def of_normed_group_discrete {α : Type u} {β : Type v}
  [topological_space α] [discrete_topology α] [normed_group β]
  (f : α  → β) (C : ℝ) (H : ∀x, norm (f x) ≤ C) : α →ᵇ β :=
of_normed_group f continuous_of_discrete_topology C H

@[simp] lemma coe_of_normed_group_discrete
  {α : Type u} {β : Type v} [topological_space α] [discrete_topology α] [normed_group β]
  (f : α → β) (C : ℝ) (H : ∀x, ∥f x∥ ≤ C) :
  (of_normed_group_discrete f C H : α → β) = f := rfl

/-- Taking the pointwise norm of a bounded continuous function with values in a `normed_group`,
yields a bounded continuous function with values in ℝ. -/
def norm_comp : α →ᵇ ℝ :=
f.comp norm lipschitz_with_one_norm

@[simp] lemma coe_norm_comp : (f.norm_comp : α → ℝ) = norm ∘ f := rfl

@[simp] lemma norm_norm_comp : ∥f.norm_comp∥ = ∥f∥ :=
by simp only [norm_eq, coe_norm_comp, norm_norm]

lemma bdd_above_range_norm_comp : bdd_above $ set.range $ norm ∘ f :=
(real.bounded_iff_bdd_below_bdd_above.mp $ @bounded_range _ _ _ _ f.norm_comp).2

lemma norm_eq_supr_norm : ∥f∥ = ⨆ x : α, ∥f x∥ :=
begin
  casesI is_empty_or_nonempty α with hα _,
  { suffices : range (norm ∘ f) = ∅, { rw [f.norm_eq_zero_of_empty, supr, this, real.Sup_empty], },
    simp only [hα, range_eq_empty, not_nonempty_iff], },
  { rw [norm_eq_of_nonempty, supr,
      ← cInf_upper_bounds_eq_cSup f.bdd_above_range_norm_comp (range_nonempty _)],
    congr,
    ext,
    simp only [forall_apply_eq_imp_iff', mem_range, exists_imp_distrib], },
end

/-- The pointwise opposite of a bounded continuous function is again bounded continuous. -/
instance : has_neg (α →ᵇ β) :=
⟨λf, of_normed_group (-f) f.continuous.neg ∥f∥ $ λ x,
  trans_rel_right _ (norm_neg _) (f.norm_coe_le_norm x)⟩

/-- The pointwise difference of two bounded continuous functions is again bounded continuous. -/
instance : has_sub (α →ᵇ β) :=
⟨λf g, of_normed_group (f - g) (f.continuous.sub g.continuous) (∥f∥ + ∥g∥) $ λ x,
  by { simp only [sub_eq_add_neg],
       exact le_trans (norm_add_le _ _) (add_le_add (f.norm_coe_le_norm x) $
         trans_rel_right _ (norm_neg _) (g.norm_coe_le_norm x)) }⟩

@[simp] lemma coe_neg : ⇑(-f) = -f := rfl
lemma neg_apply : (-f) x = -f x := rfl

@[simp] lemma coe_sub : ⇑(f - g) = f - g := rfl
lemma sub_apply : (f - g) x = f x - g x := rfl

@[simp] lemma mk_of_compact_neg [compact_space α] (f : C(α, β)) :
  mk_of_compact (-f) = -mk_of_compact f := rfl

@[simp] lemma mk_of_compact_sub [compact_space α] (f g : C(α, β)) :
  mk_of_compact (f - g) = mk_of_compact f - mk_of_compact g := rfl

instance : add_comm_group (α →ᵇ β) :=
coe_injective.add_comm_group _ coe_zero coe_add coe_neg coe_sub

instance : normed_group (α →ᵇ β) :=
{ dist_eq := λ f g, by simp only [norm_eq, dist_eq, dist_eq_norm, sub_apply] }

lemma abs_diff_coe_le_dist : ∥f x - g x∥ ≤ dist f g :=
by { rw dist_eq_norm, exact (f - g).norm_coe_le_norm x }

lemma coe_le_coe_add_dist {f g : α →ᵇ ℝ} : f x ≤ g x + dist f g :=
sub_le_iff_le_add'.1 $ (abs_le.1 $ @dist_coe_le_dist _ _ _ _ f g x).2

lemma norm_comp_continuous_le [topological_space γ] (f : α →ᵇ β) (g : C(γ, α)) :
  ∥f.comp_continuous g∥ ≤ ∥f∥ :=
((lipschitz_comp_continuous g).dist_le_mul f 0).trans $
  by rw [nnreal.coe_one, one_mul, dist_zero_right]

end normed_group

section has_bounded_smul
/-!
### `has_bounded_smul` (in particular, topological module) structure

In this section, if `β` is a metric space and a `𝕜`-module whose addition and scalar multiplication
are compatible with the metric structure, then we show that the space of bounded continuous
functions from `α` to `β` inherits a so-called `has_bounded_smul` structure (in particular, a
`has_continuous_mul` structure, which is the mathlib formulation of being a topological module), by
using pointwise operations and checking that they are compatible with the uniform distance. -/

variables {𝕜 : Type*} [metric_space 𝕜] [semiring 𝕜]
variables [topological_space α] [metric_space β] [add_comm_monoid β]
  [module 𝕜 β] [has_bounded_smul 𝕜 β]
variables {f g : α →ᵇ β} {x : α} {C : ℝ}

instance : has_scalar 𝕜 (α →ᵇ β) :=
⟨λ c f,
  bounded_continuous_function.mk_of_bound
    (c • f.to_continuous_map)
    (dist c 0 * (classical.some f.bounded))
    begin
      intros x y,
      refine (dist_smul_pair c (f x) (f y)).trans _,
      refine mul_le_mul_of_nonneg_left _ dist_nonneg,
      exact classical.some_spec f.bounded x y
    end ⟩

@[simp] lemma coe_smul (c : 𝕜) (f : α →ᵇ β) : ⇑(c • f) = λ x, c • (f x) := rfl
lemma smul_apply (c : 𝕜) (f : α →ᵇ β) (x : α) : (c • f) x = c • f x := rfl

instance : has_bounded_smul 𝕜 (α →ᵇ β) :=
{ dist_smul_pair' := λ c f₁ f₂, begin
    rw dist_le (mul_nonneg dist_nonneg dist_nonneg),
    intros x,
    refine (dist_smul_pair c (f₁ x) (f₂ x)).trans _,
    exact mul_le_mul_of_nonneg_left (dist_coe_le_dist x) dist_nonneg
  end,
  dist_pair_smul' := λ c₁ c₂ f, begin
    rw dist_le (mul_nonneg dist_nonneg dist_nonneg),
    intros x,
    refine (dist_pair_smul c₁ c₂ (f x)).trans _,
    convert mul_le_mul_of_nonneg_left (dist_coe_le_dist x) dist_nonneg,
    simp
  end }

variables [has_lipschitz_add β]

instance : module 𝕜 (α →ᵇ β) :=
{ smul     := (•),
  smul_add := λ c f g, ext $ λ x, smul_add c (f x) (g x),
  add_smul := λ c₁ c₂ f, ext $ λ x, add_smul c₁ c₂ (f x),
  mul_smul := λ c₁ c₂ f, ext $ λ x, mul_smul c₁ c₂ (f x),
  one_smul := λ f, ext $ λ x, one_smul 𝕜 (f x),
  smul_zero := λ c, ext $ λ x, smul_zero c,
  zero_smul := λ f, ext $ λ x, zero_smul 𝕜 (f x),
  .. bounded_continuous_function.add_comm_monoid }

variables (𝕜)
/-- The evaluation at a point, as a continuous linear map from `α →ᵇ β` to `β`. -/
def eval_clm (x : α) : (α →ᵇ β) →L[𝕜] β :=
{ to_fun := λ f, f x,
  map_add' := λ f g, by simp only [pi.add_apply, coe_add],
  map_smul' := λ c f, by simp only [coe_smul, ring_hom.id_apply] }

@[simp] lemma eval_clm_apply (x : α) (f : α →ᵇ β) :
  eval_clm 𝕜 x f = f x := rfl

variables (α β)

/-- The linear map forgetting that a bounded continuous function is bounded. -/
@[simps]
def to_continuous_map_linear_map : (α →ᵇ β) →ₗ[𝕜] C(α, β) :=
{ to_fun := to_continuous_map,
  map_smul' := by { intros, ext, simp, },
  map_add' := by { intros, ext, simp, }, }

end has_bounded_smul

section normed_space
/-!
### Normed space structure

In this section, if `β` is a normed space, then we show that the space of bounded
continuous functions from `α` to `β` inherits a normed space structure, by using
pointwise operations and checking that they are compatible with the uniform distance. -/

variables {𝕜 : Type*}
variables [topological_space α] [normed_group β]
variables {f g : α →ᵇ β} {x : α} {C : ℝ}

instance [normed_field 𝕜] [normed_space 𝕜 β] : normed_space 𝕜 (α →ᵇ β) := ⟨λ c f, begin
  refine norm_of_normed_group_le _ (mul_nonneg (norm_nonneg _) (norm_nonneg _)) _,
  exact (λ x, trans_rel_right _ (norm_smul _ _)
    (mul_le_mul_of_nonneg_left (f.norm_coe_le_norm _) (norm_nonneg _))) end⟩

variables [nondiscrete_normed_field 𝕜] [normed_space 𝕜 β]
variables [normed_group γ] [normed_space 𝕜 γ]

variables (α)
-- TODO does this work in the `has_bounded_smul` setting, too?
/--
Postcomposition of bounded continuous functions into a normed module by a continuous linear map is
a continuous linear map.
Upgraded version of `continuous_linear_map.comp_left_continuous`, similar to
`linear_map.comp_left`. -/
protected def _root_.continuous_linear_map.comp_left_continuous_bounded (g : β →L[𝕜] γ) :
  (α →ᵇ β) →L[𝕜] (α →ᵇ γ) :=
linear_map.mk_continuous
  { to_fun := λ f, of_normed_group
      (g ∘ f)
      (g.continuous.comp f.continuous)
      (∥g∥ * ∥f∥)
      (λ x, (g.le_op_norm_of_le (f.norm_coe_le_norm x))),
    map_add' := λ f g, by ext; simp,
    map_smul' := λ c f, by ext; simp }
  ∥g∥
  (λ f, norm_of_normed_group_le _ (mul_nonneg (norm_nonneg g) (norm_nonneg f)) _)

@[simp] lemma _root_.continuous_linear_map.comp_left_continuous_bounded_apply (g : β →L[𝕜] γ)
  (f : α →ᵇ β) (x : α) :
  (g.comp_left_continuous_bounded α f) x = g (f x) :=
rfl

end normed_space

section normed_ring
/-!
### Normed ring structure

In this section, if `R` is a normed ring, then we show that the space of bounded
continuous functions from `α` to `R` inherits a normed ring structure, by using
pointwise operations and checking that they are compatible with the uniform distance. -/

variables [topological_space α] {R : Type*} [normed_ring R]

instance : has_mul (α →ᵇ R) :=
{ mul := λ f g, of_normed_group (f * g) (f.continuous.mul g.continuous) (∥f∥ * ∥g∥) $ λ x,
    le_trans (normed_ring.norm_mul (f x) (g x)) $
      mul_le_mul (f.norm_coe_le_norm x) (g.norm_coe_le_norm x) (norm_nonneg _) (norm_nonneg _) }

@[simp] lemma coe_mul (f g : α →ᵇ R) : ⇑(f * g) = f * g := rfl
lemma mul_apply (f g : α →ᵇ R) (x : α) : (f * g) x = f x * g x := rfl

instance : ring (α →ᵇ R) :=
coe_injective.ring _ coe_zero coe_one coe_add coe_mul coe_neg coe_sub

instance : normed_ring (α →ᵇ R) :=
{ norm_mul := λ f g, norm_of_normed_group_le _ (mul_nonneg (norm_nonneg _) (norm_nonneg _)) _,
  .. bounded_continuous_function.normed_group }

end normed_ring

section normed_comm_ring
/-!
### Normed commutative ring structure

In this section, if `R` is a normed commutative ring, then we show that the space of bounded
continuous functions from `α` to `R` inherits a normed commutative ring structure, by using
pointwise operations and checking that they are compatible with the uniform distance. -/

variables [topological_space α] {R : Type*} [normed_comm_ring R]

instance : comm_ring (α →ᵇ R) :=
{ mul_comm := λ f₁ f₂, ext $ λ x, mul_comm _ _,
  .. bounded_continuous_function.ring }

instance : normed_comm_ring (α →ᵇ R) :=
{ .. bounded_continuous_function.comm_ring, .. bounded_continuous_function.normed_group }

end normed_comm_ring

section normed_algebra
/-!
### Normed algebra structure

In this section, if `γ` is a normed algebra, then we show that the space of bounded
continuous functions from `α` to `γ` inherits a normed algebra structure, by using
pointwise operations and checking that they are compatible with the uniform distance. -/

variables {𝕜 : Type*} [normed_field 𝕜]
variables [topological_space α] [normed_group β] [normed_space 𝕜 β]
variables [normed_ring γ] [normed_algebra 𝕜 γ]
variables {f g : α →ᵇ γ} {x : α} {c : 𝕜}

/-- `bounded_continuous_function.const` as a `ring_hom`. -/
def C : 𝕜 →+* (α →ᵇ γ) :=
{ to_fun    := λ (c : 𝕜), const α ((algebra_map 𝕜 γ) c),
  map_one'  := ext $ λ x, (algebra_map 𝕜 γ).map_one,
  map_mul'  := λ c₁ c₂, ext $ λ x, (algebra_map 𝕜 γ).map_mul _ _,
  map_zero' := ext $ λ x, (algebra_map 𝕜 γ).map_zero,
  map_add'  := λ c₁ c₂, ext $ λ x, (algebra_map 𝕜 γ).map_add _ _ }

instance : algebra 𝕜 (α →ᵇ γ) :=
{ to_ring_hom := C,
  commutes' := λ c f, ext $ λ x, algebra.commutes' _ _,
  smul_def' := λ c f, ext $ λ x, algebra.smul_def' _ _,
  ..bounded_continuous_function.module,
  ..bounded_continuous_function.ring }

@[simp] lemma algebra_map_apply (k : 𝕜) (a : α) :
  algebra_map 𝕜 (α →ᵇ γ) k a = k • 1 :=
by { rw algebra.algebra_map_eq_smul_one, refl, }

instance [nonempty α] : normed_algebra 𝕜 (α →ᵇ γ) :=
{ norm_algebra_map_eq := λ c, begin
    calc ∥ (algebra_map 𝕜 (α →ᵇ γ)).to_fun c∥ = ∥(algebra_map 𝕜 γ) c∥ : _
    ... = ∥c∥ : norm_algebra_map_eq _ _,
    apply norm_const_eq ((algebra_map 𝕜 γ) c), assumption,
  end,
  ..bounded_continuous_function.algebra }

/-!
### Structure as normed module over scalar functions

If `β` is a normed `𝕜`-space, then we show that the space of bounded continuous
functions from `α` to `β` is naturally a module over the algebra of bounded continuous
functions from `α` to `𝕜`. -/

instance has_scalar' : has_scalar (α →ᵇ 𝕜) (α →ᵇ β) :=
⟨λ (f : α →ᵇ 𝕜) (g : α →ᵇ β), of_normed_group (λ x, (f x) • (g x))
(f.continuous.smul g.continuous) (∥f∥ * ∥g∥) (λ x, calc
  ∥f x • g x∥ ≤ ∥f x∥ * ∥g x∥ : normed_space.norm_smul_le _ _
  ... ≤ ∥f∥ * ∥g∥ : mul_le_mul (f.norm_coe_le_norm _) (g.norm_coe_le_norm _) (norm_nonneg _)
    (norm_nonneg _)) ⟩

instance module' : module (α →ᵇ 𝕜) (α →ᵇ β) :=
module.of_core $
{ smul     := (•),
  smul_add := λ c f₁ f₂, ext $ λ x, smul_add _ _ _,
  add_smul := λ c₁ c₂ f, ext $ λ x, add_smul _ _ _,
  mul_smul := λ c₁ c₂ f, ext $ λ x, mul_smul _ _ _,
  one_smul := λ f, ext $ λ x, one_smul 𝕜 (f x) }

lemma norm_smul_le (f : α →ᵇ 𝕜) (g : α →ᵇ β) : ∥f • g∥ ≤ ∥f∥ * ∥g∥ :=
norm_of_normed_group_le _ (mul_nonneg (norm_nonneg _) (norm_nonneg _)) _

/- TODO: When `normed_module` has been added to `normed_space.basic`, the above facts
show that the space of bounded continuous functions from `α` to `β` is naturally a normed
module over the algebra of bounded continuous functions from `α` to `𝕜`. -/

end normed_algebra

lemma nnreal.upper_bound {α : Type*} [topological_space α]
  (f : α →ᵇ ℝ≥0) (x : α) : f x ≤ nndist f 0 :=
begin
  have key : nndist (f x) ((0 : α →ᵇ ℝ≥0) x) ≤ nndist f 0,
  { exact @dist_coe_le_dist α ℝ≥0 _ _ f 0 x, },
  simp only [coe_zero, pi.zero_apply] at key,
  rwa nnreal.nndist_zero_eq_val' (f x) at key,
end

/-!
### Star structures

In this section, if `β` is a normed ⋆-group, then so is the space of bounded
continuous functions from `α` to `β`, by using the star operation pointwise.

If `𝕜` is normed field and a ⋆-ring over which `β` is a normed algebra and a
star module, then the space of bounded continuous functions from `α` to `β`
is a star module.

If `β` is a ⋆-ring in addition to being a normed ⋆-group, then `α →ᵇ β`
inherits a ⋆-ring structure.

In summary, if `β` is a C⋆-algebra over `𝕜`, then so is  `α →ᵇ β`; note that
completeness is guaranteed when `β` is complete (see
`bounded_continuous_function.complete`). -/

section normed_group

variables {𝕜 : Type*} [normed_field 𝕜] [star_ring 𝕜]
variables [topological_space α] [normed_group β] [star_add_monoid β] [normed_star_monoid β]
variables [normed_space 𝕜 β] [star_module 𝕜 β]

instance : star_add_monoid (α →ᵇ β) :=
{ star            := λ f, f.comp star star_normed_group_hom.lipschitz,
  star_involutive := λ f, ext $ λ x, star_star (f x),
  star_add        := λ f g, ext $ λ x, star_add (f x) (g x) }

/-- The right-hand side of this equality can be parsed `star ∘ ⇑f` because of the
instance `pi.has_star`. Upon inspecting the goal, one sees `⊢ ⇑(star f) = star ⇑f`.-/
@[simp] lemma coe_star (f : α →ᵇ β) : ⇑(star f) = star f := rfl

@[simp] lemma star_apply (f : α →ᵇ β) (x : α) : star f x = star (f x) := rfl

instance : normed_star_monoid (α →ᵇ β) :=
{ norm_star := λ f, by
  { simp only [norm_eq], congr, ext, conv_lhs { find (∥_∥) { erw (@norm_star β _ _ _ (f x)) } } } }

instance : star_module 𝕜 (α →ᵇ β) :=
{ star_smul := λ k f, ext $ λ x, star_smul k (f x) }

end normed_group

section cstar_ring

variables [topological_space α]
variables [normed_ring β] [star_ring β]

instance [normed_star_monoid β] : star_ring (α →ᵇ β) :=
{ star_mul := λ f g, ext $ λ x, star_mul (f x) (g x),
  ..bounded_continuous_function.star_add_monoid }

variable [cstar_ring β]

instance : cstar_ring (α →ᵇ β) :=
{ norm_star_mul_self :=
  begin
    intro f,
    refine le_antisymm _ _,
    { rw [←sq, norm_le (sq_nonneg _)],
      dsimp [star_apply],
      intro x,
      rw [cstar_ring.norm_star_mul_self, ←sq],
      refine sq_le_sq' _ _,
      { linarith [norm_nonneg (f x), norm_nonneg f] },
      { exact norm_coe_le_norm f x }, },
    { rw [←sq, ←real.le_sqrt (norm_nonneg _) (norm_nonneg _), norm_le (real.sqrt_nonneg _)],
      intro x,
      rw [real.le_sqrt (norm_nonneg _) (norm_nonneg _), sq, ←cstar_ring.norm_star_mul_self],
      exact norm_coe_le_norm (star f * f) x }
  end }

end cstar_ring

section normed_lattice_ordered_group

variables [topological_space α] [normed_lattice_add_comm_group β]

instance : partial_order (α →ᵇ β) := partial_order.lift (λ f, f.to_fun) (by tidy)

/--
Continuous normed lattice group valued functions form a meet-semilattice
-/
instance : semilattice_inf (α →ᵇ β) :=
{ inf := λ f g,
  { to_fun := λ t, f t ⊓ g t,
    continuous_to_fun := f.continuous.inf g.continuous,
    map_bounded' := begin
      obtain ⟨C₁, hf⟩ := f.bounded,
      obtain ⟨C₂, hg⟩ := g.bounded,
      refine ⟨C₁ + C₂, λ x y, _⟩,
      simp_rw normed_group.dist_eq at hf hg ⊢,
      exact (norm_inf_sub_inf_le_add_norm _ _ _ _).trans (add_le_add (hf _ _) (hg _ _)),
    end },
  inf_le_left := λ f g, continuous_map.le_def.mpr (λ _, inf_le_left),
  inf_le_right := λ f g, continuous_map.le_def.mpr (λ _, inf_le_right),
  le_inf := λ f g₁ g₂ w₁ w₂, continuous_map.le_def.mpr (λ _, le_inf (continuous_map.le_def.mp w₁ _)
    (continuous_map.le_def.mp w₂ _)),
  ..bounded_continuous_function.partial_order }

instance : semilattice_sup (α →ᵇ β) :=
{ sup := λ f g,
  { to_fun := λ t, f t ⊔ g t,
    continuous_to_fun := f.continuous.sup g.continuous,
    map_bounded' := begin
      obtain ⟨C₁, hf⟩ := f.bounded,
      obtain ⟨C₂, hg⟩ := g.bounded,
      refine ⟨C₁ + C₂, λ x y, _⟩,
      simp_rw normed_group.dist_eq at hf hg ⊢,
      exact (norm_sup_sub_sup_le_add_norm _ _ _ _).trans (add_le_add (hf _ _) (hg _ _)),
    end },
  le_sup_left := λ f g, continuous_map.le_def.mpr (λ _, le_sup_left),
  le_sup_right := λ f g, continuous_map.le_def.mpr (λ _, le_sup_right),
  sup_le := λ f g₁ g₂ w₁ w₂, continuous_map.le_def.mpr (λ _, sup_le (continuous_map.le_def.mp w₁ _)
    (continuous_map.le_def.mp w₂ _)),
  ..bounded_continuous_function.partial_order }

instance  : lattice (α →ᵇ β) :=
{ .. bounded_continuous_function.semilattice_sup, .. bounded_continuous_function.semilattice_inf }

@[simp] lemma coe_fn_sup (f g : α →ᵇ β) : ⇑(f ⊔ g) = f ⊔ g := rfl

@[simp] lemma coe_fn_abs (f : α →ᵇ β) : ⇑|f| = |f| := rfl

instance : normed_lattice_add_comm_group (α →ᵇ β) :=
{ add_le_add_left := begin
    intros f g h₁ h t,
    simp only [coe_to_continuous_fun, pi.add_apply, add_le_add_iff_left, coe_add,
      continuous_map.to_fun_eq_coe],
    exact h₁ _,
  end,
  solid :=
  begin
    intros f g h,
    have i1: ∀ t, ∥f t∥ ≤ ∥g t∥ := λ t, solid (h t),
    rw norm_le (norm_nonneg _),
    exact λ t, (i1 t).trans (norm_coe_le_norm g t),
  end,
  ..bounded_continuous_function.lattice, }

end normed_lattice_ordered_group

end bounded_continuous_function<|MERGE_RESOLUTION|>--- conflicted
+++ resolved
@@ -532,8 +532,8 @@
 @[simp, to_additive]
 lemma mk_of_compact_one [compact_space α] : mk_of_compact (1 : C(α, β)) = 1 := rfl
 
-@[to_additive] lemma forall_coe_one_iff_one (f : α →ᵇ β) : (∀x, f x = 1) ↔ f = 1 :=
-(@ext_iff _ _ _ _ f 1).symm
+@[to_additive] lemma forall_coe_one_iff_one (f : α →ᵇ β) : (∀ x, f x = 1) ↔ f = 1 :=
+(@fun_like.ext_iff _ _ _ _ f 1).symm
 
 @[simp, to_additive] lemma one_comp_continuous [topological_space γ] (f : C(γ, α)) :
   (1 : α →ᵇ β).comp_continuous f = 1 := rfl
@@ -553,20 +553,6 @@
 version. -/
 
 variables [topological_space α] [metric_space β] [add_monoid β]
-<<<<<<< HEAD
-
-instance : has_zero (α →ᵇ β) := ⟨const α 0⟩
-
-@[simp] lemma coe_zero : ((0 : α →ᵇ β) : α → β) = 0 := rfl
-
-lemma forall_coe_zero_iff_zero (f : α →ᵇ β) : (∀ x, f x = 0) ↔ f = 0 :=
-(@fun_like.ext_iff _ _ _ _ f 0).symm
-
-@[simp] lemma zero_comp_continuous [topological_space γ] (f : C(γ, α)) :
-  (0 : α →ᵇ β).comp_continuous f = 0 := rfl
-
-=======
->>>>>>> 614758eb
 variables [has_lipschitz_add β]
 variables (f g : α →ᵇ β) {x : α} {C : ℝ}
 
