/-
Copyright (c) 2018 Sébastien Gouëzel. All rights reserved.
Released under Apache 2.0 license as described in the file LICENSE.
Authors: Sébastien Gouëzel, Mario Carneiro, Yury Kudryashov, Heather Macbeth
-/
import analysis.normed_space.lattice_ordered_group
import analysis.normed_space.operator_norm
import analysis.normed_space.star.basic
import data.real.sqrt
import topology.continuous_function.algebra

/-!
# Bounded continuous functions

The type of bounded continuous functions taking values in a metric space, with
the uniform distance.

-/

noncomputable theory
open_locale topological_space classical nnreal

open set filter metric function

universes u v w
variables {F : Type*} {α : Type u} {β : Type v} {γ : Type w}

/-- `α →ᵇ β` is the type of bounded continuous functions `α → β` from a topological space to a
metric space.

When possible, instead of parametrizing results over `(f : α →ᵇ β)`,
you should parametrize over `(F : Type*) [bounded_continuous_map_class F α β] (f : F)`.

When you extend this structure, make sure to extend `bounded_continuous_map_class`. -/
structure bounded_continuous_function (α : Type u) (β : Type v)
  [topological_space α] [pseudo_metric_space β] extends continuous_map α β :
  Type (max u v) :=
(map_bounded' : ∃ C, ∀ x y, dist (to_fun x) (to_fun y) ≤ C)

localized "infixr ` →ᵇ `:25 := bounded_continuous_function" in bounded_continuous_function

/-- `bounded_continuous_map_class F α β` states that `F` is a type of bounded continuous maps.

You should also extend this typeclass when you extend `bounded_continuous_function`. -/
class bounded_continuous_map_class (F α β : Type*) [topological_space α] [pseudo_metric_space β]
  extends continuous_map_class F α β :=
(map_bounded (f : F) : ∃ C, ∀ x y, dist (f x) (f y) ≤ C)

export bounded_continuous_map_class (map_bounded)

namespace bounded_continuous_function
section basics
variables [topological_space α] [pseudo_metric_space β] [pseudo_metric_space γ]
variables {f g : α →ᵇ β} {x : α} {C : ℝ}

instance : bounded_continuous_map_class (α →ᵇ β) α β :=
{ coe := λ f, f.to_fun,
  coe_injective' := λ f g h, by { obtain ⟨⟨_, _⟩, _⟩ := f, obtain ⟨⟨_, _⟩, _⟩ := g, congr' },
  map_continuous := λ f, f.continuous_to_fun,
  map_bounded := λ f, f.map_bounded' }

/-- Helper instance for when there's too many metavariables to apply `fun_like.has_coe_to_fun`
directly. -/
instance : has_coe_to_fun (α →ᵇ β) (λ _, α → β) := fun_like.has_coe_to_fun

instance [bounded_continuous_map_class F α β] : has_coe_t F (α →ᵇ β) :=
⟨λ f, { to_fun := f, continuous_to_fun := map_continuous f, map_bounded' := map_bounded f }⟩

@[simp] lemma coe_to_continuous_fun (f : α →ᵇ β) : (f.to_continuous_map : α → β) = f := rfl

/-- See Note [custom simps projection]. We need to specify this projection explicitly in this case,
  because it is a composition of multiple projections. -/
def simps.apply (h : α →ᵇ β) : α → β := h

initialize_simps_projections bounded_continuous_function (to_continuous_map_to_fun → apply)

protected lemma bounded (f : α →ᵇ β) : ∃C, ∀ x y : α, dist (f x) (f y) ≤ C := f.map_bounded'
protected lemma continuous (f : α →ᵇ β) : continuous f := f.to_continuous_map.continuous

@[ext] lemma ext (h : ∀ x, f x = g x) : f = g := fun_like.ext _ _ h

lemma bounded_range (f : α →ᵇ β) : bounded (range f) :=
bounded_range_iff.2 f.bounded

lemma bounded_image (f : α →ᵇ β) (s : set α) : bounded (f '' s) :=
f.bounded_range.mono $ image_subset_range _ _

lemma eq_of_empty [is_empty α] (f g : α →ᵇ β) : f = g :=
ext $ is_empty.elim ‹_›

/-- A continuous function with an explicit bound is a bounded continuous function. -/
def mk_of_bound (f : C(α, β)) (C : ℝ) (h : ∀ x y : α, dist (f x) (f y) ≤ C) : α →ᵇ β :=
⟨f, ⟨C, h⟩⟩

@[simp] lemma mk_of_bound_coe {f} {C} {h} : (mk_of_bound f C h : α → β) = (f : α → β) :=
rfl

/-- A continuous function on a compact space is automatically a bounded continuous function. -/
def mk_of_compact [compact_space α] (f : C(α, β)) : α →ᵇ β :=
⟨f, bounded_range_iff.1 (is_compact_range f.continuous).bounded⟩

@[simp] lemma mk_of_compact_apply [compact_space α] (f : C(α, β)) (a : α) :
  mk_of_compact f a = f a :=
rfl

/-- If a function is bounded on a discrete space, it is automatically continuous,
and therefore gives rise to an element of the type of bounded continuous functions -/
@[simps] def mk_of_discrete [discrete_topology α] (f : α → β)
  (C : ℝ) (h : ∀ x y : α, dist (f x) (f y) ≤ C) : α →ᵇ β :=
⟨⟨f, continuous_of_discrete_topology⟩, ⟨C, h⟩⟩

/-- The uniform distance between two bounded continuous functions -/
instance : has_dist (α →ᵇ β) :=
⟨λf g, Inf {C | 0 ≤ C ∧ ∀ x : α, dist (f x) (g x) ≤ C}⟩

lemma dist_eq : dist f g = Inf {C | 0 ≤ C ∧ ∀ x : α, dist (f x) (g x) ≤ C} := rfl

lemma dist_set_exists : ∃ C, 0 ≤ C ∧ ∀ x : α, dist (f x) (g x) ≤ C :=
begin
  rcases f.bounded_range.union g.bounded_range with ⟨C, hC⟩,
  refine ⟨max 0 C, le_max_left _ _, λ x, (hC _ _ _ _).trans (le_max_right _ _)⟩;
    [left, right]; apply mem_range_self
end

/-- The pointwise distance is controlled by the distance between functions, by definition. -/
lemma dist_coe_le_dist (x : α) : dist (f x) (g x) ≤ dist f g :=
le_cInf dist_set_exists $ λb hb, hb.2 x

/- This lemma will be needed in the proof of the metric space instance, but it will become
useless afterwards as it will be superseded by the general result that the distance is nonnegative
in metric spaces. -/
private lemma dist_nonneg' : 0 ≤ dist f g :=
le_cInf dist_set_exists (λ C, and.left)

/-- The distance between two functions is controlled by the supremum of the pointwise distances -/
lemma dist_le (C0 : (0 : ℝ) ≤ C) : dist f g ≤ C ↔ ∀x:α, dist (f x) (g x) ≤ C :=
⟨λ h x, le_trans (dist_coe_le_dist x) h, λ H, cInf_le ⟨0, λ C, and.left⟩ ⟨C0, H⟩⟩

lemma dist_le_iff_of_nonempty [nonempty α] :
  dist f g ≤ C ↔ ∀ x, dist (f x) (g x) ≤ C :=
⟨λ h x, le_trans (dist_coe_le_dist x) h,
 λ w, (dist_le (le_trans dist_nonneg (w (nonempty.some ‹_›)))).mpr w⟩

lemma dist_lt_of_nonempty_compact [nonempty α] [compact_space α]
  (w : ∀x:α, dist (f x) (g x) < C) : dist f g < C :=
begin
  have c : continuous (λ x, dist (f x) (g x)), { continuity, },
  obtain ⟨x, -, le⟩ :=
    is_compact.exists_forall_ge compact_univ set.univ_nonempty (continuous.continuous_on c),
  exact lt_of_le_of_lt (dist_le_iff_of_nonempty.mpr (λ y, le y trivial)) (w x),
end

lemma dist_lt_iff_of_compact [compact_space α] (C0 : (0 : ℝ) < C) :
  dist f g < C ↔ ∀x:α, dist (f x) (g x) < C :=
begin
  fsplit,
  { intros w x,
    exact lt_of_le_of_lt (dist_coe_le_dist x) w, },
  { by_cases h : nonempty α,
    { resetI,
      exact dist_lt_of_nonempty_compact, },
    { rintro -,
      convert C0,
      apply le_antisymm _ dist_nonneg',
      rw [dist_eq],
      exact cInf_le ⟨0, λ C, and.left⟩ ⟨le_rfl, λ x, false.elim (h (nonempty.intro x))⟩, }, },
end

lemma dist_lt_iff_of_nonempty_compact [nonempty α] [compact_space α] :
  dist f g < C ↔ ∀x:α, dist (f x) (g x) < C :=
⟨λ w x, lt_of_le_of_lt (dist_coe_le_dist x) w, dist_lt_of_nonempty_compact⟩

/-- The type of bounded continuous functions, with the uniform distance, is a pseudometric space. -/
instance : pseudo_metric_space (α →ᵇ β) :=
{ dist_self := λ f, le_antisymm ((dist_le le_rfl).2 $ λ x, by simp) dist_nonneg',
  dist_comm := λ f g, by simp [dist_eq, dist_comm],
  dist_triangle := λ f g h,
    (dist_le (add_nonneg dist_nonneg' dist_nonneg')).2 $ λ x,
      le_trans (dist_triangle _ _ _) (add_le_add (dist_coe_le_dist _) (dist_coe_le_dist _)) }

/-- The type of bounded continuous functions, with the uniform distance, is a metric space. -/
instance {α β} [topological_space α] [metric_space β] : metric_space (α →ᵇ β) :=
{ eq_of_dist_eq_zero := λ f g hfg, by ext x; exact
    eq_of_dist_eq_zero (le_antisymm (hfg ▸ dist_coe_le_dist _) dist_nonneg) }

lemma nndist_eq : nndist f g = Inf {C | ∀ x : α, nndist (f x) (g x) ≤ C} :=
subtype.ext $ dist_eq.trans $ begin
  rw [nnreal.coe_Inf, nnreal.coe_image],
  simp_rw [mem_set_of_eq, ←nnreal.coe_le_coe, subtype.coe_mk, exists_prop, coe_nndist],
end

lemma nndist_set_exists : ∃ C, ∀ x : α, nndist (f x) (g x) ≤ C :=
subtype.exists.mpr $ dist_set_exists.imp $ λ a ⟨ha, h⟩, ⟨ha, h⟩

lemma nndist_coe_le_nndist (x : α) : nndist (f x) (g x) ≤ nndist f g :=
dist_coe_le_dist x

/-- On an empty space, bounded continuous functions are at distance 0 -/
lemma dist_zero_of_empty [is_empty α] : dist f g = 0 :=
by rw [(ext is_empty_elim : f = g), dist_self]

lemma dist_eq_supr : dist f g = ⨆ x : α, dist (f x) (g x) :=
begin
  casesI is_empty_or_nonempty α, { rw [supr_of_empty', real.Sup_empty, dist_zero_of_empty] },
  refine (dist_le_iff_of_nonempty.mpr $ le_csupr _).antisymm (csupr_le dist_coe_le_dist),
  exact dist_set_exists.imp (λ C hC, forall_range_iff.2 hC.2)
end

lemma nndist_eq_supr : nndist f g = ⨆ x : α, nndist (f x) (g x) :=
subtype.ext $ dist_eq_supr.trans $ by simp_rw [nnreal.coe_supr, coe_nndist]

lemma tendsto_iff_tendsto_uniformly {ι : Type*} {F : ι → (α →ᵇ β)} {f : α →ᵇ β} {l : filter ι} :
  tendsto F l (𝓝 f) ↔ tendsto_uniformly (λ i, F i) f l :=
iff.intro
  (λ h, tendsto_uniformly_iff.2
    (λ ε ε0, (metric.tendsto_nhds.mp h ε ε0).mp (eventually_of_forall $
    λ n hn x, lt_of_le_of_lt (dist_coe_le_dist x) (dist_comm (F n) f ▸ hn))))
  (λ h, metric.tendsto_nhds.mpr $ λ ε ε_pos,
    (h _ (dist_mem_uniformity $ half_pos ε_pos)).mp (eventually_of_forall $
    λ n hn, lt_of_le_of_lt ((dist_le (half_pos ε_pos).le).mpr $
    λ x, dist_comm (f x) (F n x) ▸ le_of_lt (hn x)) (half_lt_self ε_pos)))

variables (α) {β}

/-- Constant as a continuous bounded function. -/
@[simps {fully_applied := ff}] def const (b : β) : α →ᵇ β :=
⟨continuous_map.const α b, 0, by simp [le_rfl]⟩

variable {α}

lemma const_apply' (a : α) (b : β) : (const α b : α → β) a = b := rfl

/-- If the target space is inhabited, so is the space of bounded continuous functions -/
instance [inhabited β] : inhabited (α →ᵇ β) := ⟨const α default⟩

lemma lipschitz_evalx (x : α) : lipschitz_with 1 (λ f : α →ᵇ β, f x) :=
lipschitz_with.mk_one $ λ f g, dist_coe_le_dist x

theorem uniform_continuous_coe : @uniform_continuous (α →ᵇ β) (α → β) _ _ coe_fn :=
uniform_continuous_pi.2 $ λ x, (lipschitz_evalx x).uniform_continuous

lemma continuous_coe : continuous (λ (f : α →ᵇ β) x, f x) :=
uniform_continuous.continuous uniform_continuous_coe

/-- When `x` is fixed, `(f : α →ᵇ β) ↦ f x` is continuous -/
@[continuity] theorem continuous_eval_const {x : α} : continuous (λ f : α →ᵇ β, f x) :=
(continuous_apply x).comp continuous_coe

/-- The evaluation map is continuous, as a joint function of `u` and `x` -/
@[continuity] theorem continuous_eval : continuous (λ p : (α →ᵇ β) × α, p.1 p.2) :=
continuous_prod_of_continuous_lipschitz _ 1 (λ f, f.continuous) $ lipschitz_evalx

/-- Bounded continuous functions taking values in a complete space form a complete space. -/
instance [complete_space β] : complete_space (α →ᵇ β) :=
complete_of_cauchy_seq_tendsto $ λ (f : ℕ → α →ᵇ β) (hf : cauchy_seq f),
begin
  /- We have to show that `f n` converges to a bounded continuous function.
  For this, we prove pointwise convergence to define the limit, then check
  it is a continuous bounded function, and then check the norm convergence. -/
  rcases cauchy_seq_iff_le_tendsto_0.1 hf with ⟨b, b0, b_bound, b_lim⟩,
  have f_bdd := λx n m N hn hm, le_trans (dist_coe_le_dist x) (b_bound n m N hn hm),
  have fx_cau : ∀x, cauchy_seq (λn, f n x) :=
    λx, cauchy_seq_iff_le_tendsto_0.2 ⟨b, b0, f_bdd x, b_lim⟩,
  choose F hF using λx, cauchy_seq_tendsto_of_complete (fx_cau x),
  /- F : α → β,  hF : ∀ (x : α), tendsto (λ (n : ℕ), f n x) at_top (𝓝 (F x))
  `F` is the desired limit function. Check that it is uniformly approximated by `f N` -/
  have fF_bdd : ∀x N, dist (f N x) (F x) ≤ b N :=
    λ x N, le_of_tendsto (tendsto_const_nhds.dist (hF x))
      (filter.eventually_at_top.2 ⟨N, λn hn, f_bdd x N n N (le_refl N) hn⟩),
  refine ⟨⟨⟨F, _⟩, _⟩, _⟩,
  { /- Check that `F` is continuous, as a uniform limit of continuous functions -/
    have : tendsto_uniformly (λn x, f n x) F at_top,
    { refine metric.tendsto_uniformly_iff.2 (λ ε ε0, _),
      refine ((tendsto_order.1 b_lim).2 ε ε0).mono (λ n hn x, _),
      rw dist_comm,
      exact lt_of_le_of_lt (fF_bdd x n) hn },
    exact this.continuous (eventually_of_forall $ λ N, (f N).continuous) },
  { /- Check that `F` is bounded -/
    rcases (f 0).bounded with ⟨C, hC⟩,
    refine ⟨C + (b 0 + b 0), λ x y, _⟩,
    calc dist (F x) (F y) ≤ dist (f 0 x) (f 0 y) + (dist (f 0 x) (F x) + dist (f 0 y) (F y)) :
      dist_triangle4_left _ _ _ _
                      ... ≤ C + (b 0 + b 0) : by mono* },
  { /- Check that `F` is close to `f N` in distance terms -/
    refine tendsto_iff_dist_tendsto_zero.2 (squeeze_zero (λ _, dist_nonneg) _ b_lim),
    exact λ N, (dist_le (b0 _)).2 (λx, fF_bdd x N) }
end

/-- Composition of a bounded continuous function and a continuous function. -/
@[simps { fully_applied := ff }]
def comp_continuous {δ : Type*} [topological_space δ] (f : α →ᵇ β) (g : C(δ, α)) : δ →ᵇ β :=
{ to_continuous_map := f.1.comp g,
  map_bounded' := f.map_bounded'.imp (λ C hC x y, hC _ _) }

lemma lipschitz_comp_continuous {δ : Type*} [topological_space δ] (g : C(δ, α)) :
  lipschitz_with 1 (λ f : α →ᵇ β, f.comp_continuous g) :=
lipschitz_with.mk_one $ λ f₁ f₂, (dist_le dist_nonneg).2 $ λ x, dist_coe_le_dist (g x)

lemma continuous_comp_continuous {δ : Type*} [topological_space δ] (g : C(δ, α)) :
  continuous (λ f : α →ᵇ β, f.comp_continuous g) :=
(lipschitz_comp_continuous g).continuous

/-- Restrict a bounded continuous function to a set. -/
@[simps apply { fully_applied := ff }]
def restrict (f : α →ᵇ β) (s : set α) : s →ᵇ β :=
f.comp_continuous $ (continuous_map.id _).restrict s

/-- Composition (in the target) of a bounded continuous function with a Lipschitz map again
gives a bounded continuous function -/
def comp (G : β → γ) {C : ℝ≥0} (H : lipschitz_with C G)
  (f : α →ᵇ β) : α →ᵇ γ :=
⟨⟨λx, G (f x), H.continuous.comp f.continuous⟩,
  let ⟨D, hD⟩ := f.bounded in
  ⟨max C 0 * D, λ x y, calc
    dist (G (f x)) (G (f y)) ≤ C * dist (f x) (f y) : H.dist_le_mul _ _
    ... ≤ max C 0 * dist (f x) (f y) : mul_le_mul_of_nonneg_right (le_max_left C 0) dist_nonneg
    ... ≤ max C 0 * D : mul_le_mul_of_nonneg_left (hD _ _) (le_max_right C 0)⟩⟩

/-- The composition operator (in the target) with a Lipschitz map is Lipschitz -/
lemma lipschitz_comp {G : β → γ} {C : ℝ≥0} (H : lipschitz_with C G) :
  lipschitz_with C (comp G H : (α →ᵇ β) → α →ᵇ γ) :=
lipschitz_with.of_dist_le_mul $ λ f g,
(dist_le (mul_nonneg C.2 dist_nonneg)).2 $ λ x,
calc dist (G (f x)) (G (g x)) ≤ C * dist (f x) (g x) : H.dist_le_mul _ _
  ... ≤ C * dist f g : mul_le_mul_of_nonneg_left (dist_coe_le_dist _) C.2

/-- The composition operator (in the target) with a Lipschitz map is uniformly continuous -/
lemma uniform_continuous_comp {G : β → γ} {C : ℝ≥0} (H : lipschitz_with C G) :
  uniform_continuous (comp G H : (α →ᵇ β) → α →ᵇ γ) :=
(lipschitz_comp H).uniform_continuous

/-- The composition operator (in the target) with a Lipschitz map is continuous -/
lemma continuous_comp {G : β → γ} {C : ℝ≥0} (H : lipschitz_with C G) :
  continuous (comp G H : (α →ᵇ β) → α →ᵇ γ) :=
(lipschitz_comp H).continuous

/-- Restriction (in the target) of a bounded continuous function taking values in a subset -/
def cod_restrict (s : set β) (f : α →ᵇ β) (H : ∀x, f x ∈ s) : α →ᵇ s :=
⟨⟨s.cod_restrict f H, continuous_subtype_mk _ f.continuous⟩, f.bounded⟩

section extend

variables {δ : Type*} [topological_space δ] [discrete_topology δ]

/-- A version of `function.extend` for bounded continuous maps. We assume that the domain has
discrete topology, so we only need to verify boundedness. -/
def extend (f : α ↪ δ) (g : α →ᵇ β) (h : δ →ᵇ β) : δ →ᵇ β :=
{ to_fun := extend f g h,
  continuous_to_fun := continuous_of_discrete_topology,
  map_bounded' :=
    begin
      rw [← bounded_range_iff, range_extend f.injective, metric.bounded_union],
      exact ⟨g.bounded_range, h.bounded_image _⟩
    end }

@[simp] lemma extend_apply (f : α ↪ δ) (g : α →ᵇ β) (h : δ →ᵇ β) (x : α) :
  extend f g h (f x) = g x :=
extend_apply f.injective _ _ _

@[simp] lemma extend_comp (f : α ↪ δ) (g : α →ᵇ β) (h : δ →ᵇ β) : extend f g h ∘ f = g :=
extend_comp f.injective _ _

lemma extend_apply' {f : α ↪ δ} {x : δ} (hx : x ∉ range f) (g : α →ᵇ β) (h : δ →ᵇ β) :
  extend f g h x = h x :=
extend_apply' _ _ _ hx

lemma extend_of_empty [is_empty α] (f : α ↪ δ) (g : α →ᵇ β) (h : δ →ᵇ β) :
  extend f g h = h :=
fun_like.coe_injective $ function.extend_of_empty f g h

@[simp] lemma dist_extend_extend (f : α ↪ δ) (g₁ g₂ : α →ᵇ β) (h₁ h₂ : δ →ᵇ β) :
  dist (g₁.extend f h₁) (g₂.extend f h₂) =
    max (dist g₁ g₂) (dist (h₁.restrict (range f)ᶜ) (h₂.restrict (range f)ᶜ)) :=
begin
  refine le_antisymm ((dist_le $ le_max_iff.2 $ or.inl dist_nonneg).2 $ λ x, _) (max_le _ _),
  { rcases em (∃ y, f y = x) with (⟨x, rfl⟩|hx),
    { simp only [extend_apply],
      exact (dist_coe_le_dist x).trans (le_max_left _ _) },
    { simp only [extend_apply' hx],
      lift x to ((range f)ᶜ : set δ) using hx,
      calc dist (h₁ x) (h₂ x) = dist (h₁.restrict (range f)ᶜ x) (h₂.restrict (range f)ᶜ x) : rfl
      ... ≤ dist (h₁.restrict (range f)ᶜ) (h₂.restrict (range f)ᶜ) : dist_coe_le_dist x
      ... ≤ _ : le_max_right _ _ } },
  { refine (dist_le dist_nonneg).2 (λ x, _),
    rw [← extend_apply f g₁ h₁, ← extend_apply f g₂ h₂],
    exact dist_coe_le_dist _ },
  { refine (dist_le dist_nonneg).2 (λ x, _),
    calc dist (h₁ x) (h₂ x) = dist (extend f g₁ h₁ x) (extend f g₂ h₂ x) :
      by rw [extend_apply' x.coe_prop, extend_apply' x.coe_prop]
    ... ≤ _ : dist_coe_le_dist _ }
end

lemma isometry_extend (f : α ↪ δ) (h : δ →ᵇ β) :
  isometry (λ g : α →ᵇ β, extend f g h) :=
isometry_emetric_iff_metric.2 $ λ g₁ g₂, by simp [dist_nonneg]

end extend

end basics

section arzela_ascoli
variables [topological_space α] [compact_space α] [pseudo_metric_space β]
variables {f g : α →ᵇ β} {x : α} {C : ℝ}

/- Arzela-Ascoli theorem asserts that, on a compact space, a set of functions sharing
a common modulus of continuity and taking values in a compact set forms a compact
subset for the topology of uniform convergence. In this section, we prove this theorem
and several useful variations around it. -/

/-- First version, with pointwise equicontinuity and range in a compact space -/
theorem arzela_ascoli₁ [compact_space β]
  (A : set (α →ᵇ β))
  (closed : is_closed A)
  (H : ∀ (x:α) (ε > 0), ∃U ∈ 𝓝 x, ∀ (y z ∈ U) (f : α →ᵇ β),
    f ∈ A → dist (f y) (f z) < ε) :
  is_compact A :=
begin
  refine compact_of_totally_bounded_is_closed _ closed,
  refine totally_bounded_of_finite_discretization (λ ε ε0, _),
  rcases exists_between ε0 with ⟨ε₁, ε₁0, εε₁⟩,
  let ε₂ := ε₁/2/2,
  /- We have to find a finite discretization of `u`, i.e., finite information
  that is sufficient to reconstruct `u` up to ε. This information will be
  provided by the values of `u` on a sufficiently dense set tα,
  slightly translated to fit in a finite ε₂-dense set tβ in the image. Such
  sets exist by compactness of the source and range. Then, to check that these
  data determine the function up to ε, one uses the control on the modulus of
  continuity to extend the closeness on tα to closeness everywhere. -/
  have ε₂0 : ε₂ > 0 := half_pos (half_pos ε₁0),
  have : ∀x:α, ∃U, x ∈ U ∧ is_open U ∧ ∀ (y z ∈ U) {f : α →ᵇ β},
    f ∈ A → dist (f y) (f z) < ε₂ := λ x,
      let ⟨U, nhdsU, hU⟩ := H x _ ε₂0,
          ⟨V, VU, openV, xV⟩ := _root_.mem_nhds_iff.1 nhdsU in
      ⟨V, xV, openV, λy hy z hz f hf, hU y (VU hy) z (VU hz) f hf⟩,
  choose U hU using this,
  /- For all x, the set hU x is an open set containing x on which the elements of A
  fluctuate by at most ε₂.
  We extract finitely many of these sets that cover the whole space, by compactness -/
  rcases compact_univ.elim_finite_subcover_image
    (λx _, (hU x).2.1) (λx hx, mem_bUnion (mem_univ _) (hU x).1)
    with ⟨tα, _, ⟨_⟩, htα⟩,
  /- tα : set α, htα : univ ⊆ ⋃x ∈ tα, U x -/
  rcases @finite_cover_balls_of_compact β _ _ compact_univ _ ε₂0
    with ⟨tβ, _, ⟨_⟩, htβ⟩, resetI,
  /- tβ : set β, htβ : univ ⊆ ⋃y ∈ tβ, ball y ε₂ -/
  /- Associate to every point `y` in the space a nearby point `F y` in tβ -/
  choose F hF using λy, show ∃z∈tβ, dist y z < ε₂, by simpa using htβ (mem_univ y),
  /- F : β → β, hF : ∀ (y : β), F y ∈ tβ ∧ dist y (F y) < ε₂ -/

  /- Associate to every function a discrete approximation, mapping each point in `tα`
  to a point in `tβ` close to its true image by the function. -/
  refine ⟨tα → tβ, by apply_instance, λ f a, ⟨F (f a), (hF (f a)).1⟩, _⟩,
  rintro ⟨f, hf⟩ ⟨g, hg⟩ f_eq_g,
  /- If two functions have the same approximation, then they are within distance ε -/
  refine lt_of_le_of_lt ((dist_le $ le_of_lt ε₁0).2 (λ x, _)) εε₁,
  obtain ⟨x', x'tα, hx'⟩ : ∃x' ∈ tα, x ∈ U x' := mem_Union₂.1 (htα (mem_univ x)),
  calc dist (f x) (g x)
      ≤ dist (f x) (f x') + dist (g x) (g x') + dist (f x') (g x') : dist_triangle4_right _ _ _ _
  ... ≤ ε₂ + ε₂ + ε₁/2 : le_of_lt (add_lt_add (add_lt_add _ _) _)
  ... = ε₁ : by rw [add_halves, add_halves],
  { exact (hU x').2.2 _ hx' _ ((hU x').1) hf },
  { exact (hU x').2.2 _ hx' _ ((hU x').1) hg },
  { have F_f_g : F (f x') = F (g x') :=
      (congr_arg (λ f:tα → tβ, (f ⟨x', x'tα⟩ : β)) f_eq_g : _),
    calc dist (f x') (g x')
          ≤ dist (f x') (F (f x')) + dist (g x') (F (f x')) : dist_triangle_right _ _ _
      ... = dist (f x') (F (f x')) + dist (g x') (F (g x')) : by rw F_f_g
      ... < ε₂ + ε₂ : add_lt_add (hF (f x')).2 (hF (g x')).2
      ... = ε₁/2 : add_halves _ }
end

/-- Second version, with pointwise equicontinuity and range in a compact subset -/
theorem arzela_ascoli₂
  (s : set β) (hs : is_compact s)
  (A : set (α →ᵇ β))
  (closed : is_closed A)
  (in_s : ∀(f : α →ᵇ β) (x : α), f ∈ A → f x ∈ s)
  (H : ∀(x:α) (ε > 0), ∃U ∈ 𝓝 x, ∀ (y z ∈ U) (f : α →ᵇ β),
    f ∈ A → dist (f y) (f z) < ε) :
  is_compact A :=
/- This version is deduced from the previous one by restricting to the compact type in the target,
using compactness there and then lifting everything to the original space. -/
begin
  have M : lipschitz_with 1 coe := lipschitz_with.subtype_coe s,
  let F : (α →ᵇ s) → α →ᵇ β := comp coe M,
  refine compact_of_is_closed_subset
    ((_ : is_compact (F ⁻¹' A)).image (continuous_comp M)) closed (λ f hf, _),
  { haveI : compact_space s := is_compact_iff_compact_space.1 hs,
    refine arzela_ascoli₁ _ (continuous_iff_is_closed.1 (continuous_comp M) _ closed)
      (λ x ε ε0, bex.imp_right (λ U U_nhds hU y hy z hz f hf, _) (H x ε ε0)),
    calc dist (f y) (f z) = dist (F f y) (F f z) : rfl
                        ... < ε : hU y hy z hz (F f) hf },
  { let g := cod_restrict s f (λx, in_s f x hf),
    rw [show f = F g, by ext; refl] at hf ⊢,
    exact ⟨g, hf, rfl⟩ }
end

/-- Third (main) version, with pointwise equicontinuity and range in a compact subset, but
without closedness. The closure is then compact -/
theorem arzela_ascoli [t2_space β]
  (s : set β) (hs : is_compact s)
  (A : set (α →ᵇ β))
  (in_s : ∀(f : α →ᵇ β) (x : α), f ∈ A → f x ∈ s)
  (H : ∀(x:α) (ε > 0), ∃U ∈ 𝓝 x, ∀ (y z ∈ U) (f : α →ᵇ β),
    f ∈ A → dist (f y) (f z) < ε) :
  is_compact (closure A) :=
/- This version is deduced from the previous one by checking that the closure of A, in
addition to being closed, still satisfies the properties of compact range and equicontinuity -/
arzela_ascoli₂ s hs (closure A) is_closed_closure
  (λ f x hf, (mem_of_closed' hs.is_closed).2 $ λ ε ε0,
    let ⟨g, gA, dist_fg⟩ := metric.mem_closure_iff.1 hf ε ε0 in
    ⟨g x, in_s g x gA, lt_of_le_of_lt (dist_coe_le_dist _) dist_fg⟩)
  (λ x ε ε0, show ∃ U ∈ 𝓝 x,
      ∀ y z ∈ U, ∀ (f : α →ᵇ β), f ∈ closure A → dist (f y) (f z) < ε,
    begin
      refine bex.imp_right (λ U U_set hU y hy z hz f hf, _) (H x (ε/2) (half_pos ε0)),
      rcases metric.mem_closure_iff.1 hf (ε/2/2) (half_pos (half_pos ε0)) with ⟨g, gA, dist_fg⟩,
      replace dist_fg := λ x, lt_of_le_of_lt (dist_coe_le_dist x) dist_fg,
      calc dist (f y) (f z) ≤ dist (f y) (g y) + dist (f z) (g z) + dist (g y) (g z) :
        dist_triangle4_right _ _ _ _
          ... < ε/2/2 + ε/2/2 + ε/2 :
            add_lt_add (add_lt_add (dist_fg y) (dist_fg z)) (hU y hy z hz g gA)
          ... = ε : by rw [add_halves, add_halves]
    end)

/- To apply the previous theorems, one needs to check the equicontinuity. An important
instance is when the source space is a metric space, and there is a fixed modulus of continuity
for all the functions in the set A -/

lemma equicontinuous_of_continuity_modulus {α : Type u} [pseudo_metric_space α]
  (b : ℝ → ℝ) (b_lim : tendsto b (𝓝 0) (𝓝 0))
  (A : set (α →ᵇ β))
  (H : ∀(x y:α) (f : α →ᵇ β), f ∈ A → dist (f x) (f y) ≤ b (dist x y))
  (x:α) (ε : ℝ) (ε0 : 0 < ε) : ∃U ∈ 𝓝 x, ∀ (y z ∈ U) (f : α →ᵇ β),
    f ∈ A → dist (f y) (f z) < ε :=
begin
  rcases tendsto_nhds_nhds.1 b_lim ε ε0 with ⟨δ, δ0, hδ⟩,
  refine ⟨ball x (δ/2), ball_mem_nhds x (half_pos δ0), λ y hy z hz f hf, _⟩,
  have : dist y z < δ := calc
    dist y z ≤ dist y x + dist z x : dist_triangle_right _ _ _
    ... < δ/2 + δ/2 : add_lt_add hy hz
    ... = δ : add_halves _,
  calc
    dist (f y) (f z) ≤ b (dist y z) : H y z f hf
    ... ≤ |b (dist y z)| : le_abs_self _
    ... = dist (b (dist y z)) 0 : by simp [real.dist_eq]
    ... < ε : hδ (by simpa [real.dist_eq] using this),
end

end arzela_ascoli

section has_one

variables [topological_space α] [pseudo_metric_space β] [has_one β]

@[to_additive] instance : has_one (α →ᵇ β) := ⟨const α 1⟩

@[simp, to_additive] lemma coe_one : ((1 : α →ᵇ β) : α → β) = 1 := rfl

@[simp, to_additive]
lemma mk_of_compact_one [compact_space α] : mk_of_compact (1 : C(α, β)) = 1 := rfl

@[to_additive] lemma forall_coe_one_iff_one (f : α →ᵇ β) : (∀ x, f x = 1) ↔ f = 1 :=
(@fun_like.ext_iff _ _ _ _ f 1).symm

@[simp, to_additive] lemma one_comp_continuous [topological_space γ] (f : C(γ, α)) :
  (1 : α →ᵇ β).comp_continuous f = 1 := rfl

end has_one

section has_lipschitz_add
/- In this section, if `β` is an `add_monoid` whose addition operation is Lipschitz, then we show
that the space of bounded continuous functions from `α` to `β` inherits a topological `add_monoid`
structure, by using pointwise operations and checking that they are compatible with the uniform
distance.

Implementation note: The material in this section could have been written for `has_lipschitz_mul`
and transported by `@[to_additive]`.  We choose not to do this because this causes a few lemma
names (for example, `coe_mul`) to conflict with later lemma names for normed rings; this is only a
trivial inconvenience, but in any case there are no obvious applications of the multiplicative
version. -/

variables [topological_space α] [pseudo_metric_space β] [add_monoid β]
variables [has_lipschitz_add β]
variables (f g : α →ᵇ β) {x : α} {C : ℝ}

/-- The pointwise sum of two bounded continuous functions is again bounded continuous. -/
instance : has_add (α →ᵇ β) :=
{ add := λ f g,
  bounded_continuous_function.mk_of_bound (f.to_continuous_map + g.to_continuous_map)
    (↑(has_lipschitz_add.C β) * max (classical.some f.bounded) (classical.some g.bounded))
    begin
      intros x y,
      refine le_trans (lipschitz_with_lipschitz_const_add ⟨f x, g x⟩ ⟨f y, g y⟩) _,
      rw prod.dist_eq,
      refine mul_le_mul_of_nonneg_left _ (has_lipschitz_add.C β).coe_nonneg,
      apply max_le_max,
      exact classical.some_spec f.bounded x y,
      exact classical.some_spec g.bounded x y,
    end }

@[simp] lemma coe_add : ⇑(f + g) = f + g := rfl
lemma add_apply : (f + g) x = f x + g x := rfl

@[simp] lemma mk_of_compact_add [compact_space α] (f g : C(α, β)) :
  mk_of_compact (f + g) = mk_of_compact f + mk_of_compact g := rfl

lemma add_comp_continuous [topological_space γ] (h : C(γ, α)) :
  (g + f).comp_continuous h = g.comp_continuous h + f.comp_continuous h := rfl

@[simp] lemma coe_nsmul_rec : ∀ n, ⇑(nsmul_rec n f) = n • f
| 0 := by rw [nsmul_rec, zero_smul, coe_zero]
| (n + 1) := by rw [nsmul_rec, succ_nsmul, coe_add, coe_nsmul_rec]

instance has_nat_scalar : has_scalar ℕ (α →ᵇ β) :=
{ smul := λ n f,
  { to_continuous_map := n • f.to_continuous_map,
    map_bounded' := by simpa [coe_nsmul_rec] using (nsmul_rec n f).map_bounded' } }

@[simp] lemma coe_nsmul (r : ℕ) (f : α →ᵇ β) : ⇑(r • f) = r • f := rfl
@[simp] lemma nsmul_apply (r : ℕ) (f : α →ᵇ β) (v : α) : (r • f) v = r • f v := rfl

instance : add_monoid (α →ᵇ β) :=
fun_like.coe_injective.add_monoid _ coe_zero coe_add (λ _ _, coe_nsmul _ _)

instance : has_lipschitz_add (α →ᵇ β) :=
{ lipschitz_add := ⟨has_lipschitz_add.C β, begin
    have C_nonneg := (has_lipschitz_add.C β).coe_nonneg,
    rw lipschitz_with_iff_dist_le_mul,
    rintros ⟨f₁, g₁⟩ ⟨f₂, g₂⟩,
    rw dist_le (mul_nonneg C_nonneg dist_nonneg),
    intros x,
    refine le_trans (lipschitz_with_lipschitz_const_add ⟨f₁ x, g₁ x⟩ ⟨f₂ x, g₂ x⟩) _,
    refine mul_le_mul_of_nonneg_left _ C_nonneg,
    apply max_le_max; exact dist_coe_le_dist x,
  end⟩ }

/-- Coercion of a `normed_group_hom` is an `add_monoid_hom`. Similar to `add_monoid_hom.coe_fn` -/
@[simps] def coe_fn_add_hom : (α →ᵇ β) →+ (α → β) :=
{ to_fun := coe_fn, map_zero' := coe_zero, map_add' := coe_add }

variables (α β)

/-- The additive map forgetting that a bounded continuous function is bounded.
-/
@[simps] def to_continuous_map_add_hom : (α →ᵇ β) →+ C(α, β) :=
{ to_fun := to_continuous_map,
  map_zero' := by { ext, simp, },
  map_add' := by { intros, ext, simp, }, }

end has_lipschitz_add

section comm_has_lipschitz_add

variables [topological_space α] [pseudo_metric_space β] [add_comm_monoid β] [has_lipschitz_add β]

@[to_additive] instance : add_comm_monoid (α →ᵇ β) :=
{ add_comm      := assume f g, by ext; simp [add_comm],
  .. bounded_continuous_function.add_monoid }

open_locale big_operators

@[simp] lemma coe_sum {ι : Type*} (s : finset ι) (f : ι → (α →ᵇ β)) :
  ⇑(∑ i in s, f i) = (∑ i in s, (f i : α → β)) :=
(@coe_fn_add_hom α β _ _ _ _).map_sum f s

lemma sum_apply {ι : Type*} (s : finset ι) (f : ι → (α →ᵇ β)) (a : α) :
  (∑ i in s, f i) a = (∑ i in s, f i a) :=
by simp

end comm_has_lipschitz_add

section normed_group
/- In this section, if β is a normed group, then we show that the space of bounded
continuous functions from α to β inherits a normed group structure, by using
pointwise operations and checking that they are compatible with the uniform distance. -/

variables [topological_space α] [semi_normed_group β]
variables (f g : α →ᵇ β) {x : α} {C : ℝ}

instance : has_norm (α →ᵇ β) := ⟨λu, dist u 0⟩

lemma norm_def : ∥f∥ = dist f 0 := rfl

/-- The norm of a bounded continuous function is the supremum of `∥f x∥`.
We use `Inf` to ensure that the definition works if `α` has no elements. -/
lemma norm_eq (f : α →ᵇ β) :
  ∥f∥ = Inf {C : ℝ | 0 ≤ C ∧ ∀ (x : α), ∥f x∥ ≤ C} :=
by simp [norm_def, bounded_continuous_function.dist_eq]

/-- When the domain is non-empty, we do not need the `0 ≤ C` condition in the formula for ∥f∥ as an
`Inf`. -/
lemma norm_eq_of_nonempty [h : nonempty α] : ∥f∥ = Inf {C : ℝ | ∀ (x : α), ∥f x∥ ≤ C} :=
begin
  unfreezingI { obtain ⟨a⟩ := h, },
  rw norm_eq,
  congr,
  ext,
  simp only [and_iff_right_iff_imp],
  exact λ h', le_trans (norm_nonneg (f a)) (h' a),
end

@[simp] lemma norm_eq_zero_of_empty [h : is_empty α] : ∥f∥ = 0 :=
dist_zero_of_empty

lemma norm_coe_le_norm (x : α) : ∥f x∥ ≤ ∥f∥ := calc
  ∥f x∥ = dist (f x) ((0 : α →ᵇ β) x) : by simp [dist_zero_right]
  ... ≤ ∥f∥ : dist_coe_le_dist _

lemma dist_le_two_norm' {f : γ → β} {C : ℝ} (hC : ∀ x, ∥f x∥ ≤ C) (x y : γ) :
  dist (f x) (f y) ≤ 2 * C :=
calc dist (f x) (f y) ≤ ∥f x∥ + ∥f y∥ : dist_le_norm_add_norm _ _
                  ... ≤ C + C         : add_le_add (hC x) (hC y)
                  ... = 2 * C         : (two_mul _).symm

/-- Distance between the images of any two points is at most twice the norm of the function. -/
lemma dist_le_two_norm (x y : α) : dist (f x) (f y) ≤ 2 * ∥f∥ :=
dist_le_two_norm' f.norm_coe_le_norm x y

variable {f}

/-- The norm of a function is controlled by the supremum of the pointwise norms -/
lemma norm_le (C0 : (0 : ℝ) ≤ C) : ∥f∥ ≤ C ↔ ∀x:α, ∥f x∥ ≤ C :=
by simpa using @dist_le _ _ _ _ f 0 _ C0

lemma norm_le_of_nonempty [nonempty α]
  {f : α →ᵇ β} {M : ℝ} : ∥f∥ ≤ M ↔ ∀ x, ∥f x∥ ≤ M :=
begin
  simp_rw [norm_def, ←dist_zero_right],
  exact dist_le_iff_of_nonempty,
end

lemma norm_lt_iff_of_compact [compact_space α]
  {f : α →ᵇ β} {M : ℝ} (M0 : 0 < M) : ∥f∥ < M ↔ ∀ x, ∥f x∥ < M :=
begin
  simp_rw [norm_def, ←dist_zero_right],
  exact dist_lt_iff_of_compact M0,
end

lemma norm_lt_iff_of_nonempty_compact [nonempty α] [compact_space α]
  {f : α →ᵇ β} {M : ℝ} : ∥f∥ < M ↔ ∀ x, ∥f x∥ < M :=
begin
  simp_rw [norm_def, ←dist_zero_right],
  exact dist_lt_iff_of_nonempty_compact,
end

variable (f)

/-- Norm of `const α b` is less than or equal to `∥b∥`. If `α` is nonempty,
then it is equal to `∥b∥`. -/
lemma norm_const_le (b : β) : ∥const α b∥ ≤ ∥b∥ :=
(norm_le (norm_nonneg b)).2 $ λ x, le_rfl

@[simp] lemma norm_const_eq [h : nonempty α] (b : β) : ∥const α b∥ = ∥b∥ :=
le_antisymm (norm_const_le b) $ h.elim $ λ x, (const α b).norm_coe_le_norm x

/-- Constructing a bounded continuous function from a uniformly bounded continuous
function taking values in a normed group. -/
def of_normed_group {α : Type u} {β : Type v} [topological_space α] [semi_normed_group β]
  (f : α → β) (Hf : continuous f) (C : ℝ) (H : ∀x, ∥f x∥ ≤ C) : α →ᵇ β :=
⟨⟨λn, f n, Hf⟩, ⟨_, dist_le_two_norm' H⟩⟩

@[simp] lemma coe_of_normed_group
  {α : Type u} {β : Type v} [topological_space α] [semi_normed_group β]
  (f : α → β) (Hf : continuous f) (C : ℝ) (H : ∀x, ∥f x∥ ≤ C) :
  (of_normed_group f Hf C H : α → β) = f := rfl

lemma norm_of_normed_group_le {f : α → β} (hfc : continuous f) {C : ℝ} (hC : 0 ≤ C)
  (hfC : ∀ x, ∥f x∥ ≤ C) : ∥of_normed_group f hfc C hfC∥ ≤ C :=
(norm_le hC).2 hfC

/-- Constructing a bounded continuous function from a uniformly bounded
function on a discrete space, taking values in a normed group -/
def of_normed_group_discrete {α : Type u} {β : Type v}
  [topological_space α] [discrete_topology α] [semi_normed_group β]
  (f : α  → β) (C : ℝ) (H : ∀x, norm (f x) ≤ C) : α →ᵇ β :=
of_normed_group f continuous_of_discrete_topology C H

@[simp] lemma coe_of_normed_group_discrete
  {α : Type u} {β : Type v} [topological_space α] [discrete_topology α] [semi_normed_group β]
  (f : α → β) (C : ℝ) (H : ∀x, ∥f x∥ ≤ C) :
  (of_normed_group_discrete f C H : α → β) = f := rfl

/-- Taking the pointwise norm of a bounded continuous function with values in a `semi_normed_group`,
yields a bounded continuous function with values in ℝ. -/
def norm_comp : α →ᵇ ℝ :=
f.comp norm lipschitz_with_one_norm

@[simp] lemma coe_norm_comp : (f.norm_comp : α → ℝ) = norm ∘ f := rfl

@[simp] lemma norm_norm_comp : ∥f.norm_comp∥ = ∥f∥ :=
by simp only [norm_eq, coe_norm_comp, norm_norm]

lemma bdd_above_range_norm_comp : bdd_above $ set.range $ norm ∘ f :=
(real.bounded_iff_bdd_below_bdd_above.mp $ @bounded_range _ _ _ _ f.norm_comp).2

lemma norm_eq_supr_norm : ∥f∥ = ⨆ x : α, ∥f x∥ :=
by simp_rw [norm_def, dist_eq_supr, coe_zero, pi.zero_apply, dist_zero_right]

/-- The pointwise opposite of a bounded continuous function is again bounded continuous. -/
instance : has_neg (α →ᵇ β) :=
⟨λf, of_normed_group (-f) f.continuous.neg ∥f∥ $ λ x,
  trans_rel_right _ (norm_neg _) (f.norm_coe_le_norm x)⟩

/-- The pointwise difference of two bounded continuous functions is again bounded continuous. -/
instance : has_sub (α →ᵇ β) :=
⟨λf g, of_normed_group (f - g) (f.continuous.sub g.continuous) (∥f∥ + ∥g∥) $ λ x,
  by { simp only [sub_eq_add_neg],
       exact le_trans (norm_add_le _ _) (add_le_add (f.norm_coe_le_norm x) $
         trans_rel_right _ (norm_neg _) (g.norm_coe_le_norm x)) }⟩

@[simp] lemma coe_neg : ⇑(-f) = -f := rfl
lemma neg_apply : (-f) x = -f x := rfl

@[simp] lemma coe_sub : ⇑(f - g) = f - g := rfl
lemma sub_apply : (f - g) x = f x - g x := rfl

@[simp] lemma mk_of_compact_neg [compact_space α] (f : C(α, β)) :
  mk_of_compact (-f) = -mk_of_compact f := rfl

@[simp] lemma mk_of_compact_sub [compact_space α] (f g : C(α, β)) :
  mk_of_compact (f - g) = mk_of_compact f - mk_of_compact g := rfl

@[simp] lemma coe_zsmul_rec : ∀ z, ⇑(zsmul_rec z f) = z • f
| (int.of_nat n) := by rw [zsmul_rec, int.of_nat_eq_coe, coe_nsmul_rec, coe_nat_zsmul]
| -[1+ n] := by rw [zsmul_rec, zsmul_neg_succ_of_nat, coe_neg, coe_nsmul_rec]

instance has_int_scalar : has_scalar ℤ (α →ᵇ β) :=
{ smul := λ n f,
  { to_continuous_map := n • f.to_continuous_map,
    map_bounded' := by simpa using (zsmul_rec n f).map_bounded' } }

@[simp] lemma coe_zsmul (r : ℤ) (f : α →ᵇ β) : ⇑(r • f) = r • f := rfl
@[simp] lemma zsmul_apply (r : ℤ) (f : α →ᵇ β) (v : α) : (r • f) v = r • f v := rfl

instance : add_comm_group (α →ᵇ β) :=
fun_like.coe_injective.add_comm_group _ coe_zero coe_add coe_neg coe_sub (λ _ _, coe_nsmul _ _)
  (λ _ _, coe_zsmul _ _)

instance : semi_normed_group (α →ᵇ β) :=
{ dist_eq := λ f g, by simp only [norm_eq, dist_eq, dist_eq_norm, sub_apply] }

instance {α β} [topological_space α] [normed_group β] : normed_group (α →ᵇ β) :=
{ ..bounded_continuous_function.semi_normed_group }

lemma nnnorm_def : ∥f∥₊ = nndist f 0 := rfl

lemma nnnorm_coe_le_nnnorm (x : α) : ∥f x∥₊ ≤ ∥f∥₊ := norm_coe_le_norm _ _

lemma nndist_le_two_nnnorm (x y : α) : nndist (f x) (f y) ≤ 2 * ∥f∥₊ := dist_le_two_norm _ _ _

/-- The nnnorm of a function is controlled by the supremum of the pointwise nnnorms -/
lemma nnnorm_le (C : ℝ≥0) : ∥f∥₊ ≤ C ↔ ∀x:α, ∥f x∥₊ ≤ C :=
norm_le C.prop

lemma nnnorm_const_le (b : β) : ∥const α b∥₊ ≤ ∥b∥₊ :=
norm_const_le _

@[simp] lemma nnnorm_const_eq [h : nonempty α] (b : β) : ∥const α b∥₊ = ∥b∥₊ :=
subtype.ext $ norm_const_eq _

lemma nnnorm_eq_supr_nnnorm : ∥f∥₊ = ⨆ x : α, ∥f x∥₊ :=
subtype.ext $ (norm_eq_supr_norm f).trans $ by simp_rw [nnreal.coe_supr, coe_nnnorm]

lemma abs_diff_coe_le_dist : ∥f x - g x∥ ≤ dist f g :=
by { rw dist_eq_norm, exact (f - g).norm_coe_le_norm x }

lemma coe_le_coe_add_dist {f g : α →ᵇ ℝ} : f x ≤ g x + dist f g :=
sub_le_iff_le_add'.1 $ (abs_le.1 $ @dist_coe_le_dist _ _ _ _ f g x).2

lemma norm_comp_continuous_le [topological_space γ] (f : α →ᵇ β) (g : C(γ, α)) :
  ∥f.comp_continuous g∥ ≤ ∥f∥ :=
((lipschitz_comp_continuous g).dist_le_mul f 0).trans $
  by rw [nnreal.coe_one, one_mul, dist_zero_right]

end normed_group

section has_bounded_smul
/-!
### `has_bounded_smul` (in particular, topological module) structure

In this section, if `β` is a metric space and a `𝕜`-module whose addition and scalar multiplication
are compatible with the metric structure, then we show that the space of bounded continuous
functions from `α` to `β` inherits a so-called `has_bounded_smul` structure (in particular, a
`has_continuous_mul` structure, which is the mathlib formulation of being a topological module), by
using pointwise operations and checking that they are compatible with the uniform distance. -/

variables {𝕜 : Type*} [pseudo_metric_space 𝕜] [topological_space α] [pseudo_metric_space β]

section has_scalar
variables [has_zero 𝕜] [has_zero β] [has_scalar 𝕜 β] [has_bounded_smul 𝕜 β]

instance : has_scalar 𝕜 (α →ᵇ β) :=
{ smul := λ c f,
  { to_continuous_map := c • f.to_continuous_map,
    map_bounded' := let ⟨b, hb⟩ := f.bounded in ⟨dist c 0 * b, λ x y, begin
      refine (dist_smul_pair c (f x) (f y)).trans _,
      refine mul_le_mul_of_nonneg_left _ dist_nonneg,
      exact hb x y
    end⟩ } }

@[simp] lemma coe_smul (c : 𝕜) (f : α →ᵇ β) : ⇑(c • f) = λ x, c • (f x) := rfl
lemma smul_apply (c : 𝕜) (f : α →ᵇ β) (x : α) : (c • f) x = c • f x := rfl

instance [has_scalar 𝕜ᵐᵒᵖ β] [is_central_scalar 𝕜 β] : is_central_scalar 𝕜 (α →ᵇ β) :=
{ op_smul_eq_smul := λ _ _, ext $ λ _, op_smul_eq_smul _ _ }

instance : has_bounded_smul 𝕜 (α →ᵇ β) :=
{ dist_smul_pair' := λ c f₁ f₂, begin
    rw dist_le (mul_nonneg dist_nonneg dist_nonneg),
    intros x,
    refine (dist_smul_pair c (f₁ x) (f₂ x)).trans _,
    exact mul_le_mul_of_nonneg_left (dist_coe_le_dist x) dist_nonneg
  end,
  dist_pair_smul' := λ c₁ c₂ f, begin
    rw dist_le (mul_nonneg dist_nonneg dist_nonneg),
    intros x,
    refine (dist_pair_smul c₁ c₂ (f x)).trans _,
    convert mul_le_mul_of_nonneg_left (dist_coe_le_dist x) dist_nonneg,
    simp
  end }

end has_scalar

section mul_action
variables [monoid_with_zero 𝕜] [has_zero β] [mul_action 𝕜 β] [has_bounded_smul 𝕜 β]

instance : mul_action 𝕜 (α →ᵇ β) := fun_like.coe_injective.mul_action _ coe_smul

end mul_action

section distrib_mul_action
variables [monoid_with_zero 𝕜] [add_monoid β] [distrib_mul_action 𝕜 β] [has_bounded_smul 𝕜 β]
variables [has_lipschitz_add β]

instance : distrib_mul_action 𝕜 (α →ᵇ β) :=
function.injective.distrib_mul_action ⟨_, coe_zero, coe_add⟩ fun_like.coe_injective coe_smul

end distrib_mul_action

section module
variables [semiring 𝕜] [add_comm_monoid β] [module 𝕜 β] [has_bounded_smul 𝕜 β]
variables {f g : α →ᵇ β} {x : α} {C : ℝ}

variables [has_lipschitz_add β]

instance : module 𝕜 (α →ᵇ β) :=
function.injective.module _ ⟨_, coe_zero, coe_add⟩ fun_like.coe_injective coe_smul

variables (𝕜)
/-- The evaluation at a point, as a continuous linear map from `α →ᵇ β` to `β`. -/
def eval_clm (x : α) : (α →ᵇ β) →L[𝕜] β :=
{ to_fun := λ f, f x,
  map_add' := λ f g, add_apply _ _,
  map_smul' := λ c f, smul_apply _ _ _ }

@[simp] lemma eval_clm_apply (x : α) (f : α →ᵇ β) :
  eval_clm 𝕜 x f = f x := rfl

variables (α β)

/-- The linear map forgetting that a bounded continuous function is bounded. -/
@[simps]
def to_continuous_map_linear_map : (α →ᵇ β) →ₗ[𝕜] C(α, β) :=
{ to_fun := to_continuous_map,
  map_smul' := λ f g, rfl,
  map_add' := λ c f, rfl }

end module

end has_bounded_smul

section normed_space
/-!
### Normed space structure

In this section, if `β` is a normed space, then we show that the space of bounded
continuous functions from `α` to `β` inherits a normed space structure, by using
pointwise operations and checking that they are compatible with the uniform distance. -/

variables {𝕜 : Type*}
variables [topological_space α] [semi_normed_group β]
variables {f g : α →ᵇ β} {x : α} {C : ℝ}

instance [normed_field 𝕜] [normed_space 𝕜 β] : normed_space 𝕜 (α →ᵇ β) := ⟨λ c f, begin
  refine norm_of_normed_group_le _ (mul_nonneg (norm_nonneg _) (norm_nonneg _)) _,
  exact (λ x, trans_rel_right _ (norm_smul _ _)
    (mul_le_mul_of_nonneg_left (f.norm_coe_le_norm _) (norm_nonneg _))) end⟩

variables [nondiscrete_normed_field 𝕜] [normed_space 𝕜 β]
variables [semi_normed_group γ] [normed_space 𝕜 γ]

variables (α)
-- TODO does this work in the `has_bounded_smul` setting, too?
/--
Postcomposition of bounded continuous functions into a normed module by a continuous linear map is
a continuous linear map.
Upgraded version of `continuous_linear_map.comp_left_continuous`, similar to
`linear_map.comp_left`. -/
protected def _root_.continuous_linear_map.comp_left_continuous_bounded (g : β →L[𝕜] γ) :
  (α →ᵇ β) →L[𝕜] (α →ᵇ γ) :=
linear_map.mk_continuous
  { to_fun := λ f, of_normed_group
      (g ∘ f)
      (g.continuous.comp f.continuous)
      (∥g∥ * ∥f∥)
      (λ x, (g.le_op_norm_of_le (f.norm_coe_le_norm x))),
    map_add' := λ f g, by ext; simp,
    map_smul' := λ c f, by ext; simp }
  ∥g∥
  (λ f, norm_of_normed_group_le _ (mul_nonneg (norm_nonneg g) (norm_nonneg f)) _)

@[simp] lemma _root_.continuous_linear_map.comp_left_continuous_bounded_apply (g : β →L[𝕜] γ)
  (f : α →ᵇ β) (x : α) :
  (g.comp_left_continuous_bounded α f) x = g (f x) :=
rfl

end normed_space

section normed_ring
/-!
### Normed ring structure

In this section, if `R` is a normed ring, then we show that the space of bounded
continuous functions from `α` to `R` inherits a normed ring structure, by using
pointwise operations and checking that they are compatible with the uniform distance. -/

variables [topological_space α] {R : Type*}

section non_unital

section semi_normed
variables [non_unital_semi_normed_ring R]

instance : has_mul (α →ᵇ R) :=
{ mul := λ f g, of_normed_group (f * g) (f.continuous.mul g.continuous) (∥f∥ * ∥g∥) $ λ x,
    le_trans (norm_mul_le (f x) (g x)) $
      mul_le_mul (f.norm_coe_le_norm x) (g.norm_coe_le_norm x) (norm_nonneg _) (norm_nonneg _) }

@[simp] lemma coe_mul (f g : α →ᵇ R) : ⇑(f * g) = f * g := rfl
lemma mul_apply (f g : α →ᵇ R) (x : α) : (f * g) x = f x * g x := rfl

<<<<<<< HEAD
instance : add_group (α →ᵇ R) :=
fun_like.coe_injective.add_group _ coe_zero coe_add coe_neg coe_sub (λ _ _, coe_nsmul _ _)
  (λ _ _, coe_zsmul _ _)

instance : add_group_with_one (α →ᵇ R) :=
{ one := 1, .. bounded_continuous_function.add_group }
=======
instance : non_unital_ring (α →ᵇ R) :=
fun_like.coe_injective.non_unital_ring _ coe_zero coe_add coe_mul coe_neg coe_sub
  (λ _ _, coe_nsmul _ _) (λ _ _, coe_zsmul _ _)

instance : non_unital_semi_normed_ring (α →ᵇ R) :=
{ norm_mul := λ f g, norm_of_normed_group_le _ (mul_nonneg (norm_nonneg _) (norm_nonneg _)) _,
  .. bounded_continuous_function.semi_normed_group }

end semi_normed

instance [non_unital_normed_ring R] : non_unital_normed_ring (α →ᵇ R) :=
{ .. bounded_continuous_function.non_unital_semi_normed_ring,
  .. bounded_continuous_function.normed_group }

end non_unital

section semi_normed

variables [semi_normed_ring R]
>>>>>>> 4cf20164

@[simp] lemma coe_npow_rec (f : α →ᵇ R) : ∀ n, ⇑(npow_rec n f) = f ^ n
| 0 := by rw [npow_rec, pow_zero, coe_one]
| (n + 1) := by rw [npow_rec, pow_succ, coe_mul, coe_npow_rec]

instance has_nat_pow : has_pow (α →ᵇ R) ℕ :=
{ pow := λ f n,
  { to_continuous_map := f.to_continuous_map ^ n,
    map_bounded' := by simpa [coe_npow_rec] using (npow_rec n f).map_bounded' } }

@[simp] lemma coe_pow (n : ℕ) (f : α →ᵇ R) : ⇑(f ^ n) = f ^ n := rfl
@[simp] lemma pow_apply (n : ℕ) (f : α →ᵇ R) (v : α) : (f ^ n) v = f v ^ n := rfl

instance : ring (α →ᵇ R) :=
fun_like.coe_injective.ring _ coe_zero coe_one coe_add coe_mul coe_neg coe_sub
  (λ _ _, coe_nsmul _ _)
  (λ _ _, coe_zsmul _ _)
  (λ _ _, coe_pow _ _)

instance : semi_normed_ring (α →ᵇ R) :=
{ ..bounded_continuous_function.non_unital_semi_normed_ring }

end semi_normed

instance [normed_ring R] : normed_ring (α →ᵇ R) :=
{ ..bounded_continuous_function.non_unital_normed_ring }

end normed_ring

section normed_comm_ring
/-!
### Normed commutative ring structure

In this section, if `R` is a normed commutative ring, then we show that the space of bounded
continuous functions from `α` to `R` inherits a normed commutative ring structure, by using
pointwise operations and checking that they are compatible with the uniform distance. -/

variables [topological_space α] {R : Type*}

instance [semi_normed_comm_ring R] : comm_ring (α →ᵇ R) :=
{ mul_comm := λ f₁ f₂, ext $ λ x, mul_comm _ _,
  .. bounded_continuous_function.ring }

instance [semi_normed_comm_ring R] : semi_normed_comm_ring (α →ᵇ R) :=
{ .. bounded_continuous_function.comm_ring, .. bounded_continuous_function.semi_normed_group }

instance [normed_comm_ring R] : normed_comm_ring (α →ᵇ R) :=
{ .. bounded_continuous_function.comm_ring, .. bounded_continuous_function.normed_group }

end normed_comm_ring

section normed_algebra
/-!
### Normed algebra structure

In this section, if `γ` is a normed algebra, then we show that the space of bounded
continuous functions from `α` to `γ` inherits a normed algebra structure, by using
pointwise operations and checking that they are compatible with the uniform distance. -/

variables {𝕜 : Type*} [normed_field 𝕜]
variables [topological_space α] [semi_normed_group β] [normed_space 𝕜 β]
variables [normed_ring γ] [normed_algebra 𝕜 γ]
variables {f g : α →ᵇ γ} {x : α} {c : 𝕜}

/-- `bounded_continuous_function.const` as a `ring_hom`. -/
def C : 𝕜 →+* (α →ᵇ γ) :=
{ to_fun    := λ (c : 𝕜), const α ((algebra_map 𝕜 γ) c),
  map_one'  := ext $ λ x, (algebra_map 𝕜 γ).map_one,
  map_mul'  := λ c₁ c₂, ext $ λ x, (algebra_map 𝕜 γ).map_mul _ _,
  map_zero' := ext $ λ x, (algebra_map 𝕜 γ).map_zero,
  map_add'  := λ c₁ c₂, ext $ λ x, (algebra_map 𝕜 γ).map_add _ _ }

instance : algebra 𝕜 (α →ᵇ γ) :=
{ to_ring_hom := C,
  commutes' := λ c f, ext $ λ x, algebra.commutes' _ _,
  smul_def' := λ c f, ext $ λ x, algebra.smul_def' _ _,
  ..bounded_continuous_function.module,
  ..bounded_continuous_function.ring }

@[simp] lemma algebra_map_apply (k : 𝕜) (a : α) :
  algebra_map 𝕜 (α →ᵇ γ) k a = k • 1 :=
by { rw algebra.algebra_map_eq_smul_one, refl, }

instance : normed_algebra 𝕜 (α →ᵇ γ) :=
{ ..bounded_continuous_function.normed_space }

/-!
### Structure as normed module over scalar functions

If `β` is a normed `𝕜`-space, then we show that the space of bounded continuous
functions from `α` to `β` is naturally a module over the algebra of bounded continuous
functions from `α` to `𝕜`. -/

instance has_scalar' : has_scalar (α →ᵇ 𝕜) (α →ᵇ β) :=
⟨λ (f : α →ᵇ 𝕜) (g : α →ᵇ β), of_normed_group (λ x, (f x) • (g x))
(f.continuous.smul g.continuous) (∥f∥ * ∥g∥) (λ x, calc
  ∥f x • g x∥ ≤ ∥f x∥ * ∥g x∥ : normed_space.norm_smul_le _ _
  ... ≤ ∥f∥ * ∥g∥ : mul_le_mul (f.norm_coe_le_norm _) (g.norm_coe_le_norm _) (norm_nonneg _)
    (norm_nonneg _)) ⟩

instance module' : module (α →ᵇ 𝕜) (α →ᵇ β) :=
module.of_core $
{ smul     := (•),
  smul_add := λ c f₁ f₂, ext $ λ x, smul_add _ _ _,
  add_smul := λ c₁ c₂ f, ext $ λ x, add_smul _ _ _,
  mul_smul := λ c₁ c₂ f, ext $ λ x, mul_smul _ _ _,
  one_smul := λ f, ext $ λ x, one_smul 𝕜 (f x) }

lemma norm_smul_le (f : α →ᵇ 𝕜) (g : α →ᵇ β) : ∥f • g∥ ≤ ∥f∥ * ∥g∥ :=
norm_of_normed_group_le _ (mul_nonneg (norm_nonneg _) (norm_nonneg _)) _

/- TODO: When `normed_module` has been added to `normed_space.basic`, the above facts
show that the space of bounded continuous functions from `α` to `β` is naturally a normed
module over the algebra of bounded continuous functions from `α` to `𝕜`. -/

end normed_algebra

lemma nnreal.upper_bound {α : Type*} [topological_space α]
  (f : α →ᵇ ℝ≥0) (x : α) : f x ≤ nndist f 0 :=
begin
  have key : nndist (f x) ((0 : α →ᵇ ℝ≥0) x) ≤ nndist f 0,
  { exact @dist_coe_le_dist α ℝ≥0 _ _ f 0 x, },
  simp only [coe_zero, pi.zero_apply] at key,
  rwa nnreal.nndist_zero_eq_val' (f x) at key,
end

/-!
### Star structures

In this section, if `β` is a normed ⋆-group, then so is the space of bounded
continuous functions from `α` to `β`, by using the star operation pointwise.

If `𝕜` is normed field and a ⋆-ring over which `β` is a normed algebra and a
star module, then the space of bounded continuous functions from `α` to `β`
is a star module.

If `β` is a ⋆-ring in addition to being a normed ⋆-group, then `α →ᵇ β`
inherits a ⋆-ring structure.

In summary, if `β` is a C⋆-algebra over `𝕜`, then so is  `α →ᵇ β`; note that
completeness is guaranteed when `β` is complete (see
`bounded_continuous_function.complete`). -/

section normed_group

variables {𝕜 : Type*} [normed_field 𝕜] [star_ring 𝕜]
variables [topological_space α] [semi_normed_group β] [star_add_monoid β] [normed_star_group β]
variables [normed_space 𝕜 β] [star_module 𝕜 β]

instance : star_add_monoid (α →ᵇ β) :=
{ star            := λ f, f.comp star star_normed_group_hom.lipschitz,
  star_involutive := λ f, ext $ λ x, star_star (f x),
  star_add        := λ f g, ext $ λ x, star_add (f x) (g x) }

/-- The right-hand side of this equality can be parsed `star ∘ ⇑f` because of the
instance `pi.has_star`. Upon inspecting the goal, one sees `⊢ ⇑(star f) = star ⇑f`.-/
@[simp] lemma coe_star (f : α →ᵇ β) : ⇑(star f) = star f := rfl

@[simp] lemma star_apply (f : α →ᵇ β) (x : α) : star f x = star (f x) := rfl

instance : normed_star_group (α →ᵇ β) :=
{ norm_star := λ f, by simp only [norm_eq, star_apply, norm_star] }

instance : star_module 𝕜 (α →ᵇ β) :=
{ star_smul := λ k f, ext $ λ x, star_smul k (f x) }

end normed_group

section cstar_ring

variables [topological_space α]
variables [non_unital_normed_ring β] [star_ring β]

instance [normed_star_group β] : star_ring (α →ᵇ β) :=
{ star_mul := λ f g, ext $ λ x, star_mul (f x) (g x),
  ..bounded_continuous_function.star_add_monoid }

variable [cstar_ring β]

instance : cstar_ring (α →ᵇ β) :=
{ norm_star_mul_self :=
  begin
    intro f,
    refine le_antisymm _ _,
    { rw [←sq, norm_le (sq_nonneg _)],
      dsimp [star_apply],
      intro x,
      rw [cstar_ring.norm_star_mul_self, ←sq],
      refine sq_le_sq' _ _,
      { linarith [norm_nonneg (f x), norm_nonneg f] },
      { exact norm_coe_le_norm f x }, },
    { rw [←sq, ←real.le_sqrt (norm_nonneg _) (norm_nonneg _), norm_le (real.sqrt_nonneg _)],
      intro x,
      rw [real.le_sqrt (norm_nonneg _) (norm_nonneg _), sq, ←cstar_ring.norm_star_mul_self],
      exact norm_coe_le_norm (star f * f) x }
  end }

end cstar_ring

section normed_lattice_ordered_group

variables [topological_space α] [normed_lattice_add_comm_group β]

instance : partial_order (α →ᵇ β) := partial_order.lift (λ f, f.to_fun) (by tidy)

/--
Continuous normed lattice group valued functions form a meet-semilattice
-/
instance : semilattice_inf (α →ᵇ β) :=
{ inf := λ f g,
  { to_fun := λ t, f t ⊓ g t,
    continuous_to_fun := f.continuous.inf g.continuous,
    map_bounded' := begin
      obtain ⟨C₁, hf⟩ := f.bounded,
      obtain ⟨C₂, hg⟩ := g.bounded,
      refine ⟨C₁ + C₂, λ x y, _⟩,
      simp_rw normed_group.dist_eq at hf hg ⊢,
      exact (norm_inf_sub_inf_le_add_norm _ _ _ _).trans (add_le_add (hf _ _) (hg _ _)),
    end },
  inf_le_left := λ f g, continuous_map.le_def.mpr (λ _, inf_le_left),
  inf_le_right := λ f g, continuous_map.le_def.mpr (λ _, inf_le_right),
  le_inf := λ f g₁ g₂ w₁ w₂, continuous_map.le_def.mpr (λ _, le_inf (continuous_map.le_def.mp w₁ _)
    (continuous_map.le_def.mp w₂ _)),
  ..bounded_continuous_function.partial_order }

instance : semilattice_sup (α →ᵇ β) :=
{ sup := λ f g,
  { to_fun := λ t, f t ⊔ g t,
    continuous_to_fun := f.continuous.sup g.continuous,
    map_bounded' := begin
      obtain ⟨C₁, hf⟩ := f.bounded,
      obtain ⟨C₂, hg⟩ := g.bounded,
      refine ⟨C₁ + C₂, λ x y, _⟩,
      simp_rw normed_group.dist_eq at hf hg ⊢,
      exact (norm_sup_sub_sup_le_add_norm _ _ _ _).trans (add_le_add (hf _ _) (hg _ _)),
    end },
  le_sup_left := λ f g, continuous_map.le_def.mpr (λ _, le_sup_left),
  le_sup_right := λ f g, continuous_map.le_def.mpr (λ _, le_sup_right),
  sup_le := λ f g₁ g₂ w₁ w₂, continuous_map.le_def.mpr (λ _, sup_le (continuous_map.le_def.mp w₁ _)
    (continuous_map.le_def.mp w₂ _)),
  ..bounded_continuous_function.partial_order }

instance  : lattice (α →ᵇ β) :=
{ .. bounded_continuous_function.semilattice_sup, .. bounded_continuous_function.semilattice_inf }

@[simp] lemma coe_fn_sup (f g : α →ᵇ β) : ⇑(f ⊔ g) = f ⊔ g := rfl

@[simp] lemma coe_fn_abs (f : α →ᵇ β) : ⇑|f| = |f| := rfl

instance : normed_lattice_add_comm_group (α →ᵇ β) :=
{ add_le_add_left := begin
    intros f g h₁ h t,
    simp only [coe_to_continuous_fun, pi.add_apply, add_le_add_iff_left, coe_add,
      continuous_map.to_fun_eq_coe],
    exact h₁ _,
  end,
  solid :=
  begin
    intros f g h,
    have i1: ∀ t, ∥f t∥ ≤ ∥g t∥ := λ t, solid (h t),
    rw norm_le (norm_nonneg _),
    exact λ t, (i1 t).trans (norm_coe_le_norm g t),
  end,
  ..bounded_continuous_function.lattice, }

end normed_lattice_ordered_group

end bounded_continuous_function<|MERGE_RESOLUTION|>--- conflicted
+++ resolved
@@ -1040,14 +1040,6 @@
 @[simp] lemma coe_mul (f g : α →ᵇ R) : ⇑(f * g) = f * g := rfl
 lemma mul_apply (f g : α →ᵇ R) (x : α) : (f * g) x = f x * g x := rfl
 
-<<<<<<< HEAD
-instance : add_group (α →ᵇ R) :=
-fun_like.coe_injective.add_group _ coe_zero coe_add coe_neg coe_sub (λ _ _, coe_nsmul _ _)
-  (λ _ _, coe_zsmul _ _)
-
-instance : add_group_with_one (α →ᵇ R) :=
-{ one := 1, .. bounded_continuous_function.add_group }
-=======
 instance : non_unital_ring (α →ᵇ R) :=
 fun_like.coe_injective.non_unital_ring _ coe_zero coe_add coe_mul coe_neg coe_sub
   (λ _ _, coe_nsmul _ _) (λ _ _, coe_zsmul _ _)
@@ -1067,7 +1059,6 @@
 section semi_normed
 
 variables [semi_normed_ring R]
->>>>>>> 4cf20164
 
 @[simp] lemma coe_npow_rec (f : α →ᵇ R) : ∀ n, ⇑(npow_rec n f) = f ^ n
 | 0 := by rw [npow_rec, pow_zero, coe_one]
@@ -1080,6 +1071,13 @@
 
 @[simp] lemma coe_pow (n : ℕ) (f : α →ᵇ R) : ⇑(f ^ n) = f ^ n := rfl
 @[simp] lemma pow_apply (n : ℕ) (f : α →ᵇ R) (v : α) : (f ^ n) v = f v ^ n := rfl
+
+instance : add_group (α →ᵇ R) :=
+fun_like.coe_injective.add_group _ coe_zero coe_add coe_neg coe_sub (λ _ _, coe_nsmul _ _)
+  (λ _ _, coe_zsmul _ _)
+
+instance : add_group_with_one (α →ᵇ R) :=
+{ one := 1, .. bounded_continuous_function.add_group }
 
 instance : ring (α →ᵇ R) :=
 fun_like.coe_injective.ring _ coe_zero coe_one coe_add coe_mul coe_neg coe_sub
