--- conflicted
+++ resolved
@@ -514,13 +514,8 @@
     solve_by_elim
       [subalgebra.add_mem, subalgebra.smul_mem, subalgebra.sub_mem, subalgebra.algebra_map_mem]
       { max_depth := 6 }, },
-<<<<<<< HEAD
   { simp [f', coe_fn_coe_base'], },
-  { simp [f', coe_fn_coe_base', inv_mul_cancel_right' w], },
-=======
-  { simp [f'], },
-  { simp [f', inv_mul_cancel_right₀ w], },
->>>>>>> a132d0ab
+  { simp [f', coe_fn_coe_base', inv_mul_cancel_right₀ w], },
 end
 
 end continuous_map
