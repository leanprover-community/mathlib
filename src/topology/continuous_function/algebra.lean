--- conflicted
+++ resolved
@@ -468,13 +468,6 @@
 
 end continuous_map
 
-<<<<<<< HEAD
-lemma continuous_map.subsingleton_subalgebra_ext {α : Type*} [topological_space α]
-  {R : Type*} [comm_semiring R] [topological_space R] [topological_semiring R]
-  [subsingleton α] (s₁ s₂ : subalgebra R C(α, R)) :
-  s₁ = s₂ :=
-begin
-=======
 -- TODO[gh-6025]: make this an instance once safe to do so
 lemma continuous_map.subsingleton_subalgebra {α : Type*} [topological_space α]
   {R : Type*} [comm_semiring R] [topological_space R] [topological_semiring R]
@@ -482,7 +475,6 @@
 begin
   fsplit,
   intros s₁ s₂,
->>>>>>> 8e4f2670
   by_cases n : nonempty α,
   { obtain ⟨x⟩ := n,
     ext f,
