/-
Copyright (c) 2019 Scott Morrison. All rights reserved.
Released under Apache 2.0 license as described in the file LICENSE.
Authors: Scott Morrison, Nicolò Cavalleri
-/
import topology.algebra.module.basic
import topology.continuous_function.ordered
import topology.algebra.uniform_group
import topology.uniform_space.compact_convergence
import algebra.algebra.subalgebra
import tactic.field_simp

/-!
# Algebraic structures over continuous functions

In this file we define instances of algebraic structures over the type `continuous_map α β`
(denoted `C(α, β)`) of **bundled** continuous maps from `α` to `β`. For example, `C(α, β)`
is a group when `β` is a group, a ring when `β` is a ring, etc.

For each type of algebraic structure, we also define an appropriate subobject of `α → β`
with carrier `{ f : α → β | continuous f }`. For example, when `β` is a group, a subgroup
`continuous_subgroup α β` of `α → β` is constructed with carrier `{ f : α → β | continuous f }`.

Note that, rather than using the derived algebraic structures on these subobjects
(for example, when `β` is a group, the derived group structure on `continuous_subgroup α β`),
one should use `C(α, β)` with the appropriate instance of the structure.
-/

local attribute [elab_simple] continuous.comp

namespace continuous_functions

variables {α : Type*} {β : Type*} [topological_space α] [topological_space β]
variables {f g : {f : α → β | continuous f }}

instance : has_coe_to_fun {f : α → β | continuous f} (λ _, α → β) :=  ⟨subtype.val⟩

end continuous_functions

namespace continuous_map
variables {α : Type*} {β : Type*} {γ : Type*}
variables [topological_space α] [topological_space β] [topological_space γ]

@[to_additive]
instance has_mul [has_mul β] [has_continuous_mul β] : has_mul C(α, β) :=
⟨λ f g, ⟨f * g, continuous_mul.comp (f.continuous.prod_mk g.continuous : _)⟩⟩

@[simp, norm_cast, to_additive]
lemma coe_mul [has_mul β] [has_continuous_mul β] (f g : C(α, β)) :
  ((f * g : C(α, β)) : α → β) = (f : α → β) * (g : α → β) := rfl

@[simp, to_additive] lemma mul_comp [has_mul γ] [has_continuous_mul γ]
  (f₁ f₂ : C(β, γ)) (g : C(α, β)) :
  (f₁ * f₂).comp g = f₁.comp g * f₂.comp g :=
rfl

@[to_additive]
instance [has_one β] : has_one C(α, β) := ⟨const (1 : β)⟩

@[simp, norm_cast, to_additive]
lemma coe_one [has_one β] : ((1 : C(α, β)) : α → β) = (1 : α → β) := rfl

@[simp, to_additive] lemma one_comp [has_one γ] (g : C(α, β)) :
  (1 : C(β, γ)).comp g = 1 :=
rfl
instance has_nsmul [add_monoid β] [has_continuous_add β] : has_scalar ℕ C(α, β) :=
⟨λ n f, ⟨n • f, f.continuous.nsmul n⟩⟩

@[to_additive has_nsmul]
instance has_pow [monoid β] [has_continuous_mul β] : has_pow C(α, β) ℕ :=
⟨λ f n, ⟨f ^ n, f.continuous.pow n⟩⟩

@[simp, norm_cast, to_additive coe_nsmul]
lemma coe_pow [monoid β] [has_continuous_mul β] (f : C(α, β)) (n : ℕ) :
  ⇑(f ^ n) = f ^ n := rfl

@[simp, to_additive nsmul_comp] lemma pow_comp [monoid γ] [has_continuous_mul γ]
  (f : C(β, γ)) (n : ℕ) (g : C(α, β)) :
  (f^n).comp g = (f.comp g)^n :=
rfl

@[to_additive]
instance [group β] [topological_group β] : has_inv C(α, β) :=
{ inv := λ f, ⟨f⁻¹, f.continuous.inv⟩ }

@[simp, norm_cast, to_additive]
lemma coe_inv [group β] [topological_group β] (f : C(α, β)) :
  ⇑(f⁻¹) = f⁻¹ :=
rfl

@[simp, to_additive] lemma inv_comp [group γ] [topological_group γ] (f : C(β, γ)) (g : C(α, β)) :
  (f⁻¹).comp g = (f.comp g)⁻¹ :=
rfl

@[to_additive]
instance [has_div β] [has_continuous_div β] : has_div C(α, β) :=
{ div := λ f g, ⟨f / g, f.continuous.div' g.continuous⟩ }

@[simp, norm_cast, to_additive]
lemma coe_div [has_div β] [has_continuous_div β] (f g : C(α, β)) : ⇑(f / g) = f / g :=
rfl

@[simp, to_additive] lemma div_comp [has_div γ] [has_continuous_div γ]
  (f g : C(β, γ)) (h : C(α, β)) :
  (f / g).comp h = (f.comp h) / (g.comp h) :=
rfl

instance has_zsmul [add_group β] [topological_add_group β] : has_scalar ℤ C(α, β) :=
{ smul := λ z f, ⟨z • f, f.continuous.zsmul z⟩ }

@[to_additive]
instance has_zpow [group β] [topological_group β] :
  has_pow C(α, β) ℤ :=
{ pow := λ f z, ⟨f ^ z, f.continuous.zpow z⟩ }

@[simp, norm_cast, to_additive]
lemma coe_zpow [group β] [topological_group β] (f : C(α, β)) (z : ℤ) :
  ⇑(f ^ z) = f ^ z :=
rfl

@[simp, to_additive]
lemma zpow_comp [group γ] [topological_group γ] (f : C(β, γ)) (z : ℤ) (g : C(α, β)) :
  (f^z).comp g = (f.comp g)^z :=
rfl

end continuous_map

section group_structure

/-!
### Group stucture

In this section we show that continuous functions valued in a topological group inherit
the structure of a group.
-/

section subtype

/-- The `submonoid` of continuous maps `α → β`. -/
@[to_additive "The `add_submonoid` of continuous maps `α → β`. "]
def continuous_submonoid (α : Type*) (β : Type*) [topological_space α] [topological_space β]
  [monoid β] [has_continuous_mul β] : submonoid (α → β) :=
{ carrier := { f : α → β | continuous f },
  one_mem' := @continuous_const _ _ _ _ 1,
  mul_mem' := λ f g fc gc, continuous.comp
    has_continuous_mul.continuous_mul (continuous.prod_mk fc gc : _) }

/-- The subgroup of continuous maps `α → β`. -/
@[to_additive "The `add_subgroup` of continuous maps `α → β`. "]
def continuous_subgroup (α : Type*) (β : Type*) [topological_space α] [topological_space β]
  [group β] [topological_group β] : subgroup (α → β) :=
{ inv_mem' := λ f fc, continuous.comp (@topological_group.continuous_inv β _ _ _) fc,
  ..continuous_submonoid α β, }.

end subtype

namespace continuous_map

@[to_additive]
instance {α : Type*} {β : Type*} [topological_space α]
  [topological_space β] [semigroup β] [has_continuous_mul β] : semigroup C(α, β) :=
coe_injective.semigroup _ coe_mul

@[to_additive]
instance {α : Type*} {β : Type*} [topological_space α]
  [topological_space β] [comm_semigroup β] [has_continuous_mul β] : comm_semigroup C(α, β) :=
coe_injective.comm_semigroup _ coe_mul

@[to_additive]
instance {α : Type*} {β : Type*} [topological_space α]
  [topological_space β] [mul_one_class β] [has_continuous_mul β] : mul_one_class C(α, β) :=
coe_injective.mul_one_class _ coe_one coe_mul

instance {α : Type*} {β : Type*} [topological_space α]
  [topological_space β] [mul_zero_class β] [has_continuous_mul β] : mul_zero_class C(α, β) :=
coe_injective.mul_zero_class _ coe_zero coe_mul

@[to_additive]
instance {α : Type*} {β : Type*} [topological_space α] [topological_space β]
  [monoid β] [has_continuous_mul β] : monoid C(α, β) :=
coe_injective.monoid_pow _ coe_one coe_mul coe_pow

instance {α : Type*} {β : Type*} [topological_space α] [topological_space β]
  [monoid_with_zero β] [has_continuous_mul β] : monoid_with_zero C(α, β) :=
{ ..continuous_map.monoid, ..continuous_map.mul_zero_class }

@[to_additive]
instance {α : Type*} {β : Type*} [topological_space α]
  [topological_space β] [comm_monoid β] [has_continuous_mul β] : comm_monoid C(α, β) :=
{ ..continuous_map.comm_semigroup, ..continuous_map.monoid }

instance {α : Type*} {β : Type*} [topological_space α] [topological_space β]
  [comm_monoid_with_zero β] [has_continuous_mul β] : comm_monoid_with_zero C(α, β) :=
{ ..continuous_map.comm_monoid, ..continuous_map.monoid_with_zero }

/-- Coercion to a function as an `monoid_hom`. Similar to `monoid_hom.coe_fn`. -/
@[to_additive "Coercion to a function as an `add_monoid_hom`. Similar to `add_monoid_hom.coe_fn`.",
  simps]
def coe_fn_monoid_hom {α : Type*} {β : Type*} [topological_space α] [topological_space β]
  [monoid β] [has_continuous_mul β] : C(α, β) →* (α → β) :=
{ to_fun := coe_fn, map_one' := coe_one, map_mul' := coe_mul }

/-- Composition on the left by a (continuous) homomorphism of topological monoids, as a
`monoid_hom`. Similar to `monoid_hom.comp_left`. -/
@[to_additive "Composition on the left by a (continuous) homomorphism of topological `add_monoid`s,
as an `add_monoid_hom`. Similar to `add_monoid_hom.comp_left`.", simps]
protected def _root_.monoid_hom.comp_left_continuous (α : Type*) {β : Type*} {γ : Type*}
  [topological_space α] [topological_space β] [monoid β] [has_continuous_mul β]
  [topological_space γ] [monoid γ] [has_continuous_mul γ] (g : β →* γ) (hg : continuous g)  :
  C(α, β) →* C(α, γ) :=
{ to_fun := λ f, (⟨g, hg⟩ : C(β, γ)).comp f,
  map_one' := ext $ λ x, g.map_one,
  map_mul' := λ f₁ f₂, ext $ λ x, g.map_mul _ _ }

/-- Composition on the right as a `monoid_hom`. Similar to `monoid_hom.comp_hom'`. -/
@[to_additive "Composition on the right as an `add_monoid_hom`. Similar to
`add_monoid_hom.comp_hom'`.", simps]
def comp_monoid_hom' {α : Type*} {β : Type*} {γ : Type*}
  [topological_space α] [topological_space β] [topological_space γ]
  [mul_one_class γ] [has_continuous_mul γ] (g : C(α, β)) : C(β, γ) →* C(α, γ) :=
{ to_fun := λ f, f.comp g, map_one' := one_comp g, map_mul' := λ f₁ f₂, mul_comp f₁ f₂ g }

open_locale big_operators
@[simp, to_additive] lemma coe_prod {α : Type*} {β : Type*} [comm_monoid β]
  [topological_space α] [topological_space β] [has_continuous_mul β]
  {ι : Type*} (s : finset ι) (f : ι → C(α, β)) :
  ⇑(∏ i in s, f i) = (∏ i in s, (f i : α → β)) :=
(coe_fn_monoid_hom : C(α, β) →* _).map_prod f s

@[to_additive]
lemma prod_apply {α : Type*} {β : Type*} [comm_monoid β]
  [topological_space α] [topological_space β] [has_continuous_mul β]
  {ι : Type*} (s : finset ι) (f : ι → C(α, β)) (a : α) :
  (∏ i in s, f i) a = (∏ i in s, f i a) :=
by simp

@[to_additive]
instance {α : Type*} {β : Type*} [topological_space α] [topological_space β]
  [group β] [topological_group β] : group C(α, β) :=
coe_injective.group_pow _ coe_one coe_mul coe_inv coe_div coe_pow coe_zpow

@[to_additive]
instance {α : Type*} {β : Type*} [topological_space α]
  [topological_space β] [comm_group β] [topological_group β] : comm_group C(α, β) :=
{ ..continuous_map.group,
  ..continuous_map.comm_monoid }

@[to_additive] instance {α : Type*} {β : Type*} [topological_space α]
  [topological_space β] [comm_group β] [topological_group β] : topological_group C(α, β) :=
{ continuous_mul := by
  { letI : uniform_space β := topological_group.to_uniform_space β,
    have : uniform_group β := topological_group_is_uniform,
    rw continuous_iff_continuous_at,
    rintros ⟨f, g⟩,
    rw [continuous_at, tendsto_iff_forall_compact_tendsto_uniformly_on, nhds_prod_eq],
    exactI λ K hK, ((tendsto_iff_forall_compact_tendsto_uniformly_on.mp filter.tendsto_id K hK).prod
      (tendsto_iff_forall_compact_tendsto_uniformly_on.mp filter.tendsto_id K hK)).comp'
      uniform_continuous_mul },
  continuous_inv := by
  { letI : uniform_space β := topological_group.to_uniform_space β,
    have : uniform_group β := topological_group_is_uniform,
    rw continuous_iff_continuous_at,
    intro f,
    rw [continuous_at, tendsto_iff_forall_compact_tendsto_uniformly_on],
    exactI λ K hK, (tendsto_iff_forall_compact_tendsto_uniformly_on.mp filter.tendsto_id K hK).comp'
      uniform_continuous_inv } }

end continuous_map

end group_structure

section ring_structure

/-!
### Ring stucture

In this section we show that continuous functions valued in a topological ring `R` inherit
the structure of a ring.
-/

section subtype

/-- The subsemiring of continuous maps `α → β`. -/
def continuous_subsemiring (α : Type*) (R : Type*) [topological_space α] [topological_space R]
  [semiring R] [topological_ring R] : subsemiring (α → R) :=
{ ..continuous_add_submonoid α R,
  ..continuous_submonoid α R }

/-- The subring of continuous maps `α → β`. -/
def continuous_subring (α : Type*) (R : Type*) [topological_space α] [topological_space R]
  [ring R] [topological_ring R] : subring (α → R) :=
{ ..continuous_subsemiring α R,
  ..continuous_add_subgroup α R }

end subtype

namespace continuous_map

instance {α : Type*} {β : Type*} [topological_space α] [topological_space β]
  [semiring β] [topological_ring β] : semiring C(α, β) :=
{ left_distrib := λ a b c, by ext; exact left_distrib _ _ _,
  right_distrib := λ a b c, by ext; exact right_distrib _ _ _,
  ..continuous_map.add_comm_monoid,
  ..continuous_map.monoid_with_zero }

instance {α : Type*} {β : Type*} [topological_space α] [topological_space β]
  [ring β] [topological_ring β] : ring C(α, β) :=
{ ..continuous_map.semiring,
  ..continuous_map.add_comm_group, }

instance {α : Type*} {β : Type*} [topological_space α]
  [topological_space β] [comm_semiring β] [topological_ring β] : comm_semiring C(α, β) :=
{ ..continuous_map.semiring,
  ..continuous_map.comm_monoid, }

instance {α : Type*} {β : Type*} [topological_space α]
  [topological_space β] [comm_ring β] [topological_ring β] : comm_ring C(α, β) :=
{ ..continuous_map.comm_semiring,
  ..continuous_map.ring, }

/-- Composition on the left by a (continuous) homomorphism of topological rings, as a `ring_hom`.
Similar to `ring_hom.comp_left`. -/
@[simps] protected def _root_.ring_hom.comp_left_continuous (α : Type*) {β : Type*} {γ : Type*}
  [topological_space α] [topological_space β] [semiring β] [topological_ring β]
  [topological_space γ] [semiring γ] [topological_ring γ] (g : β →+* γ) (hg : continuous g) :
  C(α, β) →+* C(α, γ) :=
{ .. g.to_monoid_hom.comp_left_continuous α hg,
  .. g.to_add_monoid_hom.comp_left_continuous α hg }

/-- Coercion to a function as a `ring_hom`. -/
@[simps]
def coe_fn_ring_hom {α : Type*} {β : Type*} [topological_space α] [topological_space β]
  [ring β] [topological_ring β] : C(α, β) →+* (α → β) :=
{ to_fun := coe_fn,
  ..(coe_fn_monoid_hom : C(α, β) →* _),
  ..(coe_fn_add_monoid_hom : C(α, β) →+ _) }

end continuous_map

end ring_structure

local attribute [ext] subtype.eq

section module_structure

/-!
### Semiodule stucture

In this section we show that continuous functions valued in a topological module `M` over a
topological semiring `R` inherit the structure of a module.
-/

section subtype

variables (α : Type*) [topological_space α]
variables (R : Type*) [semiring R]
variables (M : Type*) [topological_space M] [add_comm_group M]
variables [module R M] [has_continuous_const_smul R M] [topological_add_group M]

/-- The `R`-submodule of continuous maps `α → M`. -/
def continuous_submodule : submodule R (α → M) :=
{ carrier := { f : α → M | continuous f },
  smul_mem' := λ c f hf, hf.const_smul c,
  ..continuous_add_subgroup α M }

end subtype

namespace continuous_map
<<<<<<< HEAD
variables {α : Type*} [topological_space α]
=======
variables {α β : Type*} [topological_space α] [topological_space β]
>>>>>>> 84f12be1
  {R R₁ : Type*}
  {M : Type*} [topological_space M]
  {M₂ : Type*} [topological_space M₂]

<<<<<<< HEAD
instance [has_scalar R M] [has_continuous_const_smul R M] : has_scalar R C(α, M) :=
⟨λ r f, ⟨r • f, f.continuous.const_smul r⟩⟩

@[simp, norm_cast]
lemma coe_smul [has_scalar R M] [has_continuous_const_smul R M]
  (c : R) (f : C(α, M)) : ⇑(c • f) = c • f := rfl

=======
@[to_additive continuous_map.has_vadd]
instance [has_scalar R M] [has_continuous_const_smul R M] : has_scalar R C(α, M) :=
⟨λ r f, ⟨r • f, f.continuous.const_smul r⟩⟩

@[simp, to_additive, norm_cast]
lemma coe_smul [has_scalar R M] [has_continuous_const_smul R M]
  (c : R) (f : C(α, M)) : ⇑(c • f) = c • f := rfl

@[to_additive]
>>>>>>> 84f12be1
lemma smul_apply [has_scalar R M] [has_continuous_const_smul R M]
  (c : R) (f : C(α, M)) (a : α) : (c • f) a = c • (f a) :=
rfl

<<<<<<< HEAD
@[simp] lemma smul_comp {α : Type*} {β : Type*}
  [topological_space α] [topological_space β]
   [has_scalar R M] [has_continuous_const_smul R M] (r : R) (f : C(β, M)) (g : C(α, β)) :
  (r • f).comp g = r • (f.comp g) :=
rfl

=======
@[simp, to_additive] lemma smul_comp [has_scalar R M] [has_continuous_const_smul R M]
  (r : R) (f : C(β, M)) (g : C(α, β)) :
  (r • f).comp g = r • (f.comp g) :=
rfl

@[to_additive]
>>>>>>> 84f12be1
instance [has_scalar R M] [has_continuous_const_smul R M]
  [has_scalar R₁ M] [has_continuous_const_smul R₁ M]
  [smul_comm_class R R₁ M] : smul_comm_class R R₁ C(α, M) :=
{ smul_comm := λ _ _ _, ext $ λ _, smul_comm _ _ _ }
<<<<<<< HEAD

instance [has_scalar R M] [has_continuous_const_smul R M]
  [has_scalar R₁ M] [has_continuous_const_smul R₁ M]
  [has_scalar R R₁] [is_scalar_tower R R₁ M] : is_scalar_tower R R₁ C(α, M) :=
{ smul_assoc := λ _ _ _, ext $ λ _, smul_assoc _ _ _ }
=======

instance [has_scalar R M] [has_continuous_const_smul R M]
  [has_scalar R₁ M] [has_continuous_const_smul R₁ M]
  [has_scalar R R₁] [is_scalar_tower R R₁ M] : is_scalar_tower R R₁ C(α, M) :=
{ smul_assoc := λ _ _ _, ext $ λ _, smul_assoc _ _ _ }

instance [has_scalar R M] [has_scalar Rᵐᵒᵖ M] [has_continuous_const_smul R M]
  [is_central_scalar R M] : is_central_scalar R C(α, M) :=
{ op_smul_eq_smul := λ _ _, ext $ λ _, op_smul_eq_smul _ _ }

instance [monoid R] [mul_action R M] [has_continuous_const_smul R M] : mul_action R C(α, M) :=
function.injective.mul_action _ coe_injective coe_smul

instance [monoid R] [add_monoid M] [distrib_mul_action R M]
  [has_continuous_add M] [has_continuous_const_smul R M] :
  distrib_mul_action R C(α, M) :=
function.injective.distrib_mul_action coe_fn_add_monoid_hom coe_injective coe_smul
>>>>>>> 84f12be1

variables [semiring R] [add_comm_monoid M] [add_comm_monoid M₂]
variables [has_continuous_add M] [module R M] [has_continuous_const_smul R M]
variables [has_continuous_add M₂] [module R M₂] [has_continuous_const_smul R M₂]

instance module : module R C(α, M) :=
function.injective.module R coe_fn_add_monoid_hom coe_injective coe_smul

variables (R)

/-- Composition on the left by a continuous linear map, as a `linear_map`.
Similar to `linear_map.comp_left`. -/
@[simps] protected def _root_.continuous_linear_map.comp_left_continuous (α : Type*)
  [topological_space α] (g : M →L[R] M₂) :
  C(α, M) →ₗ[R] C(α, M₂) :=
{ map_smul' := λ c f, ext $ λ x, g.map_smul' c _,
  .. g.to_linear_map.to_add_monoid_hom.comp_left_continuous α g.continuous }

/-- Coercion to a function as a `linear_map`. -/
@[simps]
def coe_fn_linear_map : C(α, M) →ₗ[R] (α → M) :=
{ to_fun := coe_fn,
  map_smul' := coe_smul,
  ..(coe_fn_add_monoid_hom : C(α, M) →+ _) }

end continuous_map

end module_structure

section algebra_structure

/-!
### Algebra structure

In this section we show that continuous functions valued in a topological algebra `A` over a ring
`R` inherit the structure of an algebra. Note that the hypothesis that `A` is a topological algebra
is obtained by requiring that `A` be both a `has_continuous_smul` and a `topological_ring`.-/

section subtype

variables {α : Type*} [topological_space α]
{R : Type*} [comm_semiring R]
{A : Type*} [topological_space A] [semiring A]
[algebra R A] [topological_ring A]

/-- The `R`-subalgebra of continuous maps `α → A`. -/
def continuous_subalgebra : subalgebra R (α → A) :=
{ carrier := { f : α → A | continuous f },
  algebra_map_mem' := λ r, (continuous_const : continuous $ λ (x : α), algebra_map R A r),
  ..continuous_subsemiring α A }

end subtype

section continuous_map

variables {α : Type*} [topological_space α]
{R : Type*} [comm_semiring R]
{A : Type*} [topological_space A] [semiring A]
[algebra R A] [topological_ring A]
{A₂ : Type*} [topological_space A₂] [semiring A₂]
[algebra R A₂] [topological_ring A₂]

/-- Continuous constant functions as a `ring_hom`. -/
def continuous_map.C : R →+* C(α, A) :=
{ to_fun    := λ c : R, ⟨λ x: α, ((algebra_map R A) c), continuous_const⟩,
  map_one'  := by ext x; exact (algebra_map R A).map_one,
  map_mul'  := λ c₁ c₂, by ext x; exact (algebra_map R A).map_mul _ _,
  map_zero' := by ext x; exact (algebra_map R A).map_zero,
  map_add'  := λ c₁ c₂, by ext x; exact (algebra_map R A).map_add _ _ }

@[simp] lemma continuous_map.C_apply (r : R) (a : α) : continuous_map.C r a = algebra_map R A r :=
rfl

variables [has_continuous_const_smul R A] [has_continuous_const_smul R A₂]

instance continuous_map.algebra : algebra R C(α, A) :=
{ to_ring_hom := continuous_map.C,
  commutes' := λ c f, by ext x; exact algebra.commutes' _ _,
  smul_def' := λ c f, by ext x; exact algebra.smul_def' _ _, }

variables (R)

/-- Composition on the left by a (continuous) homomorphism of topological `R`-algebras, as an
`alg_hom`. Similar to `alg_hom.comp_left`. -/
@[simps] protected def alg_hom.comp_left_continuous {α : Type*} [topological_space α]
  (g : A →ₐ[R] A₂) (hg : continuous g) :
  C(α, A) →ₐ[R] C(α, A₂) :=
{ commutes' := λ c, continuous_map.ext $ λ _, g.commutes' _,
  .. g.to_ring_hom.comp_left_continuous α hg }

/-- Coercion to a function as an `alg_hom`. -/
@[simps]
def continuous_map.coe_fn_alg_hom : C(α, A) →ₐ[R] (α → A) :=
{ to_fun := coe_fn,
  commutes' := λ r, rfl,
  -- `..(continuous_map.coe_fn_ring_hom : C(α, A) →+* _)` times out for some reason
  map_zero' := continuous_map.coe_zero,
  map_one' := continuous_map.coe_one,
  map_add' := continuous_map.coe_add,
  map_mul' := continuous_map.coe_mul }

variables {R}

/--
A version of `separates_points` for subalgebras of the continuous functions,
used for stating the Stone-Weierstrass theorem.
-/
abbreviation subalgebra.separates_points (s : subalgebra R C(α, A)) : Prop :=
set.separates_points ((λ f : C(α, A), (f : α → A)) '' (s : set C(α, A)))

lemma subalgebra.separates_points_monotone :
  monotone (λ s : subalgebra R C(α, A), s.separates_points) :=
λ s s' r h x y n,
begin
  obtain ⟨f, m, w⟩ := h n,
  rcases m with ⟨f, ⟨m, rfl⟩⟩,
  exact ⟨_, ⟨f, ⟨r m, rfl⟩⟩, w⟩,
end

@[simp] lemma algebra_map_apply (k : R) (a : α) :
  algebra_map R C(α, A) k a = k • 1 :=
by { rw algebra.algebra_map_eq_smul_one, refl, }

variables {𝕜 : Type*} [topological_space 𝕜]

/--
A set of continuous maps "separates points strongly"
if for each pair of distinct points there is a function with specified values on them.

We give a slightly unusual formulation, where the specified values are given by some
function `v`, and we ask `f x = v x ∧ f y = v y`. This avoids needing a hypothesis `x ≠ y`.

In fact, this definition would work perfectly well for a set of non-continuous functions,
but as the only current use case is in the Stone-Weierstrass theorem,
writing it this way avoids having to deal with casts inside the set.
(This may need to change if we do Stone-Weierstrass on non-compact spaces,
where the functions would be continuous functions vanishing at infinity.)
-/
def set.separates_points_strongly (s : set C(α, 𝕜)) : Prop :=
∀ (v : α → 𝕜) (x y : α), ∃ f : s, (f x : 𝕜) = v x ∧ f y = v y

variables [field 𝕜] [topological_ring 𝕜]

/--
Working in continuous functions into a topological field,
a subalgebra of functions that separates points also separates points strongly.

By the hypothesis, we can find a function `f` so `f x ≠ f y`.
By an affine transformation in the field we can arrange so that `f x = a` and `f x = b`.
-/
lemma subalgebra.separates_points.strongly {s : subalgebra 𝕜 C(α, 𝕜)} (h : s.separates_points) :
  (s : set C(α, 𝕜)).separates_points_strongly :=
λ v x y,
begin
  by_cases n : x = y,
  { subst n,
    use ((v x) • 1 : C(α, 𝕜)),
    { apply s.smul_mem,
      apply s.one_mem, },
    { simp [coe_fn_coe_base'] }, },
  obtain ⟨f, ⟨f, ⟨m, rfl⟩⟩, w⟩ := h n,
  replace w : f x - f y ≠ 0 := sub_ne_zero_of_ne w,
  let a := v x,
  let b := v y,
  let f' := ((b - a) * (f x - f y)⁻¹) • (continuous_map.C (f x) - f) + continuous_map.C a,
  refine ⟨⟨f', _⟩, _, _⟩,
  { simp only [f', set_like.mem_coe, subalgebra.mem_to_submodule],
    -- TODO should there be a tactic for this?
    -- We could add an attribute `@[subobject_mem]`, and a tactic
    -- ``def subobject_mem := `[solve_by_elim with subobject_mem { max_depth := 10 }]``
    solve_by_elim
      [subalgebra.add_mem, subalgebra.smul_mem, subalgebra.sub_mem, subalgebra.algebra_map_mem]
      { max_depth := 6 }, },
  { simp [f', coe_fn_coe_base'], },
  { simp [f', coe_fn_coe_base', inv_mul_cancel_right₀ w], },
end

end continuous_map

-- TODO[gh-6025]: make this an instance once safe to do so
lemma continuous_map.subsingleton_subalgebra (α : Type*) [topological_space α]
  (R : Type*) [comm_semiring R] [topological_space R] [topological_ring R]
  [subsingleton α] : subsingleton (subalgebra R C(α, R)) :=
begin
  fsplit,
  intros s₁ s₂,
  by_cases n : nonempty α,
  { obtain ⟨x⟩ := n,
    ext f,
    have h : f = algebra_map R C(α, R) (f x),
    { ext x', simp only [mul_one, algebra.id.smul_eq_mul, algebra_map_apply], congr, },
    rw h,
    simp only [subalgebra.algebra_map_mem], },
  { ext f,
    have h : f = 0,
    { ext x', exact false.elim (n ⟨x'⟩), },
    subst h,
    simp only [subalgebra.zero_mem], },
end

end algebra_structure

section module_over_continuous_functions

/-!
### Structure as module over scalar functions

If `M` is a module over `R`, then we show that the space of continuous functions from `α` to `M`
is naturally a module over the ring of continuous functions from `α` to `R`. -/

namespace continuous_map

instance has_scalar' {α : Type*} [topological_space α]
  {R : Type*} [semiring R] [topological_space R]
  {M : Type*} [topological_space M] [add_comm_monoid M]
  [module R M] [has_continuous_smul R M] :
  has_scalar C(α, R) C(α, M) :=
⟨λ f g, ⟨λ x, (f x) • (g x), (continuous.smul f.2 g.2)⟩⟩

instance module' {α : Type*} [topological_space α]
  (R : Type*) [ring R] [topological_space R] [topological_ring R]
  (M : Type*) [topological_space M] [add_comm_monoid M] [has_continuous_add M]
  [module R M] [has_continuous_smul R M] :
  module C(α, R) C(α, M) :=
{ smul     := (•),
  smul_add := λ c f g, by ext x; exact smul_add (c x) (f x) (g x),
  add_smul := λ c₁ c₂ f, by ext x; exact add_smul (c₁ x) (c₂ x) (f x),
  mul_smul := λ c₁ c₂ f, by ext x; exact mul_smul (c₁ x) (c₂ x) (f x),
  one_smul := λ f, by ext x; exact one_smul R (f x),
  zero_smul := λ f, by ext x; exact zero_smul _ _,
  smul_zero := λ r, by ext x; exact smul_zero _, }

end continuous_map

end module_over_continuous_functions

/-!
We now provide formulas for `f ⊓ g` and `f ⊔ g`, where `f g : C(α, β)`,
in terms of `continuous_map.abs`.
-/

section
variables {R : Type*} [linear_ordered_field R]

-- TODO:
-- This lemma (and the next) could go all the way back in `algebra.order.field`,
-- except that it is tedious to prove without tactics.
-- Rather than stranding it at some intermediate location,
-- it's here, immediately prior to the point of use.
lemma min_eq_half_add_sub_abs_sub {x y : R} : min x y = 2⁻¹ * (x + y - |x - y|) :=
by cases le_total x y with h h; field_simp [h, abs_of_nonneg, abs_of_nonpos, mul_two]; abel

lemma max_eq_half_add_add_abs_sub {x y : R} : max x y = 2⁻¹ * (x + y + |x - y|) :=
by cases le_total x y with h h; field_simp [h, abs_of_nonneg, abs_of_nonpos, mul_two]; abel

end

namespace continuous_map

section lattice
variables {α : Type*} [topological_space α]
variables {β : Type*} [linear_ordered_field β] [topological_space β]
  [order_topology β] [topological_ring β]

lemma inf_eq (f g : C(α, β)) : f ⊓ g = (2⁻¹ : β) • (f + g - |f - g|) :=
ext (λ x, by simpa using min_eq_half_add_sub_abs_sub)

-- Not sure why this is grosser than `inf_eq`:
lemma sup_eq (f g : C(α, β)) : f ⊔ g = (2⁻¹ : β) • (f + g + |f - g|) :=
ext (λ x, by simpa [mul_add] using @max_eq_half_add_add_abs_sub _ _ (f x) (g x))

end lattice

end continuous_map<|MERGE_RESOLUTION|>--- conflicted
+++ resolved
@@ -366,24 +366,11 @@
 end subtype
 
 namespace continuous_map
-<<<<<<< HEAD
-variables {α : Type*} [topological_space α]
-=======
 variables {α β : Type*} [topological_space α] [topological_space β]
->>>>>>> 84f12be1
   {R R₁ : Type*}
   {M : Type*} [topological_space M]
   {M₂ : Type*} [topological_space M₂]
 
-<<<<<<< HEAD
-instance [has_scalar R M] [has_continuous_const_smul R M] : has_scalar R C(α, M) :=
-⟨λ r f, ⟨r • f, f.continuous.const_smul r⟩⟩
-
-@[simp, norm_cast]
-lemma coe_smul [has_scalar R M] [has_continuous_const_smul R M]
-  (c : R) (f : C(α, M)) : ⇑(c • f) = c • f := rfl
-
-=======
 @[to_additive continuous_map.has_vadd]
 instance [has_scalar R M] [has_continuous_const_smul R M] : has_scalar R C(α, M) :=
 ⟨λ r f, ⟨r • f, f.continuous.const_smul r⟩⟩
@@ -393,42 +380,25 @@
   (c : R) (f : C(α, M)) : ⇑(c • f) = c • f := rfl
 
 @[to_additive]
->>>>>>> 84f12be1
 lemma smul_apply [has_scalar R M] [has_continuous_const_smul R M]
   (c : R) (f : C(α, M)) (a : α) : (c • f) a = c • (f a) :=
 rfl
 
-<<<<<<< HEAD
-@[simp] lemma smul_comp {α : Type*} {β : Type*}
-  [topological_space α] [topological_space β]
-   [has_scalar R M] [has_continuous_const_smul R M] (r : R) (f : C(β, M)) (g : C(α, β)) :
-  (r • f).comp g = r • (f.comp g) :=
-rfl
-
-=======
 @[simp, to_additive] lemma smul_comp [has_scalar R M] [has_continuous_const_smul R M]
   (r : R) (f : C(β, M)) (g : C(α, β)) :
   (r • f).comp g = r • (f.comp g) :=
 rfl
 
 @[to_additive]
->>>>>>> 84f12be1
 instance [has_scalar R M] [has_continuous_const_smul R M]
   [has_scalar R₁ M] [has_continuous_const_smul R₁ M]
   [smul_comm_class R R₁ M] : smul_comm_class R R₁ C(α, M) :=
 { smul_comm := λ _ _ _, ext $ λ _, smul_comm _ _ _ }
-<<<<<<< HEAD
 
 instance [has_scalar R M] [has_continuous_const_smul R M]
   [has_scalar R₁ M] [has_continuous_const_smul R₁ M]
   [has_scalar R R₁] [is_scalar_tower R R₁ M] : is_scalar_tower R R₁ C(α, M) :=
 { smul_assoc := λ _ _ _, ext $ λ _, smul_assoc _ _ _ }
-=======
-
-instance [has_scalar R M] [has_continuous_const_smul R M]
-  [has_scalar R₁ M] [has_continuous_const_smul R₁ M]
-  [has_scalar R R₁] [is_scalar_tower R R₁ M] : is_scalar_tower R R₁ C(α, M) :=
-{ smul_assoc := λ _ _ _, ext $ λ _, smul_assoc _ _ _ }
 
 instance [has_scalar R M] [has_scalar Rᵐᵒᵖ M] [has_continuous_const_smul R M]
   [is_central_scalar R M] : is_central_scalar R C(α, M) :=
@@ -441,7 +411,6 @@
   [has_continuous_add M] [has_continuous_const_smul R M] :
   distrib_mul_action R C(α, M) :=
 function.injective.distrib_mul_action coe_fn_add_monoid_hom coe_injective coe_smul
->>>>>>> 84f12be1
 
 variables [semiring R] [add_comm_monoid M] [add_comm_monoid M₂]
 variables [has_continuous_add M] [module R M] [has_continuous_const_smul R M]
