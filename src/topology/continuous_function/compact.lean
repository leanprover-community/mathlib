--- conflicted
+++ resolved
@@ -217,8 +217,6 @@
 
 end
 
-<<<<<<< HEAD
-=======
 section
 variables {𝕜 : Type*} {γ : Type*} [normed_field 𝕜] [normed_ring γ] [normed_algebra 𝕜 γ]
 
@@ -227,7 +225,6 @@
 
 end
 
->>>>>>> 50a843e0
 end continuous_map
 
 namespace continuous_map
@@ -265,8 +262,6 @@
 
 end uniform_continuity
 
-<<<<<<< HEAD
-=======
 /-!
 We now setup variations on `comp_right_* f`, where `f : C(X, Y)`
 (that is, precomposition by a continuous map),
@@ -341,5 +336,4 @@
 
 end comp_right
 
->>>>>>> 50a843e0
 end continuous_map