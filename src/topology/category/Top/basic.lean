/-
Copyright (c) 2017 Scott Morrison. All rights reserved.
Released under Apache 2.0 license as described in the file LICENSE.
Authors: Patrick Massot, Scott Morrison, Mario Carneiro
-/
import category_theory.concrete_category.unbundled_hom
import topology.opens

open category_theory
open topological_space

universe u

/-- The category of topological spaces and continuous maps. -/
@[reducible] def Top : Type (u+1) := bundled topological_space

namespace Top

instance concrete_category_continuous : unbundled_hom @continuous :=
⟨@continuous_id, @continuous.comp⟩

instance topological_space_unbundled (x : Top) : topological_space x := x.str

<<<<<<< HEAD
example : large_category Top.{u} := infer_instance

instance hom_has_coe_to_fun (X Y : Top.{u}) : has_coe_to_fun (X ⟶ Y) :=
{ F := _, coe := subtype.val }

@[simp] lemma id_app (X : Top.{u}) (x : X) :
  @coe_fn (X ⟶ X) (Top.hom_has_coe_to_fun X X) (𝟙 X) x = x := rfl

=======
instance concrete_category_continuous : unbundled_hom @continuous :=
⟨@continuous_id, @continuous.comp⟩

instance hom_has_coe_to_fun (X Y : Top.{u}) : has_coe_to_fun (X ⟶ Y) :=
{ F := _, coe := subtype.val }

@[simp] lemma id_app (X : Top.{u}) (x : X) :
  @coe_fn (X ⟶ X) (Top.hom_has_coe_to_fun X X) (𝟙 X) x = x := rfl

/-- Construct a bundled `Top` from the underlying type and the typeclass. -/
>>>>>>> b11f0f14
def of (X : Type u) [topological_space X] : Top := ⟨X⟩

/-- The discrete topology on any type. -/
def discrete : Type u ⥤ Top.{u} :=
{ obj := λ X, ⟨X, ⊥⟩,
  map := λ X Y f, ⟨f, continuous_bot⟩ }

/-- The trivial topology on any type. -/
def trivial : Type u ⥤ Top.{u} :=
{ obj := λ X, ⟨X, ⊤⟩,
  map := λ X Y f, ⟨f, continuous_top⟩ }

end Top<|MERGE_RESOLUTION|>--- conflicted
+++ resolved
@@ -21,16 +21,6 @@
 
 instance topological_space_unbundled (x : Top) : topological_space x := x.str
 
-<<<<<<< HEAD
-example : large_category Top.{u} := infer_instance
-
-instance hom_has_coe_to_fun (X Y : Top.{u}) : has_coe_to_fun (X ⟶ Y) :=
-{ F := _, coe := subtype.val }
-
-@[simp] lemma id_app (X : Top.{u}) (x : X) :
-  @coe_fn (X ⟶ X) (Top.hom_has_coe_to_fun X X) (𝟙 X) x = x := rfl
-
-=======
 instance concrete_category_continuous : unbundled_hom @continuous :=
 ⟨@continuous_id, @continuous.comp⟩
 
@@ -41,7 +31,6 @@
   @coe_fn (X ⟶ X) (Top.hom_has_coe_to_fun X X) (𝟙 X) x = x := rfl
 
 /-- Construct a bundled `Top` from the underlying type and the typeclass. -/
->>>>>>> b11f0f14
 def of (X : Type u) [topological_space X] : Top := ⟨X⟩
 
 /-- The discrete topology on any type. -/
