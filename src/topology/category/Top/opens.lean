/-
Copyright (c) 2019 Scott Morrison. All rights reserved.
Released under Apache 2.0 license as described in the file LICENSE.
Authors: Scott Morrison
-/
import topology.category.Top.basic
import category_theory.eq_to_hom
import category_theory.category.preorder

/-!
# The category of open sets in a topological space.

We define `to_Top : opens X ⥤ Top` and
`map (f : X ⟶ Y) : opens Y ⥤ opens X`, given by taking preimages of open sets.

Unfortunately `opens` isn't (usefully) a functor `Top ⥤ Cat`.
(One can in fact define such a functor,
but using it results in unresolvable `eq.rec` terms in goals.)

Really it's a 2-functor from (spaces, continuous functions, equalities)
to (categories, functors, natural isomorphisms).
We don't attempt to set up the full theory here, but do provide the natural isomorphisms
`map_id : map (𝟙 X) ≅ 𝟭 (opens X)` and
`map_comp : map (f ≫ g) ≅ map g ⋙ map f`.

Beyond that, there's a collection of simp lemmas for working with these constructions.
-/

open category_theory
open topological_space
open opposite

universe u

namespace topological_space.opens

variables {X Y Z : Top.{u}}

/-!
Since `opens X` has a partial order, it automatically receives a `category` instance.
Unfortunately, because we do not allow morphisms in `Prop`,
the morphisms `U ⟶ V` are not just proofs `U ≤ V`, but rather
`ulift (plift (U ≤ V))`.
-/

<<<<<<< HEAD
instance opens_hom_has_coe_to_fun {U V : opens X} : has_coe_to_fun (U ⟶ V) (λ f, U → V) :=
⟨λ f x, ⟨x, (le_of_hom f) x.2⟩⟩
=======
instance opens_hom_has_coe_to_fun {U V : opens X} : has_coe_to_fun (U ⟶ V) :=
{ F := λ f, U → V,
  coe := λ f x, ⟨x, f.le x.2⟩ }
>>>>>>> 6823886c

/-!
We now construct as morphisms various inclusions of open sets.
-/
-- This is tedious, but necessary because we decided not to allow Prop as morphisms in a category...

/--
The inclusion `U ⊓ V ⟶ U` as a morphism in the category of open sets.
-/
def inf_le_left (U V : opens X) : U ⊓ V ⟶ U := inf_le_left.hom

/--
The inclusion `U ⊓ V ⟶ V` as a morphism in the category of open sets.
-/
def inf_le_right (U V : opens X) : U ⊓ V ⟶ V := inf_le_right.hom

/--
The inclusion `U i ⟶ supr U` as a morphism in the category of open sets.
-/
def le_supr {ι : Type*} (U : ι → opens X) (i : ι) : U i ⟶ supr U := (le_supr U i).hom

/--
The inclusion `⊥ ⟶ U` as a morphism in the category of open sets.
-/
def bot_le (U : opens X) : ⊥ ⟶ U := bot_le.hom

/--
The inclusion `U ⟶ ⊤` as a morphism in the category of open sets.
-/
def le_top (U : opens X) : U ⟶ ⊤ := le_top.hom

-- We do not mark this as a simp lemma because it breaks open `x`.
-- Nevertheless, it is useful in `sheaf_of_functions`.
lemma inf_le_left_apply (U V : opens X) (x) :
  (inf_le_left U V) x = ⟨x.1, (@_root_.inf_le_left _ _ U V : _ ≤ _) x.2⟩ :=
rfl

@[simp]
lemma inf_le_left_apply_mk (U V : opens X) (x) (m) :
  (inf_le_left U V) ⟨x, m⟩ = ⟨x, (@_root_.inf_le_left _ _ U V : _ ≤ _) m⟩ :=
rfl

@[simp]
lemma le_supr_apply_mk {ι : Type*} (U : ι → opens X) (i : ι) (x) (m) :
  (le_supr U i) ⟨x, m⟩ = ⟨x, (_root_.le_supr U i : _) m⟩ :=
rfl

/--
The functor from open sets in `X` to `Top`,
realising each open set as a topological space itself.
-/
def to_Top (X : Top.{u}) : opens X ⥤ Top :=
{ obj := λ U, ⟨U.val, infer_instance⟩,
  map := λ U V i, ⟨λ x, ⟨x.1, i.le x.2⟩,
    (embedding.continuous_iff embedding_subtype_coe).2 continuous_induced_dom⟩ }

@[simp]
lemma to_Top_map (X : Top.{u}) {U V : opens X} {f : U ⟶ V} {x} {h} :
  ((to_Top X).map f) ⟨x, h⟩ = ⟨x, f.le h⟩ :=
rfl

/--
The inclusion map from an open subset to the whole space, as a morphism in `Top`.
-/
@[simps]
def inclusion {X : Top.{u}} (U : opens X) : (to_Top X).obj U ⟶ X :=
{ to_fun := _,
  continuous_to_fun := continuous_subtype_coe }

lemma open_embedding {X : Top.{u}} (U : opens X) : open_embedding (inclusion U) :=
is_open.open_embedding_subtype_coe U.2

/-- `opens.map f` gives the functor from open sets in Y to open set in X,
    given by taking preimages under f. -/
def map (f : X ⟶ Y) : opens Y ⥤ opens X :=
{ obj := λ U, ⟨ f ⁻¹' U.val, U.property.preimage f.continuous ⟩,
  map := λ U V i, ⟨ ⟨ λ a b, i.le b ⟩ ⟩ }.

@[simp] lemma map_obj (f : X ⟶ Y) (U) (p) :
  (map f).obj ⟨U, p⟩ = ⟨f ⁻¹' U, p.preimage f.continuous⟩ := rfl

@[simp] lemma map_id_obj (U : opens X) : (map (𝟙 X)).obj U = U :=
by { ext, refl } -- not quite `rfl`, since we don't have eta for records

@[simp] lemma map_id_obj' (U) (p) : (map (𝟙 X)).obj ⟨U, p⟩ = ⟨U, p⟩ :=
rfl

@[simp] lemma map_id_obj_unop (U : (opens X)ᵒᵖ) : (map (𝟙 X)).obj (unop U) = unop U :=
by simp
@[simp] lemma op_map_id_obj (U : (opens X)ᵒᵖ) : (map (𝟙 X)).op.obj U = U :=
by simp

/--
The inclusion `U ⟶ (map f).obj ⊤` as a morphism in the category of open sets.
-/
def le_map_top (f : X ⟶ Y) (U : opens X) : U ⟶ (map f).obj ⊤ :=
hom_of_le $ λ _ _, trivial

@[simp] lemma map_comp_obj (f : X ⟶ Y) (g : Y ⟶ Z) (U) :
  (map (f ≫ g)).obj U = (map f).obj ((map g).obj U) :=
by { ext, refl } -- not quite `rfl`, since we don't have eta for records

@[simp] lemma map_comp_obj' (f : X ⟶ Y) (g : Y ⟶ Z) (U) (p) :
  (map (f ≫ g)).obj ⟨U, p⟩ = (map f).obj ((map g).obj ⟨U, p⟩) :=
rfl

@[simp] lemma map_comp_map (f : X ⟶ Y) (g : Y ⟶ Z) {U V} (i : U ⟶ V) :
  (map (f ≫ g)).map i = (map f).map ((map g).map i) :=
rfl

@[simp] lemma map_comp_obj_unop (f : X ⟶ Y) (g : Y ⟶ Z) (U) :
  (map (f ≫ g)).obj (unop U) = (map f).obj ((map g).obj (unop U)) :=
map_comp_obj f g (unop U)

@[simp] lemma op_map_comp_obj (f : X ⟶ Y) (g : Y ⟶ Z) (U) :
  (map (f ≫ g)).op.obj U = (map f).op.obj ((map g).op.obj U) :=
by simp

section
variable (X)

/--
The functor `opens X ⥤ opens X` given by taking preimages under the identity function
is naturally isomorphic to the identity functor.
-/
@[simps]
def map_id : map (𝟙 X) ≅ 𝟭 (opens X) :=
{ hom := { app := λ U, eq_to_hom (map_id_obj U) },
  inv := { app := λ U, eq_to_hom (map_id_obj U).symm } }

end

/--
The natural isomorphism between taking preimages under `f ≫ g`, and the composite
of taking preimages under `g`, then preimages under `f`.
-/
@[simps]
def map_comp (f : X ⟶ Y) (g : Y ⟶ Z) : map (f ≫ g) ≅ map g ⋙ map f :=
{ hom := { app := λ U, eq_to_hom (map_comp_obj f g U) },
  inv := { app := λ U, eq_to_hom (map_comp_obj f g U).symm } }

/--
If two continuous maps `f g : X ⟶ Y` are equal,
then the functors `opens Y ⥤ opens X` they induce are isomorphic.
-/
-- We could make `f g` implicit here, but it's nice to be able to see when
-- they are the identity (often!)
def map_iso (f g : X ⟶ Y) (h : f = g) : map f ≅ map g :=
nat_iso.of_components (λ U, eq_to_iso (congr_fun (congr_arg functor.obj (congr_arg map h)) U) )
  (by obviously)

@[simp] lemma map_iso_refl (f : X ⟶ Y) (h) : map_iso f f h = iso.refl (map _) := rfl

@[simp] lemma map_iso_hom_app (f g : X ⟶ Y) (h : f = g) (U : opens Y) :
  (map_iso f g h).hom.app U = eq_to_hom (congr_fun (congr_arg functor.obj (congr_arg map h)) U) :=
rfl

@[simp] lemma map_iso_inv_app (f g : X ⟶ Y) (h : f = g) (U : opens Y) :
  (map_iso f g h).inv.app U =
     eq_to_hom (congr_fun (congr_arg functor.obj (congr_arg map h.symm)) U) :=
rfl

end topological_space.opens

/--
An open map `f : X ⟶ Y` induces a functor `opens X ⥤ opens Y`.
-/
@[simps]
def is_open_map.functor {X Y : Top} {f : X ⟶ Y} (hf : is_open_map f) :
  opens X ⥤ opens Y :=
{ obj := λ U, ⟨f '' U, hf U U.2⟩,
  map := λ U V h, ⟨⟨set.image_subset _ h.down.down⟩⟩ }

/--
An open map `f : X ⟶ Y` induces an adjunction between `opens X` and `opens Y`.
-/
def is_open_map.adjunction {X Y : Top} {f : X ⟶ Y} (hf : is_open_map f) :
  adjunction hf.functor (topological_space.opens.map f) :=
adjunction.mk_of_unit_counit
{ unit := { app := λ U, hom_of_le $ λ x hxU, ⟨x, hxU, rfl⟩ },
  counit := { app := λ V, hom_of_le $ λ y ⟨x, hfxV, hxy⟩, hxy ▸ hfxV } }<|MERGE_RESOLUTION|>--- conflicted
+++ resolved
@@ -43,14 +43,8 @@
 `ulift (plift (U ≤ V))`.
 -/
 
-<<<<<<< HEAD
 instance opens_hom_has_coe_to_fun {U V : opens X} : has_coe_to_fun (U ⟶ V) (λ f, U → V) :=
-⟨λ f x, ⟨x, (le_of_hom f) x.2⟩⟩
-=======
-instance opens_hom_has_coe_to_fun {U V : opens X} : has_coe_to_fun (U ⟶ V) :=
-{ F := λ f, U → V,
-  coe := λ f x, ⟨x, f.le x.2⟩ }
->>>>>>> 6823886c
+⟨λ f x, ⟨x, f.le x.2⟩⟩
 
 /-!
 We now construct as morphisms various inclusions of open sets.
