/-
Copyright (c) 2019 Sébastien Gouëzel. All rights reserved.
Released under Apache 2.0 license as described in the file LICENSE.
Authors: Sébastien Gouëzel, Yury Kudryashov
-/
import topology.metric_space.emetric_space

/-!
# `Gδ` sets

In this file we define `Gδ` sets and prove their basic properties.

## Main definitions

* `is_Gδ`: a set `s` is a `Gδ` set if it can be represented as an intersection
  of countably many open sets;

* `residual`: the filter of residual sets. A set `s` is called *residual* if it includes a dense
  `Gδ` set. In a Baire space (e.g., in a complete (e)metric space), residual sets form a filter.

  For technical reasons, we define `residual` in any topological space but the definition agrees
  with the description above only in Baire spaces.

## Main results

We prove that finite or countable intersections of Gδ sets is a Gδ set. We also prove that the
continuity set of a function from a topological space to an (e)metric space is a Gδ set.

## Tags

Gδ set, residual set
-/

noncomputable theory
open_locale classical topological_space filter uniformity

open filter encodable set

variables {α : Type*} {β : Type*} {γ : Type*} {ι : Type*}

section is_Gδ
variable [topological_space α]

/-- A Gδ set is a countable intersection of open sets. -/
def is_Gδ (s : set α) : Prop :=
  ∃T : set (set α), (∀t ∈ T, is_open t) ∧ countable T ∧ s = (⋂₀ T)

/-- An open set is a Gδ set. -/
lemma is_open.is_Gδ {s : set α} (h : is_open s) : is_Gδ s :=
⟨{s}, by simp [h], countable_singleton _, (set.sInter_singleton _).symm⟩

@[simp] lemma is_Gδ_empty : is_Gδ (∅ : set α) := is_open_empty.is_Gδ

@[simp] lemma is_Gδ_univ : is_Gδ (univ : set α) := is_open_univ.is_Gδ

lemma is_Gδ_bInter_of_open {I : set ι} (hI : countable I) {f : ι → set α}
  (hf : ∀i ∈ I, is_open (f i)) : is_Gδ (⋂i∈I, f i) :=
⟨f '' I, by rwa ball_image_iff, hI.image _, by rw sInter_image⟩

lemma is_Gδ_Inter_of_open [encodable ι] {f : ι → set α}
  (hf : ∀i, is_open (f i)) : is_Gδ (⋂i, f i) :=
⟨range f, by rwa forall_range_iff, countable_range _, by rw sInter_range⟩

/-- The intersection of an encodable family of Gδ sets is a Gδ set. -/
<<<<<<< HEAD
lemma is_Gδ_Inter [encodable ι]  {s : ι → set α} (hs : ∀ i, is_Gδ (s i)) : is_Gδ (⋂ i, s i) :=
begin
  choose T hTo hTc hTs using hs, obtain rfl : s = λ i, ⋂₀ T i := funext hTs,
=======
lemma is_Gδ_Inter [encodable ι] {s : ι → set α} (hs : ∀ i, is_Gδ (s i)) : is_Gδ (⋂ i, s i) :=
begin
  choose T hTo hTc hTs using hs,
  obtain rfl : s = λ i, ⋂₀ T i := funext hTs,
>>>>>>> 3fe67d65
  refine ⟨⋃ i, T i, _, countable_Union hTc, (sInter_Union _).symm⟩,
  simpa [@forall_swap ι] using hTo
end

lemma is_Gδ_bInter {s : set ι} (hs : countable s) {t : Π i ∈ s, set α}
  (ht : ∀ i ∈ s, is_Gδ (t i ‹_›)) : is_Gδ (⋂ i ∈ s, t i ‹_›) :=
begin
  rw [bInter_eq_Inter],
  haveI := hs.to_encodable,
  exact is_Gδ_Inter (λ x, ht x x.2)
end

/-- A countable intersection of Gδ sets is a Gδ set. -/
lemma is_Gδ_sInter {S : set (set α)} (h : ∀s∈S, is_Gδ s) (hS : countable S) : is_Gδ (⋂₀ S) :=
<<<<<<< HEAD
begin
  rw sInter_eq_bInter,
  exact is_Gδ_bInter hS h
end
=======
by simpa only [sInter_eq_bInter] using is_Gδ_bInter hS h
>>>>>>> 3fe67d65

lemma is_Gδ.inter {s t : set α} (hs : is_Gδ s) (ht : is_Gδ t) : is_Gδ (s ∩ t) :=
by { rw inter_eq_Inter, exact is_Gδ_Inter (bool.forall_bool.2 ⟨ht, hs⟩) }

/-- The union of two Gδ sets is a Gδ set. -/
lemma is_Gδ.union {s t : set α} (hs : is_Gδ s) (ht : is_Gδ t) : is_Gδ (s ∪ t) :=
begin
  rcases hs with ⟨S, Sopen, Scount, rfl⟩,
  rcases ht with ⟨T, Topen, Tcount, rfl⟩,
  rw [sInter_union_sInter],
  apply is_Gδ_bInter_of_open (Scount.prod Tcount),
  rintros ⟨a, b⟩ ⟨ha, hb⟩,
  exact (Sopen a ha).union (Topen b hb)
end

<<<<<<< HEAD
=======
/-- The union of finitely many Gδ sets is a Gδ set. -/
lemma is_Gδ_bUnion {s : set ι} (hs : s.finite) {f : ι → set α} (h : ∀ i ∈ s, is_Gδ (f i)) :
  is_Gδ (⋃ i ∈ s, f i) :=
begin
  refine finite.induction_on hs (by simp) _ h,
  simp only [ball_insert_iff, bUnion_insert],
  exact λ a s _ _ ihs H, H.1.union (ihs H.2)
end

lemma is_closed.is_Gδ' {α} [uniform_space α] {s : set α} (hs : is_closed s)
  (H : (𝓤 α).is_countably_generated) : is_Gδ s :=
begin
  rcases H.exists_antitone_subbasis uniformity_has_basis_open with ⟨U, hUo, hU, -, -⟩,
  rw [← hs.closure_eq, ← hU.bInter_bUnion_ball],
  refine is_Gδ_bInter (countable_encodable _) (λ n hn, is_open.is_Gδ _),
  exact is_open_bUnion (λ x hx, uniform_space.is_open_ball _ (hUo _).2)
end

lemma is_closed.is_Gδ {α} [pseudo_emetric_space α] {s : set α} (hs : is_closed s) : is_Gδ s :=
hs.is_Gδ' emetric.uniformity_has_countable_basis

>>>>>>> 3fe67d65
section t1_space

variable [t1_space α]

lemma is_Gδ_compl_singleton (a : α) : is_Gδ ({a}ᶜ : set α) :=
is_open_compl_singleton.is_Gδ

lemma set.countable.is_Gδ_compl {s : set α} (hs : countable s) : is_Gδ sᶜ :=
begin
  rw [← bUnion_of_singleton s, compl_bUnion],
  exact is_Gδ_bInter hs (λ x _, is_Gδ_compl_singleton x)
end

lemma set.finite.is_Gδ_compl {s : set α} (hs : finite s) : is_Gδ sᶜ :=
hs.countable.is_Gδ_compl

lemma set.subsingleton.is_Gδ_compl {s : set α} (hs : s.subsingleton) : is_Gδ sᶜ :=
hs.finite.is_Gδ_compl

lemma finset.is_Gδ_compl (s : finset α) : is_Gδ (sᶜ : set α) :=
s.finite_to_set.is_Gδ_compl

open topological_space

variables [first_countable_topology α]

lemma is_Gδ_singleton (a : α) : is_Gδ ({a} : set α) :=
begin
  rcases (is_countably_generated_nhds a).exists_antitone_subbasis (nhds_basis_opens _)
    with ⟨U, hU, h_basis⟩,
  rw [← bInter_basis_nhds h_basis.to_has_basis],
  exact is_Gδ_bInter (countable_encodable _) (λ n hn, (hU n).2.is_Gδ),
end

lemma set.finite.is_Gδ {s : set α} (hs : finite s) : is_Gδ s :=
finite.induction_on hs is_Gδ_empty $ λ a s _ _ hs, (is_Gδ_singleton a).union hs

end t1_space

end is_Gδ

section continuous_at

open topological_space
open_locale uniformity

variables [topological_space α]

lemma is_Gδ_set_of_continuous_at_of_countably_generated_uniformity
  [uniform_space β] (hU : is_countably_generated (𝓤 β)) (f : α → β) :
  is_Gδ {x | continuous_at f x} :=
begin
  obtain ⟨U, hUo, hU⟩ := hU.exists_antitone_subbasis uniformity_has_basis_open_symmetric,
  simp only [uniform.continuous_at_iff_prod, nhds_prod_eq],
  simp only [(nhds_basis_opens _).prod_self.tendsto_iff hU.to_has_basis, forall_prop_of_true,
    set_of_forall, id],
  refine is_Gδ_Inter (λ k, is_open.is_Gδ $ is_open_iff_mem_nhds.2 $ λ x, _),
  rintros ⟨s, ⟨hsx, hso⟩, hsU⟩,
  filter_upwards [is_open.mem_nhds hso hsx],
  intros y hy,
  exact ⟨s, ⟨hy, hso⟩, hsU⟩
end

/-- The set of points where a function is continuous is a Gδ set. -/
lemma is_Gδ_set_of_continuous_at [pseudo_emetric_space β] (f : α → β) :
  is_Gδ {x | continuous_at f x} :=
is_Gδ_set_of_continuous_at_of_countably_generated_uniformity
  emetric.uniformity_has_countable_basis _

end continuous_at

/-- A set `s` is called *residual* if it includes a dense `Gδ` set. If `α` is a Baire space
(e.g., a complete metric space), then residual sets form a filter, see `mem_residual`.

For technical reasons we define the filter `residual` in any topological space but in a non-Baire
space it is not useful because it may contain some non-residual sets. -/
def residual (α : Type*) [topological_space α] : filter α :=
⨅ t (ht : is_Gδ t) (ht' : dense t), 𝓟 t<|MERGE_RESOLUTION|>--- conflicted
+++ resolved
@@ -62,16 +62,10 @@
 ⟨range f, by rwa forall_range_iff, countable_range _, by rw sInter_range⟩
 
 /-- The intersection of an encodable family of Gδ sets is a Gδ set. -/
-<<<<<<< HEAD
-lemma is_Gδ_Inter [encodable ι]  {s : ι → set α} (hs : ∀ i, is_Gδ (s i)) : is_Gδ (⋂ i, s i) :=
-begin
-  choose T hTo hTc hTs using hs, obtain rfl : s = λ i, ⋂₀ T i := funext hTs,
-=======
 lemma is_Gδ_Inter [encodable ι] {s : ι → set α} (hs : ∀ i, is_Gδ (s i)) : is_Gδ (⋂ i, s i) :=
 begin
   choose T hTo hTc hTs using hs,
   obtain rfl : s = λ i, ⋂₀ T i := funext hTs,
->>>>>>> 3fe67d65
   refine ⟨⋃ i, T i, _, countable_Union hTc, (sInter_Union _).symm⟩,
   simpa [@forall_swap ι] using hTo
 end
@@ -86,14 +80,7 @@
 
 /-- A countable intersection of Gδ sets is a Gδ set. -/
 lemma is_Gδ_sInter {S : set (set α)} (h : ∀s∈S, is_Gδ s) (hS : countable S) : is_Gδ (⋂₀ S) :=
-<<<<<<< HEAD
-begin
-  rw sInter_eq_bInter,
-  exact is_Gδ_bInter hS h
-end
-=======
 by simpa only [sInter_eq_bInter] using is_Gδ_bInter hS h
->>>>>>> 3fe67d65
 
 lemma is_Gδ.inter {s t : set α} (hs : is_Gδ s) (ht : is_Gδ t) : is_Gδ (s ∩ t) :=
 by { rw inter_eq_Inter, exact is_Gδ_Inter (bool.forall_bool.2 ⟨ht, hs⟩) }
@@ -109,8 +96,6 @@
   exact (Sopen a ha).union (Topen b hb)
 end
 
-<<<<<<< HEAD
-=======
 /-- The union of finitely many Gδ sets is a Gδ set. -/
 lemma is_Gδ_bUnion {s : set ι} (hs : s.finite) {f : ι → set α} (h : ∀ i ∈ s, is_Gδ (f i)) :
   is_Gδ (⋃ i ∈ s, f i) :=
@@ -132,7 +117,6 @@
 lemma is_closed.is_Gδ {α} [pseudo_emetric_space α] {s : set α} (hs : is_closed s) : is_Gδ s :=
 hs.is_Gδ' emetric.uniformity_has_countable_basis
 
->>>>>>> 3fe67d65
 section t1_space
 
 variable [t1_space α]
