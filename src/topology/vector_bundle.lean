--- conflicted
+++ resolved
@@ -27,24 +27,6 @@
 a topological fiber bundle with fiber `F` (in particular, each fiber `E x` is homeomorphic to `F`);
 * For each `x`, the fiber `E x` should be a topological vector space over `R`, and the injection
 from `E x` to `bundle.total_space F E` should be an embedding;
-<<<<<<< HEAD
-* The most important condition: around each point, there should be a bundle trivialization which
-is a continuous linear equiv in the fibers.
-
-If all these conditions are satisfied, we register the typeclass
-`topological_vector_bundle R F E`. We emphasize that the data is provided by other classes, and
-that the `topological_vector_bundle` class is `Prop`-valued.
-
-The point of this formalism is that it is unbundled in the sense that the total space of the bundle
-is a type with a topology, with which one can work or put further structure, and still one can
-perform operations on topological vector bundles.  For instance, assume that `E₁ : B → Type*` and
-`E₂ : B → Type*` define two topological vector bundles over `R` with fiber models `F₁` and `F₂`
-which are normed spaces. Then we construct the vector bundle `E₁ ×ᵇ E₂` of direct sums, with fiber
-`E x := (E₁ x × E₂ x)`. Then one can endow `bundle.total_space (E₁ ×ᵇ E₂)` with a topological vector
-bundle structure, `bundle.prod.topological_vector_bundle`.  Similarly we construct the pullback
-bundle for a map `f : B' → B` whose fiber map is given simply by `f *ᵖ E = E ∘ f` (the type synonym
-is there for typeclass instance problems).
-=======
 * There should be a distinguished set of bundle trivializations (which are continuous linear equivs
 in the fibres), the "trivialization atlas"
 * There should be a choice of bundle trivialization at each point, which belongs to this atlas.
@@ -55,7 +37,6 @@
 models `F₁` and `F₂`, denote by `E₁ ×ᵇ E₂` the sigma type of direct sums, with fiber
 `E x := (E₁ x × E₂ x)`. We can endow `bundle.total_space (E₁ ×ᵇ E₂)` with a topological vector
 bundle structure, `bundle.prod.topological_vector_bundle`.
->>>>>>> cf6f27ee
 
 A similar construction (which is yet to be formalized) can be done for the vector bundle of
 continuous linear maps from `E₁ x` to `E₂ x` with fiber a type synonym
@@ -671,13 +652,8 @@
   @topological_vector_bundle.trivialization R _ F E _ _ _ _ _ _ _ a.total_space_topology :=
 begin
   letI := a.total_space_topology,
-<<<<<<< HEAD
-  exact { linear' := (a.pretrivialization_at x).linear',
-  ..a.to_topological_fiber_prebundle.trivialization_at x }
-=======
   exact { linear := e.linear,
   ..a.to_topological_fiber_prebundle.trivialization_of_mem_pretrivialization_atlas ⟨e, he, rfl⟩ }
->>>>>>> cf6f27ee
 end
 
 variable (a : topological_vector_prebundle R F E)
