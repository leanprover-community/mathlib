--- conflicted
+++ resolved
@@ -1018,13 +1018,8 @@
   right_inv' := λ x, prod.right_inv,
   open_source := begin
     refine (e₁.open_base_set.inter e₂.open_base_set).preimage _,
-<<<<<<< HEAD
     have : continuous (@total_space.proj B E₁) := continuous_proj R B F₁,
-    exact this.comp (continuous_fst.comp (prod.inducing_diag E₁ E₂).continuous),
-=======
-    have : continuous (proj E₁) := continuous_proj R B F₁,
     exact this.comp (prod.inducing_diag E₁ E₂).continuous.fst,
->>>>>>> f8d5c649
   end,
   open_target := (e₁.open_base_set.inter e₂.open_base_set).prod is_open_univ,
   continuous_to_fun := prod.continuous_to_fun,
