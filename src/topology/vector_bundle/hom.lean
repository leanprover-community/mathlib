/-
Copyright © 2022 Heather Macbeth. All rights reserved.
Released under Apache 2.0 license as described in the file LICENSE.
Authors: Heather Macbeth, Floris van Doorn
-/

import topology.vector_bundle.basic
import analysis.normed_space.operator_norm

/-!
# The vector bundle of continuous (semi)linear maps

We define the (topological) vector bundle of continuous (semi)linear maps between two vector bundles
over the same base.

Given bundles `E₁ E₂ : B → Type*`, normed spaces `F₁` and `F₂`, and a ring-homomorphism `σ` between
their respective scalar fields, we define `bundle.continuous_linear_map σ F₁ E₁ F₂ E₂ x` to be a
type synonym for `λ x, E₁ x →SL[σ] E₂ x`. If the `E₁` and `E₂` are vector bundles with model fibers
`F₁` and `F₂`, then this will be a vector bundle with fiber `F₁ →SL[σ] F₂`.

The topology on the total space is constructed from the trivializations for `E₁` and `E₂` and the
norm-topology on the model fiber `F₁ →SL[𝕜] F₂` using the `vector_prebundle` construction.  This is
a bit awkward because it introduces a dependence on the normed space structure of the model fibers,
rather than just their topological vector space structure; it is not clear whether this is
necessary.

Similar constructions should be possible (but are yet to be formalized) for tensor products of
topological vector bundles, exterior algebras, and so on, where again the topology can be defined
using a norm on the fiber model if this helps.

## Main Definitions

* `bundle.continuous_linear_map.vector_bundle`: continuous semilinear maps between
  vector bundles form a vector bundle.

-/

noncomputable theory

open_locale bundle
open bundle set continuous_linear_map

section defs
variables {𝕜₁ 𝕜₂ : Type*} [normed_field 𝕜₁] [normed_field 𝕜₂]
variables (σ : 𝕜₁ →+* 𝕜₂)
variables {B : Type*}
variables (F₁ : Type*) (E₁ : B → Type*) [Π x, add_comm_group (E₁ x)] [Π x, module 𝕜₁ (E₁ x)]
variables [Π x, topological_space (E₁ x)]
variables (F₂ : Type*) (E₂ : B → Type*) [Π x, add_comm_group (E₂ x)] [Π x, module 𝕜₂ (E₂ x)]
variables [Π x, topological_space (E₂ x)]

include F₁ F₂

-- In this definition we require the scalar rings `𝕜₁` and `𝕜₂` to be normed fields, although
-- something much weaker (maybe `comm_semiring`) would suffice mathematically -- this is because of
-- a typeclass inference bug with pi-types:
-- https://leanprover.zulipchat.com/#narrow/stream/116395-maths/topic/vector.20bundles.20--.20typeclass.20inference.20issue
/-- The bundle of continuous `σ`-semilinear maps between the topological vector bundles `E₁` and
`E₂`. This is a type synonym for `λ x, E₁ x →SL[σ] E₂ x`.

We intentionally add `F₁` and `F₂` as arguments to this type, so that instances on this type
(that depend on `F₁` and `F₂`) actually refer to `F₁` and `F₂`. -/
@[derive inhabited, nolint unused_arguments]
protected def bundle.continuous_linear_map (x : B) : Type* :=
E₁ x →SL[σ] E₂ x

instance bundle.continuous_linear_map.add_monoid_hom_class (x : B) :
  add_monoid_hom_class (bundle.continuous_linear_map σ F₁ E₁ F₂ E₂ x) (E₁ x) (E₂ x) :=
by delta_instance bundle.continuous_linear_map

variables [Π x, topological_add_group (E₂ x)]

instance (x : B) : topological_space (bundle.continuous_linear_map σ F₁ E₁ F₂ E₂ x) :=
by delta_instance bundle.continuous_linear_map

instance (x : B) : add_comm_monoid (bundle.continuous_linear_map σ F₁ E₁ F₂ E₂ x) :=
by delta_instance bundle.continuous_linear_map

variables [∀ x, has_continuous_smul 𝕜₂ (E₂ x)]

instance (x : B) : module 𝕜₂ (bundle.continuous_linear_map σ F₁ E₁ F₂ E₂ x) :=
by delta_instance bundle.continuous_linear_map

instance bundle.continuous_linear_map.semilinear_map_class (x : B) :
  semilinear_map_class (bundle.continuous_linear_map σ F₁ E₁ F₂ E₂ x) σ (E₁ x) (E₂ x) :=
by delta_instance bundle.continuous_linear_map

instance bundle.continuous_linear_map.add_comm_group (F₁ : Type*) (E₁ : B → Type*)
  [Π (x : B), add_comm_group (E₁ x)] [Π (x : B), module 𝕜₁ (E₁ x)]
  [Π (x : B), topological_space (E₁ x)]
  (F₂ : Type*) (E₂ : B → Type*) [Π (x : B), add_comm_group (E₂ x)] [Π (x : B), module 𝕜₂ (E₂ x)]
  [Π (x : B), topological_space (E₂ x)] [∀ (x : B), topological_add_group (E₂ x)] (x : B) :
  add_comm_group (bundle.continuous_linear_map σ F₁ E₁ F₂ E₂ x) :=
by delta_instance bundle.continuous_linear_map

end defs

variables {𝕜₁ : Type*} [nontrivially_normed_field 𝕜₁] {𝕜₂ : Type*} [nontrivially_normed_field 𝕜₂]
  (σ : 𝕜₁ →+* 𝕜₂) [iσ : ring_hom_isometric σ]

variables {B : Type*} [topological_space B]

variables (F₁ : Type*) [normed_add_comm_group F₁] [normed_space 𝕜₁ F₁]
  (E₁ : B → Type*) [Π x, add_comm_group (E₁ x)] [Π x, module 𝕜₁ (E₁ x)]
  [topological_space (total_space E₁)]
variables (F₂ : Type*) [normed_add_comm_group F₂][normed_space 𝕜₂ F₂]
  (E₂ : B → Type*) [Π x, add_comm_group (E₂ x)] [Π x, module 𝕜₂ (E₂ x)]
  [topological_space (total_space E₂)]

variables {F₁ E₁ F₂ E₂} (e₁ e₁' : trivialization F₁ (π E₁)) (e₂ e₂' : trivialization F₂ (π E₂))

namespace pretrivialization

/-- Assume `eᵢ` and `eᵢ'` are trivializations of the bundles `Eᵢ` over base `B` with fiber `Fᵢ`
(`i ∈ {1,2}`), then `continuous_linear_map_coord_change σ e₁ e₁' e₂ e₂'` is the coordinate change
function between the two induced (pre)trivializations
`pretrivialization.continuous_linear_map σ e₁ e₂` and
`pretrivialization.continuous_linear_map σ e₁' e₂'` of `bundle.continuous_linear_map`. -/
def continuous_linear_map_coord_change
  [e₁.is_linear 𝕜₁] [e₁'.is_linear 𝕜₁] [e₂.is_linear 𝕜₂] [e₂'.is_linear 𝕜₂] (b : B) :
  (F₁ →SL[σ] F₂) →L[𝕜₂] F₁ →SL[σ] F₂ :=
((e₁'.coord_changeL 𝕜₁ e₁ b).symm.arrow_congrSL (e₂.coord_changeL 𝕜₂ e₂' b) :
  (F₁ →SL[σ] F₂) ≃L[𝕜₂] F₁ →SL[σ] F₂)

variables {σ e₁ e₁' e₂ e₂'}
variables [Π x, topological_space (E₁ x)] [fiber_bundle F₁ E₁]
variables [Π x, topological_space (E₂ x)] [ita : Π x, topological_add_group (E₂ x)]
  [fiber_bundle F₂ E₂]

include iσ

lemma continuous_on_continuous_linear_map_coord_change
  [vector_bundle 𝕜₁ F₁ E₁] [vector_bundle 𝕜₂ F₂ E₂]
  [mem_trivialization_atlas e₁] [mem_trivialization_atlas e₁']
  [mem_trivialization_atlas e₂] [mem_trivialization_atlas e₂'] :
  continuous_on (continuous_linear_map_coord_change σ e₁ e₁' e₂ e₂')
    ((e₁.base_set ∩ e₂.base_set) ∩ (e₁'.base_set ∩ e₂'.base_set)) :=
begin
  have h₁ := (compSL F₁ F₂ F₂ σ (ring_hom.id 𝕜₂)).continuous,
  have h₂ := (continuous_linear_map.flip (compSL F₁ F₁ F₂ (ring_hom.id 𝕜₁) σ)).continuous,
  have h₃ := (continuous_on_coord_change 𝕜₁ e₁' e₁),
  have h₄ := (continuous_on_coord_change 𝕜₂ e₂ e₂'),
  refine ((h₁.comp_continuous_on (h₄.mono _)).clm_comp (h₂.comp_continuous_on (h₃.mono _))).congr _,
  { mfld_set_tac },
  { mfld_set_tac },
  { intros b hb, ext L v,
    simp only [continuous_linear_map_coord_change, continuous_linear_equiv.coe_coe,
      continuous_linear_equiv.arrow_congrₛₗ_apply, linear_equiv.to_fun_eq_coe, coe_comp',
      continuous_linear_equiv.arrow_congrSL_apply, comp_apply, function.comp, compSL_apply,
      flip_apply, continuous_linear_equiv.symm_symm] },
end

omit iσ

variables (σ e₁ e₁' e₂ e₂')
  [e₁.is_linear 𝕜₁] [e₁'.is_linear 𝕜₁] [e₂.is_linear 𝕜₂] [e₂'.is_linear 𝕜₂]

/-- Given trivializations `e₁`, `e₂` for vector bundles `E₁`, `E₂` over a base `B`,
`pretrivialization.continuous_linear_map σ e₁ e₂` is the induced pretrivialization for the
continuous `σ`-semilinear maps from `E₁` to `E₂`. That is, the map which will later become a
trivialization, after the bundle of continuous semilinear maps is equipped with the right
topological vector bundle structure. -/
def continuous_linear_map :
  pretrivialization (F₁ →SL[σ] F₂) (π (bundle.continuous_linear_map σ F₁ E₁ F₂ E₂)) :=
{ to_fun := λ p, ⟨p.1, continuous_linear_map.comp (e₂.continuous_linear_map_at 𝕜₂ p.1)
    (p.2.comp (e₁.symmL 𝕜₁ p.1 : F₁ →L[𝕜₁] E₁ p.1) : F₁ →SL[σ] E₂ p.1)⟩,
  inv_fun := λ p, ⟨p.1, continuous_linear_map.comp (e₂.symmL 𝕜₂ p.1)
    (p.2.comp (e₁.continuous_linear_map_at 𝕜₁ p.1 : E₁ p.1 →L[𝕜₁] F₁) : E₁ p.1 →SL[σ] F₂)⟩,
  source := (bundle.total_space.proj) ⁻¹' (e₁.base_set ∩ e₂.base_set),
  target := (e₁.base_set ∩ e₂.base_set) ×ˢ set.univ,
  map_source' := λ ⟨x, L⟩ h, ⟨h, set.mem_univ _⟩,
  map_target' := λ ⟨x, f⟩ h, h.1,
  left_inv' := λ ⟨x, L⟩ ⟨h₁, h₂⟩,
  begin
    simp_rw [sigma.mk.inj_iff, eq_self_iff_true, heq_iff_eq, true_and],
    ext v,
    simp only [comp_apply, trivialization.symmL_continuous_linear_map_at, h₁, h₂]
  end,
  right_inv' := λ ⟨x, f⟩ ⟨⟨h₁, h₂⟩, _⟩,
  begin
    simp_rw [prod.mk.inj_iff, eq_self_iff_true, true_and],
    ext v,
    simp only [comp_apply, trivialization.continuous_linear_map_at_symmL, h₁, h₂]
  end,
  open_target := (e₁.open_base_set.inter e₂.open_base_set).prod is_open_univ,
  base_set := e₁.base_set ∩ e₂.base_set,
  open_base_set := e₁.open_base_set.inter e₂.open_base_set,
  source_eq := rfl,
  target_eq := rfl,
  proj_to_fun := λ ⟨x, f⟩ h, rfl }

include ita

instance continuous_linear_map.is_linear
  [Π x, has_continuous_add (E₂ x)] [Π x, has_continuous_smul 𝕜₂ (E₂ x)] :
  (pretrivialization.continuous_linear_map σ e₁ e₂).is_linear 𝕜₂ :=
{ linear := λ x h,
  { map_add := λ L L',
    show (e₂.continuous_linear_map_at 𝕜₂ x).comp ((L + L').comp (e₁.symmL 𝕜₁ x)) = _,
    begin
      simp_rw [add_comp, comp_add],
      refl
    end,
    map_smul := λ c L,
    show (e₂.continuous_linear_map_at 𝕜₂ x).comp ((c • L).comp (e₁.symmL 𝕜₁ x)) = _,
    begin
      simp_rw [smul_comp, comp_smulₛₗ, ring_hom.id_apply],
      refl
    end, } }

omit ita

lemma continuous_linear_map_apply
  (p : total_space (bundle.continuous_linear_map σ F₁ E₁ F₂ E₂)) :
  (continuous_linear_map σ e₁ e₂) p =
  ⟨p.1, continuous_linear_map.comp (e₂.continuous_linear_map_at 𝕜₂ p.1)
    (p.2.comp (e₁.symmL 𝕜₁ p.1 : F₁ →L[𝕜₁] E₁ p.1) : F₁ →SL[σ] E₂ p.1)⟩ :=
rfl

lemma continuous_linear_map_symm_apply (p : B × (F₁ →SL[σ] F₂)) :
  (continuous_linear_map σ e₁ e₂).to_local_equiv.symm p =
  ⟨p.1, continuous_linear_map.comp (e₂.symmL 𝕜₂ p.1)
    (p.2.comp (e₁.continuous_linear_map_at 𝕜₁ p.1 : E₁ p.1 →L[𝕜₁] F₁) : E₁ p.1 →SL[σ] F₂)⟩ :=
rfl

include ita

lemma continuous_linear_map_symm_apply' {b : B} (hb : b ∈ e₁.base_set ∩ e₂.base_set)
  (L : F₁ →SL[σ] F₂) :
  (continuous_linear_map σ e₁ e₂).symm b L =
  (e₂.symmL 𝕜₂ b).comp (L.comp $ e₁.continuous_linear_map_at 𝕜₁ b) :=
begin
  rw [symm_apply], refl, exact hb
end

lemma continuous_linear_map_coord_change_apply (b : B)
  (hb : b ∈ (e₁.base_set ∩ e₂.base_set) ∩ (e₁'.base_set ∩ e₂'.base_set)) (L : F₁ →SL[σ] F₂) :
  continuous_linear_map_coord_change σ e₁ e₁' e₂ e₂' b L =
  (continuous_linear_map σ e₁' e₂'
    (total_space_mk b ((continuous_linear_map σ e₁ e₂).symm b L))).2 :=
begin
  ext v,
  simp_rw [continuous_linear_map_coord_change, continuous_linear_equiv.coe_coe,
    continuous_linear_equiv.arrow_congrSL_apply, linear_equiv.to_fun_eq_coe,
    continuous_linear_equiv.arrow_congrₛₗ_apply,
    continuous_linear_map_apply, continuous_linear_map_symm_apply' σ e₁ e₂ hb.1,
    comp_apply, continuous_linear_equiv.coe_coe, continuous_linear_equiv.symm_symm,
    trivialization.continuous_linear_map_at_apply, trivialization.symmL_apply],
  dsimp only [total_space_mk],
  rw [e₂.coord_changeL_apply e₂', e₁'.coord_changeL_apply e₁, e₁.coe_linear_map_at_of_mem hb.1.1,
    e₂'.coe_linear_map_at_of_mem hb.2.2],
  exacts [⟨hb.2.1, hb.1.1⟩, ⟨hb.1.2, hb.2.2⟩]
end

end pretrivialization

open pretrivialization
variables (F₁ E₁ F₂ E₂)
variables [Π x : B, topological_space (E₁ x)] [fiber_bundle F₁ E₁] [vector_bundle 𝕜₁ F₁ E₁]
variables [Π x : B, topological_space (E₂ x)] [fiber_bundle F₂ E₂] [vector_bundle 𝕜₂ F₂ E₂]
variables [Π x, topological_add_group (E₂ x)] [Π x, has_continuous_smul 𝕜₂ (E₂ x)]

include iσ

/-- The continuous `σ`-semilinear maps between two topological vector bundles form a
`vector_prebundle` (this is an auxiliary construction for the
`vector_bundle` instance, in which the pretrivializations are collated but no topology
on the total space is yet provided). -/
def _root_.bundle.continuous_linear_map.vector_prebundle :
  vector_prebundle 𝕜₂ (F₁ →SL[σ] F₂)
  (bundle.continuous_linear_map σ F₁ E₁ F₂ E₂) :=
{ pretrivialization_atlas :=
    {e |  ∃ (e₁ : trivialization F₁ (π E₁)) (e₂ : trivialization F₂ (π E₂))
    [mem_trivialization_atlas e₁] [mem_trivialization_atlas e₂], by exactI
    e = pretrivialization.continuous_linear_map σ e₁ e₂},
  pretrivialization_linear' := begin
    rintro _ ⟨e₁, he₁, e₂, he₂, rfl⟩,
    apply_instance
  end,
  pretrivialization_at := λ x, pretrivialization.continuous_linear_map σ
    (trivialization_at F₁ E₁ x) (trivialization_at F₂ E₂ x),
  mem_base_pretrivialization_at := λ x,
    ⟨mem_base_set_trivialization_at F₁ E₁ x, mem_base_set_trivialization_at F₂ E₂ x⟩,
  pretrivialization_mem_atlas := λ x,
    ⟨trivialization_at F₁ E₁ x, trivialization_at F₂ E₂ x, _, _, rfl⟩,
  exists_coord_change := by { rintro _ ⟨e₁, e₂, he₁, he₂, rfl⟩ _ ⟨e₁', e₂', he₁', he₂', rfl⟩,
    resetI,
    exact ⟨continuous_linear_map_coord_change σ e₁ e₁' e₂ e₂',
    continuous_on_continuous_linear_map_coord_change,
    continuous_linear_map_coord_change_apply σ e₁ e₁' e₂ e₂'⟩ },
  total_space_mk_inducing :=
  begin
    intros b,
    dsimp [bundle.continuous_linear_map.topological_space, bundle.continuous_linear_map],
    let L₁ : E₁ b ≃L[𝕜₁] F₁ := (trivialization_at F₁ E₁ b).continuous_linear_equiv_at 𝕜₁ b
      (mem_base_set_trivialization_at _ _ _),
    let L₂ : E₂ b ≃L[𝕜₂] F₂ := (trivialization_at F₂ E₂ b).continuous_linear_equiv_at 𝕜₂ b
      (mem_base_set_trivialization_at _ _ _),
    let φ : (E₁ b →SL[σ] E₂ b) ≃L[𝕜₂] (F₁ →SL[σ] F₂) := L₁.arrow_congrSL L₂,
    have : inducing (λ x, (b, φ x)) := inducing_const_prod.mpr φ.to_homeomorph.inducing,
    convert this,
    ext f,
    { refl },
    ext x,
    dsimp [φ, pretrivialization.continuous_linear_map_apply],
    rw [trivialization.linear_map_at_def_of_mem _ (mem_base_set_trivialization_at _ _ _)],
<<<<<<< HEAD
    dsimp,
=======
>>>>>>> 88a563b1
    refl
  end }

/-- Topology on the total space of the continuous `σ`-semilinear_maps between two "normable" vector
bundles over the same base. -/
instance bundle.continuous_linear_map.topological_space_total_space :
  topological_space (total_space (bundle.continuous_linear_map σ F₁ E₁ F₂ E₂)) :=
(bundle.continuous_linear_map.vector_prebundle
  σ F₁ E₁ F₂ E₂).total_space_topology

/-- The continuous `σ`-semilinear_maps between two vector bundles form a fiber bundle. -/
instance _root_.bundle.continuous_linear_map.fiber_bundle :
  fiber_bundle (F₁ →SL[σ] F₂) (bundle.continuous_linear_map σ F₁ E₁ F₂ E₂) :=
(bundle.continuous_linear_map.vector_prebundle
  σ F₁ E₁ F₂ E₂).to_fiber_bundle

/-- The continuous `σ`-semilinear_maps between two vector bundles form a vector bundle. -/
instance _root_.bundle.continuous_linear_map.vector_bundle :
  vector_bundle 𝕜₂ (F₁ →SL[σ] F₂) (bundle.continuous_linear_map σ F₁ E₁ F₂ E₂) :=
(bundle.continuous_linear_map.vector_prebundle
  σ F₁ E₁ F₂ E₂).to_vector_bundle

variables (e₁ e₂) [he₁ : mem_trivialization_atlas e₁] [he₂ : mem_trivialization_atlas e₂]
  {F₁ E₁ F₂ E₂}

include he₁ he₂

/-- Given trivializations `e₁`, `e₂` in the atlas for vector bundles `E₁`, `E₂` over a base `B`,
the induced trivialization for the continuous `σ`-semilinear maps from `E₁` to `E₂`,
whose base set is `e₁.base_set ∩ e₂.base_set`. -/
def trivialization.continuous_linear_map :
  trivialization (F₁ →SL[σ] F₂) (π (bundle.continuous_linear_map σ F₁ E₁ F₂ E₂)) :=
vector_prebundle.trivialization_of_mem_pretrivialization_atlas _ ⟨e₁, e₂, he₁, he₂, rfl⟩

instance _root_.bundle.continuous_linear_map.mem_trivialization_atlas :
  mem_trivialization_atlas (e₁.continuous_linear_map σ e₂ :
    trivialization (F₁ →SL[σ] F₂) (π (bundle.continuous_linear_map σ F₁ E₁ F₂ E₂))) :=
{ out := ⟨_, ⟨e₁, e₂, by apply_instance, by apply_instance, rfl⟩, rfl⟩ }

variables {e₁ e₂}

@[simp] lemma trivialization.base_set_continuous_linear_map :
  (e₁.continuous_linear_map σ e₂).base_set = e₁.base_set ∩ e₂.base_set :=
rfl

lemma trivialization.continuous_linear_map_apply
  (p : total_space (bundle.continuous_linear_map σ F₁ E₁ F₂ E₂)) :
  e₁.continuous_linear_map σ e₂ p =
<<<<<<< HEAD
  ⟨p.1, continuous_linear_map.comp (e₂.continuous_linear_map_at 𝕜₂ p.1)
=======
  ⟨p.1, (e₂.continuous_linear_map_at 𝕜₂ p.1 : _ →L[𝕜₂] _).comp
>>>>>>> 88a563b1
    (p.2.comp (e₁.symmL 𝕜₁ p.1 : F₁ →L[𝕜₁] E₁ p.1) : F₁ →SL[σ] E₂ p.1)⟩ :=
rfl

omit he₁ he₂

lemma hom_trivialization_at_apply (x₀ : B)
  (x : total_space (bundle.continuous_linear_map σ F₁ E₁ F₂ E₂)) :
  trivialization_at (F₁ →SL[σ] F₂) (bundle.continuous_linear_map σ F₁ E₁ F₂ E₂) x₀ x =
  ⟨x.1, in_coordinates F₁ E₁ F₂ E₂ x₀ x.1 x₀ x.1 x.2⟩ :=
rfl

@[simp, mfld_simps]
lemma hom_trivialization_at_source (x₀ : B) :
  (trivialization_at (F₁ →SL[σ] F₂) (bundle.continuous_linear_map σ F₁ E₁ F₂ E₂) x₀).source =
  π (bundle.continuous_linear_map σ F₁ E₁ F₂ E₂) ⁻¹'
    ((trivialization_at F₁ E₁ x₀).base_set ∩ (trivialization_at F₂ E₂ x₀).base_set) :=
rfl

@[simp, mfld_simps]
lemma hom_trivialization_at_target (x₀ : B) :
  (trivialization_at (F₁ →SL[σ] F₂) (bundle.continuous_linear_map σ F₁ E₁ F₂ E₂) x₀).target =
  ((trivialization_at F₁ E₁ x₀).base_set ∩ (trivialization_at F₂ E₂ x₀).base_set) ×ˢ set.univ :=
rfl<|MERGE_RESOLUTION|>--- conflicted
+++ resolved
@@ -304,10 +304,6 @@
     ext x,
     dsimp [φ, pretrivialization.continuous_linear_map_apply],
     rw [trivialization.linear_map_at_def_of_mem _ (mem_base_set_trivialization_at _ _ _)],
-<<<<<<< HEAD
-    dsimp,
-=======
->>>>>>> 88a563b1
     refl
   end }
 
@@ -356,11 +352,7 @@
 lemma trivialization.continuous_linear_map_apply
   (p : total_space (bundle.continuous_linear_map σ F₁ E₁ F₂ E₂)) :
   e₁.continuous_linear_map σ e₂ p =
-<<<<<<< HEAD
-  ⟨p.1, continuous_linear_map.comp (e₂.continuous_linear_map_at 𝕜₂ p.1)
-=======
   ⟨p.1, (e₂.continuous_linear_map_at 𝕜₂ p.1 : _ →L[𝕜₂] _).comp
->>>>>>> 88a563b1
     (p.2.comp (e₁.symmL 𝕜₁ p.1 : F₁ →L[𝕜₁] E₁ p.1) : F₁ →SL[σ] E₂ p.1)⟩ :=
 rfl
 
