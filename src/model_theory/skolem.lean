/-
Copyright (c) 2022 Aaron Anderson. All rights reserved.
Released under Apache 2.0 license as described in the file LICENSE.
Authors: Aaron Anderson
-/
import model_theory.elementary_maps

/-!
# Skolem Functions and Downward Löwenheim–Skolem

## Main Definitions
* `first_order.language.skolem₁` is a language consisting of Skolem functions for another language.

## Main Results
* `first_order.language.exists_elementary_substructure_card_eq` is the Downward Löwenheim–Skolem
  theorem: If `s` is a set in an `L`-structure `M` and `κ` an infinite cardinal such that
  `max (# s, L.card) ≤ κ` and `κ ≤ # M`, then `M` has an elementary substructure containing `s` of
  cardinality `κ`.

## TODO
* Use `skolem₁` recursively to construct an actual Skolemization of a language.

-/

universes u v w w'

namespace first_order
namespace language
open Structure cardinal
open_locale cardinal

variables (L : language.{u v}) {M : Type w} [nonempty M] [L.Structure M]

/-- A language consisting of Skolem functions for another language.
Called `skolem₁` because it is the first step in building a Skolemization of a language. -/
@[simps] def skolem₁ : language := ⟨λ n, L.bounded_formula empty (n + 1), λ _, empty⟩

variables {L}

theorem card_functions_sum_skolem₁ :
  # (Σ n, (L.sum L.skolem₁).functions n) = # (Σ n, L.bounded_formula empty (n + 1)) :=
begin
  simp only [card_functions_sum, skolem₁_functions, lift_id', mk_sigma, sum_add_distrib'],
  rw [add_comm, add_eq_max, max_eq_left],
  { refine sum_le_sum _ _ (λ n, _),
    rw [← lift_le, lift_lift, lift_mk_le],
    refine ⟨⟨λ f, (func f default).bd_equal (func f default), λ f g h, _⟩⟩,
    rcases h with ⟨rfl, ⟨rfl⟩⟩,
    refl },
  { rw ← mk_sigma,
    exact infinite_iff.1 (infinite.of_injective (λ n, ⟨n, ⊥⟩) (λ x y xy, (sigma.mk.inj xy).1)) }
end

theorem card_functions_sum_skolem₁_le :
  # (Σ n, (L.sum L.skolem₁).functions n) ≤ max ℵ₀ L.card :=
begin
  rw card_functions_sum_skolem₁,
  transitivity # (Σ n, L.bounded_formula empty n),
  { exact ⟨⟨sigma.map nat.succ (λ _, id), nat.succ_injective.sigma_map
    (λ _, function.injective_id)⟩⟩ },
  { refine trans bounded_formula.card_le (lift_le.1 _),
    simp only [mk_empty, lift_zero, lift_uzero, zero_add] }
end

/-- The structure assigning each function symbol of `L.skolem₁` to a skolem function generated with
choice. -/
noncomputable instance skolem₁_Structure : L.skolem₁.Structure M :=
⟨λ n φ x, classical.epsilon (λ a, φ.realize default (fin.snoc x a : _ → M)), λ _ r, empty.elim r⟩

namespace substructure

lemma skolem₁_reduct_is_elementary (S : (L.sum L.skolem₁).substructure M) :
  (Lhom.sum_inl.substructure_reduct S).is_elementary :=
begin
  apply (Lhom.sum_inl.substructure_reduct S).is_elementary_of_exists,
  intros n φ x a h,
  let φ' : (L.sum L.skolem₁).functions n := (Lhom.sum_inr.on_function φ),
  exact ⟨⟨fun_map φ' (coe ∘ x), S.fun_mem (Lhom.sum_inr.on_function φ) (coe ∘ x) (λ i, (x i).2)⟩,
    classical.epsilon_spec ⟨a, h⟩⟩,
end

/-- Any `L.sum L.skolem₁`-substructure is an elementary `L`-substructure. -/
noncomputable def elementary_skolem₁_reduct (S : (L.sum L.skolem₁).substructure M) :
  L.elementary_substructure M :=
⟨Lhom.sum_inl.substructure_reduct S, λ _, S.skolem₁_reduct_is_elementary⟩

lemma coe_sort_elementary_skolem₁_reduct
  (S : (L.sum L.skolem₁).substructure M) :
  (S.elementary_skolem₁_reduct : Type w) = S :=
rfl

end substructure

open substructure

variables (L) (M)

instance : small (⊥ : (L.sum L.skolem₁).substructure M).elementary_skolem₁_reduct :=
begin
  rw [coe_sort_elementary_skolem₁_reduct],
  apply_instance,
end

theorem exists_small_elementary_substructure :
  ∃ (S : L.elementary_substructure M), small.{max u v} S :=
⟨substructure.elementary_skolem₁_reduct ⊥, infer_instance⟩

variables {M}

/-- The Downward Löwenheim–Skolem theorem :
  If `s` is a set in an `L`-structure `M` and `κ` an infinite cardinal such that
  `max (# s, L.card) ≤ κ` and `κ ≤ # M`, then `M` has an elementary substructure containing `s` of
  cardinality `κ`.  -/
theorem exists_elementary_substructure_card_eq (s : set M) (κ : cardinal.{w'})
  (h1 : ℵ₀ ≤ κ)
  (h2 : cardinal.lift.{w'} (# s) ≤ cardinal.lift.{w} κ)
  (h3 : cardinal.lift.{w'} L.card ≤ cardinal.lift.{max u v} κ)
  (h4 : cardinal.lift.{w} κ ≤ cardinal.lift.{w'} (# M)) :
  ∃ (S : L.elementary_substructure M), s ⊆ S ∧
    cardinal.lift.{w'} (# S) = cardinal.lift.{w} κ :=
begin
  obtain ⟨s', hs'⟩ := cardinal.le_mk_iff_exists_set.1 h4,
  rw ← aleph_0_le_lift at h1,
  rw ← hs' at *,
  refine ⟨elementary_skolem₁_reduct (closure (L.sum L.skolem₁)
    (s ∪ (equiv.ulift '' s'))),
    (s.subset_union_left _).trans subset_closure, _⟩,
  have h := mk_image_eq_lift _ s' equiv.ulift.injective,
  rw [lift_umax, lift_id'] at h,
  rw [coe_sort_elementary_skolem₁_reduct, ← h, lift_inj],
  refine le_antisymm (lift_le.1 (lift_card_closure_le.trans _))
    (mk_le_mk_of_subset ((set.subset_union_right _ _).trans subset_closure)),
  rw [max_le_iff, aleph_0_le_lift, ← aleph_0_le_lift, h, add_eq_max, max_le_iff, lift_le],
  refine ⟨h1, (mk_union_le _ _).trans _, (lift_le.2 card_functions_sum_skolem₁_le).trans _⟩,
  { rw [← lift_le, lift_add, h, add_comm, add_eq_max h1],
    exact max_le le_rfl h2 },
<<<<<<< HEAD
  { rw [lift_max, lift_omega, max_le_iff, omega_le_lift, and_comm,
      ← lift_le.{_ w'}, lift_lift, lift_lift, ← omega_le_lift, h],
=======
  { rw [lift_max', lift_aleph_0, max_le_iff, aleph_0_le_lift, and_comm,
      ← lift_le.{_ w'}, lift_lift, lift_lift, ← aleph_0_le_lift, h],
>>>>>>> d9e72ffb
    refine ⟨_, h1⟩,
    simp only [← lift_lift, lift_umax, lift_umax'],
    rw [lift_lift, ← lift_lift.{w' w} L.card],
    refine trans ((lift_le.{_ w}).2 h3) _,
    rw [lift_lift, ← lift_lift.{w (max u v)}, ← hs', ← h, lift_lift, lift_lift, lift_lift] },
  { refine trans _ (lift_le.2 (mk_le_mk_of_subset (set.subset_union_right _ _))),
    rw [aleph_0_le_lift, ← aleph_0_le_lift, h],
    exact h1 }
end

end language
end first_order<|MERGE_RESOLUTION|>--- conflicted
+++ resolved
@@ -134,13 +134,8 @@
   refine ⟨h1, (mk_union_le _ _).trans _, (lift_le.2 card_functions_sum_skolem₁_le).trans _⟩,
   { rw [← lift_le, lift_add, h, add_comm, add_eq_max h1],
     exact max_le le_rfl h2 },
-<<<<<<< HEAD
-  { rw [lift_max, lift_omega, max_le_iff, omega_le_lift, and_comm,
-      ← lift_le.{_ w'}, lift_lift, lift_lift, ← omega_le_lift, h],
-=======
-  { rw [lift_max', lift_aleph_0, max_le_iff, aleph_0_le_lift, and_comm,
+  { rw [lift_max, lift_aleph_0, max_le_iff, aleph_0_le_lift, and_comm,
       ← lift_le.{_ w'}, lift_lift, lift_lift, ← aleph_0_le_lift, h],
->>>>>>> d9e72ffb
     refine ⟨_, h1⟩,
     simp only [← lift_lift, lift_umax, lift_umax'],
     rw [lift_lift, ← lift_lift.{w' w} L.card],
