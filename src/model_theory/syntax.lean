--- conflicted
+++ resolved
@@ -3,11 +3,7 @@
 Released under Apache 2.0 license as described in the file LICENSE.
 Authors: Aaron Anderson, Jesse Michael Han, Floris van Doorn
 -/
-<<<<<<< HEAD
-import data.finset.preimage
-=======
 import data.list.prod_sigma
->>>>>>> a34ee7b7
 import logic.equiv.fin
 import model_theory.language_map
 
