--- conflicted
+++ resolved
@@ -688,13 +688,6 @@
 
 end formula
 
-<<<<<<< HEAD
-variable (L)
-
-protected def sentence.nonempty : L.sentence := ∃' (&0 =' &0)
-
-protected def Theory.nonempty : L.Theory := {sentence.nonempty L}
-=======
 namespace relations
 
 variable (r : L.relations 2)
@@ -721,7 +714,6 @@
   ∀' ∀' (r.bounded_formula₂ &0 &1 ⊔ r.bounded_formula₂ &1 &0)
 
 end relations
->>>>>>> b72a6a42
 
 end language
 end first_order