--- conflicted
+++ resolved
@@ -548,10 +548,7 @@
 
 variables (L)
 
-<<<<<<< HEAD
-=======
 /-- The complete theory of a structure `M` is the set of all sentences `M` satisfies. -/
->>>>>>> 58713920
 def complete_theory : L.Theory := { φ | M ⊨ φ }
 
 variables {L}
