/-
Copyright (c) 2021 Aaron Anderson, Jesse Michael Han, Floris van Doorn. All rights reserved.
Released under Apache 2.0 license as described in the file LICENSE.
Authors: Aaron Anderson, Jesse Michael Han, Floris van Doorn
-/
import data.fin.tuple.basic
<<<<<<< HEAD
import data.equiv.encodable.basic
import set_theory.cardinal
=======
import category_theory.concrete_category.bundled
>>>>>>> a2e48025

/-!
# Basics on First-Order Structures
This file defines first-order languages and structures in the style of the
[Flypitch project](https://flypitch.github.io/), as well as several important maps between
structures.

## Main Definitions
* A `first_order.language` defines a language as a pair of functions from the natural numbers to
  `Type l`. One sends `n` to the type of `n`-ary functions, and the other sends `n` to the type of
  `n`-ary relations.
* A `first_order.language.Structure` interprets the symbols of a given `first_order.language` in the
  context of a given type.
* A `first_order.language.hom`, denoted `M →[L] N`, is a map from the `L`-structure `M` to the
  `L`-structure `N` that commutes with the interpretations of functions, and which preserves the
  interpretations of relations (although only in the forward direction).
* A `first_order.language.embedding`, denoted `M ↪[L] N`, is an embedding from the `L`-structure `M`
  to the `L`-structure `N` that commutes with the interpretations of functions, and which preserves
  the interpretations of relations in both directions.
* A `first_order.language.elementary_embedding`, denoted `M ↪ₑ[L] N`, is an embedding from the
  `L`-structure `M` to the `L`-structure `N` that commutes with the realizations of all formulas.
* A `first_order.language.equiv`, denoted `M ≃[L] N`, is an equivalence from the `L`-structure `M`
  to the `L`-structure `N` that commutes with the interpretations of functions, and which preserves
  the interpretations of relations in both directions.
* A `first_order.language.Lhom`, denoted `L →ᴸ L'`, is a map between languages, sending the symbols
  of one to symbols of the same kind and arity in the other.
* `first_order.language.with_constants` is defined so that if `M` is an `L.Structure` and
  `A : set M`, `L.with_constants A`, denoted `L[[A]]`, is a language which adds constant symbols for
  elements of `A` to `L`.

## References
For the Flypitch project:
- [J. Han, F. van Doorn, *A formal proof of the independence of the continuum hypothesis*]
[flypitch_cpp]
- [J. Han, F. van Doorn, *A formalization of forcing and the unprovability of
the continuum hypothesis*][flypitch_itp]

-/
universes u v u' v' w

open_locale cardinal
open cardinal

namespace first_order

/-! ### Languages and Structures -/

/-- A first-order language consists of a type of functions of every natural-number arity and a
  type of relations of every natural-number arity. -/
@[nolint check_univs] -- intended to be used with explicit universe parameters
structure language :=
(functions : ℕ → Type u) (relations : ℕ → Type v)

namespace language

/-- The empty language has no symbols. -/
protected def empty : language := ⟨λ _, pempty, λ _, pempty⟩

instance : inhabited language := ⟨language.empty⟩

/-- The sum of two languages consists of the disjoint union of their symbols. -/
protected def sum (L : language.{u v}) (L' : language.{u' v'}) : language :=
⟨λn, L.functions n ⊕ L'.functions n, λ n, L.relations n ⊕ L'.relations n⟩

variable (L : language.{u v})

/-- The type of constants in a given language. -/
@[nolint has_inhabited_instance] protected def «constants» := L.functions 0

/-- The type of symbols in a given language. -/
@[nolint has_inhabited_instance] def symbols := (Σl, L.functions l) ⊕ (Σl, L.relations l)

/-- The cardinality of a language is the cardinality of its type of symbols. -/
def card : cardinal := # L.symbols

/-- A language is countable when it has countably many symbols. -/
class countable : Prop := (card_le_omega' : L.card ≤ ω)

lemma card_le_omega [L.countable] : L.card ≤ ω := countable.card_le_omega'

/-- A language is relational when it has no function symbols. -/
class is_relational : Prop :=
(empty_functions : ∀ n, is_empty (L.functions n))

/-- A language is algebraic when it has no relation symbols. -/
class is_algebraic : Prop :=
(empty_relations : ∀ n, is_empty (L.relations n))

/-- A language is countable when it has countably many symbols. -/
class countable_functions : Prop := (card_functions_le_omega' : # (Σl, L.functions l) ≤ ω)

lemma card_functions_le_omega [L.countable_functions] :
  # (Σl, L.functions l) ≤ ω :=
countable_functions.card_functions_le_omega'

variables {L} {L' : language.{u' v'}}

instance [L.is_relational] {n : ℕ} : is_empty (L.functions n) := is_relational.empty_functions n

instance [L.is_algebraic] {n : ℕ} : is_empty (L.relations n) := is_algebraic.empty_relations n

instance is_relational_of_empty_functions {symb : ℕ → Type*} : is_relational ⟨λ _, pempty, symb⟩ :=
⟨λ _, pempty.is_empty⟩

instance is_algebraic_of_empty_relations {symb : ℕ → Type*}  : is_algebraic ⟨symb, λ _, pempty⟩ :=
⟨λ _, pempty.is_empty⟩

instance is_relational_empty : is_relational language.empty :=
language.is_relational_of_empty_functions

instance is_algebraic_empty : is_algebraic language.empty :=
language.is_algebraic_of_empty_relations

instance is_relational_sum [L.is_relational] [L'.is_relational] : is_relational (L.sum L') :=
⟨λ n, sum.is_empty⟩

instance is_algebraic_sum [L.is_algebraic] [L'.is_algebraic] : is_algebraic (L.sum L') :=
⟨λ n, sum.is_empty⟩

@[priority 100] instance encodable.countable [h : encodable L.symbols] :
  L.countable :=
⟨cardinal.encodable_iff.1 ⟨h⟩⟩

@[priority 100] instance countable.countable_functions [L.countable] :
  L.countable_functions :=
⟨begin
  refine lift_le_omega.1 (trans _ L.card_le_omega),
  rw [card, symbols, mk_sum],
  exact le_self_add,
end⟩

@[priority 100] instance encodable.countable_functions [h : encodable (Σl, L.functions l)] :
  L.countable_functions :=
⟨cardinal.encodable_iff.1 ⟨h⟩⟩

variables (L) (M : Type w)

/-- A first-order structure on a type `M` consists of interpretations of all the symbols in a given
  language. Each function of arity `n` is interpreted as a function sending tuples of length `n`
  (modeled as `(fin n → M)`) to `M`, and a relation of arity `n` is a function from tuples of length
  `n` to `Prop`. -/
class Structure :=
(fun_map : ∀{n}, L.functions n → (fin n → M) → M)
(rel_map : ∀{n}, L.relations n → (fin n → M) → Prop)

variables (N : Type*) [L.Structure M] [L.Structure N]

open Structure

/-! ### Maps -/

/-- A homomorphism between first-order structures is a function that commutes with the
  interpretations of functions and maps tuples in one structure where a given relation is true to
  tuples in the second structure where that relation is still true. -/
structure hom :=
(to_fun : M → N)
(map_fun' : ∀{n} (f : L.functions n) x, to_fun (fun_map f x) = fun_map f (to_fun ∘ x) . obviously)
(map_rel' : ∀{n} (r : L.relations n) x, rel_map r x → rel_map r (to_fun ∘ x) . obviously)

localized "notation A ` →[`:25 L `] ` B := L.hom A B" in first_order

/-- An embedding of first-order structures is an embedding that commutes with the
  interpretations of functions and relations. -/
@[ancestor function.embedding] structure embedding extends M ↪ N :=
(map_fun' : ∀{n} (f : L.functions n) x, to_fun (fun_map f x) = fun_map f (to_fun ∘ x) . obviously)
(map_rel' : ∀{n} (r : L.relations n) x, rel_map r (to_fun ∘ x) ↔ rel_map r x . obviously)

localized "notation A ` ↪[`:25 L `] ` B := L.embedding A B" in first_order

/-- An equivalence of first-order structures is an equivalence that commutes with the
  interpretations of functions and relations. -/
structure equiv extends M ≃ N :=
(map_fun' : ∀{n} (f : L.functions n) x, to_fun (fun_map f x) = fun_map f (to_fun ∘ x) . obviously)
(map_rel' : ∀{n} (r : L.relations n) x, rel_map r (to_fun ∘ x) ↔ rel_map r x . obviously)

localized "notation A ` ≃[`:25 L `] ` B := L.equiv A B" in first_order

variables {L M N} {P : Type*} [L.Structure P] {Q : Type*} [L.Structure Q]

instance : has_coe_t L.constants M :=
⟨λ c, fun_map c default⟩

lemma fun_map_eq_coe_constants {c : L.constants} {x : fin 0 → M} :
  fun_map c x = c := congr rfl (funext fin.elim0)

/-- Given a language with a nonempty type of constants, any structure will be nonempty. This cannot
  be a global instance, because `L` becomes a metavariable. -/
lemma nonempty_of_nonempty_constants [h : nonempty L.constants] : nonempty M :=
h.map coe

/-- `hom_class L F M N` states that `F` is a type of `L`-homomorphisms. You should extend this
  typeclass when you extend `first_order.language.hom`. -/
class hom_class (L : out_param language) (F : Type*)
  (M N : out_param $ Type*) [fun_like F M (λ _, N)] [L.Structure M] [L.Structure N] :=
(map_fun : ∀ (φ : F) {n} (f : L.functions n) x, φ (fun_map f x) = fun_map f (φ ∘ x))
(map_rel : ∀ (φ : F) {n} (r : L.relations n) x, rel_map r x → rel_map r (φ ∘ x))

/-- `strong_hom_class L F M N` states that `F` is a type of `L`-homomorphisms which preserve
  relations in both directions. -/
class strong_hom_class (L : out_param language) (F : Type*) (M N : out_param $ Type*)
  [fun_like F M (λ _, N)] [L.Structure M] [L.Structure N] :=
(map_fun : ∀ (φ : F) {n} (f : L.functions n) x, φ (fun_map f x) = fun_map f (φ ∘ x))
(map_rel : ∀ (φ : F) {n} (r : L.relations n) x, rel_map r (φ ∘ x) ↔ rel_map r x)

@[priority 100] instance strong_hom_class.hom_class
  {F M N} [L.Structure M] [L.Structure N] [fun_like F M (λ _, N)] [strong_hom_class L F M N] :
  hom_class L F M N :=
{ map_fun := strong_hom_class.map_fun,
  map_rel := λ φ n R x, (strong_hom_class.map_rel φ R x).2 }

/-- Not an instance to avoid a loop. -/
def hom_class.strong_hom_class_of_is_algebraic [L.is_algebraic]
  {F M N} [L.Structure M] [L.Structure N] [fun_like F M (λ _, N)] [hom_class L F M N] :
  strong_hom_class L F M N :=
{ map_fun := hom_class.map_fun,
  map_rel := λ φ n R x, (is_algebraic.empty_relations n).elim R }

lemma hom_class.map_constants {F M N} [L.Structure M] [L.Structure N] [fun_like F M (λ _, N)]
  [hom_class L F M N]
  (φ : F) (c : L.constants) : φ (c) = c :=
(hom_class.map_fun φ c default).trans (congr rfl (funext default))

namespace hom

instance fun_like : fun_like (M →[L] N) M (λ _, N) :=
{ coe := hom.to_fun,
  coe_injective' := λ f g h, by {cases f, cases g, cases h, refl} }

instance hom_class : hom_class L (M →[L] N) M N :=
{ map_fun := map_fun',
  map_rel := map_rel' }

instance [L.is_algebraic] : strong_hom_class L (M →[L] N) M N :=
hom_class.strong_hom_class_of_is_algebraic

instance has_coe_to_fun : has_coe_to_fun (M →[L] N) (λ _, M → N) := fun_like.has_coe_to_fun

@[simp] lemma to_fun_eq_coe {f : M →[L] N} : f.to_fun = (f : M → N) := rfl

@[ext]
lemma ext ⦃f g : M →[L] N⦄ (h : ∀ x, f x = g x) : f = g :=
fun_like.ext f g h

lemma ext_iff {f g : M →[L] N} : f = g ↔ ∀ x, f x = g x :=
fun_like.ext_iff

@[simp] lemma map_fun (φ : M →[L] N) {n : ℕ} (f : L.functions n) (x : fin n → M) :
  φ (fun_map f x) = fun_map f (φ ∘ x) :=
hom_class.map_fun φ f x

@[simp] lemma map_constants (φ : M →[L] N) (c : L.constants) : φ c = c :=
hom_class.map_constants φ c

@[simp] lemma map_rel (φ : M →[L] N) {n : ℕ} (r : L.relations n) (x : fin n → M) :
  rel_map r x → rel_map r (φ ∘ x) :=
hom_class.map_rel φ r x

variables (L) (M)
/-- The identity map from a structure to itself -/
@[refl] def id : M →[L] M :=
{ to_fun := id }

variables {L} {M}

instance : inhabited (M →[L] M) := ⟨id L M⟩

@[simp] lemma id_apply (x : M) :
  id L M x = x := rfl

/-- Composition of first-order homomorphisms -/
@[trans] def comp (hnp : N →[L] P) (hmn : M →[L] N) : M →[L] P :=
{ to_fun := hnp ∘ hmn,
  map_rel' := λ _ _ _ h, by simp [h] }

@[simp] lemma comp_apply (g : N →[L] P) (f : M →[L] N) (x : M) :
  g.comp f x = g (f x) := rfl

/-- Composition of first-order homomorphisms is associative. -/
lemma comp_assoc (f : M →[L] N) (g : N →[L] P) (h : P →[L] Q) :
  (h.comp g).comp f = h.comp (g.comp f) := rfl

end hom

namespace embedding

instance embedding_like : embedding_like (M ↪[L] N) M N :=
{ coe := λ f, f.to_fun,
  injective' := λ f, f.to_embedding.injective,
  coe_injective' := λ f g h, begin
    cases f,
    cases g,
    simp only,
    ext x,
    exact function.funext_iff.1 h x end }

instance strong_hom_class : strong_hom_class L (M ↪[L] N) M N :=
{ map_fun := map_fun',
  map_rel := map_rel' }

instance has_coe_to_fun : has_coe_to_fun (M ↪[L] N) (λ _, M → N) :=
fun_like.has_coe_to_fun

@[simp] lemma map_fun (φ : M ↪[L] N) {n : ℕ} (f : L.functions n) (x : fin n → M) :
  φ (fun_map f x) = fun_map f (φ ∘ x) :=
hom_class.map_fun φ f x

@[simp] lemma map_constants (φ : M ↪[L] N) (c : L.constants) : φ c = c :=
hom_class.map_constants φ c

@[simp] lemma map_rel (φ : M ↪[L] N) {n : ℕ} (r : L.relations n) (x : fin n → M) :
  rel_map r (φ ∘ x) ↔ rel_map r x :=
strong_hom_class.map_rel φ r x

/-- A first-order embedding is also a first-order homomorphism. -/
def to_hom (f : M ↪[L] N) : M →[L] N :=
{ to_fun := f }

@[simp]
lemma coe_to_hom {f : M ↪[L] N} : (f.to_hom : M → N) = f := rfl

lemma coe_injective : @function.injective (M ↪[L] N) (M → N) coe_fn
| f g h :=
begin
  cases f,
  cases g,
  simp only,
  ext x,
  exact function.funext_iff.1 h x,
end

@[ext]
lemma ext ⦃f g : M ↪[L] N⦄ (h : ∀ x, f x = g x) : f = g :=
coe_injective (funext h)

lemma ext_iff {f g : M ↪[L] N} : f = g ↔ ∀ x, f x = g x :=
⟨λ h x, h ▸ rfl, λ h, ext h⟩

lemma injective (f : M ↪[L] N) : function.injective f := f.to_embedding.injective

/-- In an algebraic language, any injective homomorphism is an embedding. -/
@[simps] def of_injective [L.is_algebraic] {f : M →[L] N} (hf : function.injective f) : M ↪[L] N :=
{ inj' := hf,
  map_rel' := λ n r x, strong_hom_class.map_rel f r x,
  .. f }

@[simp] lemma coe_fn_of_injective [L.is_algebraic] {f : M →[L] N} (hf : function.injective f) :
  (of_injective hf : M → N) = f := rfl

@[simp] lemma of_injective_to_hom [L.is_algebraic] {f : M →[L] N} (hf : function.injective f) :
  (of_injective hf).to_hom = f :=
by { ext, simp }

variables (L) (M)
/-- The identity embedding from a structure to itself -/
@[refl] def refl : M ↪[L] M :=
{ to_embedding := function.embedding.refl M }

variables {L} {M}

instance : inhabited (M ↪[L] M) := ⟨refl L M⟩

@[simp] lemma refl_apply (x : M) :
  refl L M x = x := rfl

/-- Composition of first-order embeddings -/
@[trans] def comp (hnp : N ↪[L] P) (hmn : M ↪[L] N) : M ↪[L] P :=
{ to_fun := hnp ∘ hmn,
  inj' := hnp.injective.comp hmn.injective }

@[simp] lemma comp_apply (g : N ↪[L] P) (f : M ↪[L] N) (x : M) :
  g.comp f x = g (f x) := rfl

/-- Composition of first-order embeddings is associative. -/
lemma comp_assoc (f : M ↪[L] N) (g : N ↪[L] P) (h : P ↪[L] Q) :
  (h.comp g).comp f = h.comp (g.comp f) := rfl

@[simp] lemma comp_to_hom (hnp : N ↪[L] P) (hmn : M ↪[L] N) :
  (hnp.comp hmn).to_hom = hnp.to_hom.comp hmn.to_hom :=
by { ext, simp only [coe_to_hom, comp_apply, hom.comp_apply] }

end embedding

namespace equiv

instance : equiv_like (M ≃[L] N) M N :=
{ coe := λ f, f.to_fun,
  inv := λ f, f.inv_fun,
  left_inv := λ f, f.left_inv,
  right_inv := λ f, f.right_inv,
  coe_injective' := λ f g h₁ h₂, begin
    cases f,
    cases g,
    simp only,
    ext x,
    exact function.funext_iff.1 h₁ x,
  end, }

instance : strong_hom_class L (M ≃[L] N) M N :=
{ map_fun := map_fun',
  map_rel := map_rel', }

/-- The inverse of a first-order equivalence is a first-order equivalence. -/
@[symm] def symm (f : M ≃[L] N) : N ≃[L] M :=
{ map_fun' := λ n f' x, begin
    simp only [equiv.to_fun_as_coe],
    rw [equiv.symm_apply_eq],
    refine eq.trans _ (f.map_fun' f' (f.to_equiv.symm ∘ x)).symm,
    rw [← function.comp.assoc, equiv.to_fun_as_coe, equiv.self_comp_symm, function.comp.left_id]
  end,
  map_rel' := λ n r x, begin
    simp only [equiv.to_fun_as_coe],
    refine (f.map_rel' r (f.to_equiv.symm ∘ x)).symm.trans _,
    rw [← function.comp.assoc, equiv.to_fun_as_coe, equiv.self_comp_symm, function.comp.left_id]
  end,
  .. f.to_equiv.symm }

instance has_coe_to_fun : has_coe_to_fun (M ≃[L] N) (λ _, M → N) :=
fun_like.has_coe_to_fun

@[simp]
lemma apply_symm_apply (f : M ≃[L] N) (a : N) : f (f.symm a) = a := f.to_equiv.apply_symm_apply a

@[simp]
lemma symm_apply_apply (f : M ≃[L] N) (a : M) : f.symm (f a) = a := f.to_equiv.symm_apply_apply a

@[simp] lemma map_fun (φ : M ≃[L] N) {n : ℕ} (f : L.functions n) (x : fin n → M) :
  φ (fun_map f x) = fun_map f (φ ∘ x) :=
hom_class.map_fun φ f x

@[simp] lemma map_constants (φ : M ≃[L] N) (c : L.constants) : φ c = c :=
hom_class.map_constants φ c

@[simp] lemma map_rel (φ : M ≃[L] N) {n : ℕ} (r : L.relations n) (x : fin n → M) :
  rel_map r (φ ∘ x) ↔ rel_map r x :=
strong_hom_class.map_rel φ r x

/-- A first-order equivalence is also a first-order embedding. -/
def to_embedding (f : M ≃[L] N) : M ↪[L] N :=
{ to_fun := f,
  inj' := f.to_equiv.injective }

/-- A first-order equivalence is also a first-order homomorphism. -/
def to_hom (f : M ≃[L] N) : M →[L] N :=
{ to_fun := f }

@[simp] lemma to_embedding_to_hom (f : M ≃[L] N) : f.to_embedding.to_hom = f.to_hom := rfl

@[simp]
lemma coe_to_hom {f : M ≃[L] N} : (f.to_hom : M → N) = (f : M → N) := rfl

@[simp] lemma coe_to_embedding (f : M ≃[L] N) : (f.to_embedding : M → N) = (f : M → N) := rfl

lemma coe_injective : @function.injective (M ≃[L] N) (M → N) coe_fn :=
fun_like.coe_injective

@[ext]
lemma ext ⦃f g : M ≃[L] N⦄ (h : ∀ x, f x = g x) : f = g :=
coe_injective (funext h)

lemma ext_iff {f g : M ≃[L] N} : f = g ↔ ∀ x, f x = g x :=
⟨λ h x, h ▸ rfl, λ h, ext h⟩

lemma bijective (f : M ≃[L] N) : function.bijective f := equiv_like.bijective f

lemma injective (f : M ≃[L] N) : function.injective f := equiv_like.injective f

lemma surjective (f : M ≃[L] N) : function.surjective f := equiv_like.surjective f

variables (L) (M)
/-- The identity equivalence from a structure to itself -/
@[refl] def refl : M ≃[L] M :=
{ to_equiv := equiv.refl M }

variables {L} {M}

instance : inhabited (M ≃[L] M) := ⟨refl L M⟩

@[simp] lemma refl_apply (x : M) :
  refl L M x = x := rfl

/-- Composition of first-order equivalences -/
@[trans] def comp (hnp : N ≃[L] P) (hmn : M ≃[L] N) : M ≃[L] P :=
{ to_fun := hnp ∘ hmn,
  .. (hmn.to_equiv.trans hnp.to_equiv) }

@[simp] lemma comp_apply (g : N ≃[L] P) (f : M ≃[L] N) (x : M) :
  g.comp f x = g (f x) := rfl

/-- Composition of first-order homomorphisms is associative. -/
lemma comp_assoc (f : M ≃[L] N) (g : N ≃[L] P) (h : P ≃[L] Q) :
  (h.comp g).comp f = h.comp (g.comp f) := rfl

end equiv

section sum_Structure
variables (L₁ L₂ : language) (S : Type*) [L₁.Structure S] [L₂.Structure S]

instance sum_Structure :
  (L₁.sum L₂).Structure S :=
{ fun_map := λ n, sum.elim fun_map fun_map,
  rel_map := λ n, sum.elim rel_map rel_map, }

variables {L₁ L₂ S}

@[simp] lemma fun_map_sum_inl {n : ℕ} (f : L₁.functions n) :
  @fun_map (L₁.sum L₂) S _ n (sum.inl f) = fun_map f := rfl

@[simp] lemma fun_map_sum_inr {n : ℕ} (f : L₂.functions n) :
  @fun_map (L₁.sum L₂) S _ n (sum.inr f) = fun_map f := rfl

@[simp] lemma rel_map_sum_inl {n : ℕ} (R : L₁.relations n) :
  @rel_map (L₁.sum L₂) S _ n (sum.inl R) = rel_map R := rfl

@[simp] lemma rel_map_sum_inr {n : ℕ} (R : L₂.relations n) :
  @rel_map (L₁.sum L₂) S _ n (sum.inr R) = rel_map R := rfl

end sum_Structure

/-- A language homomorphism maps the symbols of one language to symbols of another. -/
structure Lhom (L L' : language) :=
(on_function : ∀{n}, L.functions n → L'.functions n)
(on_relation : ∀{n}, L.relations n → L'.relations n)

infix ` →ᴸ `:10 := Lhom -- \^L

namespace Lhom

variables (ϕ : L →ᴸ L')

/-- The identity language homomorphism. -/
protected def id (L : language) : L →ᴸ L :=
⟨λn, id, λ n, id⟩

instance : inhabited (L →ᴸ L) := ⟨Lhom.id L⟩

/-- The inclusion of the left factor into the sum of two languages. -/
protected def sum_inl : L →ᴸ L.sum L' :=
⟨λn, sum.inl, λ n, sum.inl⟩

/-- The inclusion of the right factor into the sum of two languages. -/
protected def sum_inr : L' →ᴸ L.sum L' :=
⟨λn, sum.inr, λ n, sum.inr⟩

variables (L L')

/-- The inclusion of an empty language into any other language. -/
protected def of_is_empty [L.is_algebraic] [L.is_relational] : L →ᴸ L' :=
⟨λ n, (is_relational.empty_functions n).elim, λ n, (is_algebraic.empty_relations n).elim⟩

variables {L L'}

/-- The composition of two language homomorphisms. -/
@[reducible] def comp {L1} {L2} {L3} (g : L2 →ᴸ L3) (f : L1 →ᴸ L2) : L1 →ᴸ L3 :=
⟨λ n F, g.1 (f.1 F), λ _ R, g.2 (f.2 R)⟩

@[ext] protected lemma funext {L1} {L2} {F G : L1 →ᴸ L2} (h_fun : F.on_function = G.on_function )
  (h_rel : F.on_relation = G.on_relation ) : F = G :=
by {cases F with Ff Fr, cases G with Gf Gr, simp only *, exact and.intro h_fun h_rel}

local infix ` ∘ `:60 := Lhom.comp

@[simp] lemma id_comp {L1 L2} {F : L1 →ᴸ L2} : (Lhom.id L2) ∘ F = F :=
by {cases F, refl}

@[simp] lemma comp_id {L1 L2} {F : L1 →ᴸ L2} : F ∘ (Lhom.id L1) = F :=
by {cases F, refl}

/-- A language map defined on two factors of a sum. -/
@[simps] def sum_elim {L'' : language} (ψ : L'' →ᴸ L') : L.sum L'' →ᴸ L' :=
{ on_function := λ n, sum.elim (λ f, ϕ.on_function f) (λ f, ψ.on_function f),
  on_relation := λ n, sum.elim (λ f, ϕ.on_relation f) (λ f, ψ.on_relation f) }

/-- The map between two sum-languages induced by maps on the two factors. -/
@[simps] def sum_map {L₁ L₂ : language} (ψ : L₁ →ᴸ L₂) : L.sum L₁ →ᴸ L'.sum L₂ :=
{ on_function := λ n, sum.map (λ f, ϕ.on_function f) (λ f, ψ.on_function f),
  on_relation := λ n, sum.map (λ f, ϕ.on_relation f) (λ f, ψ.on_relation f) }

/-- A language homomorphism is injective when all the maps between symbol types are. -/
protected structure injective : Prop :=
(on_function {n} : function.injective (on_function ϕ : L.functions n → L'.functions n))
(on_relation {n} : function.injective (on_relation ϕ : L.relations n → L'.relations n))

/-- A language homomorphism is an expansion on a structure if it commutes with the interpretation of
all symbols on that structure. -/
class is_expansion_on (M : Type*) [L.Structure M] [L'.Structure M] : Prop :=
(map_on_function : ∀ {n} (f : L.functions n) (x : fin n → M),
  fun_map (ϕ.on_function f) x = fun_map f x)
(map_on_relation : ∀ {n} (R : L.relations n) (x : fin n → M),
  rel_map (ϕ.on_relation R) x = rel_map R x)

attribute [simp] is_expansion_on.map_on_function is_expansion_on.map_on_relation

instance id_is_expansion_on (M : Type*) [L.Structure M] : is_expansion_on (Lhom.id L) M :=
⟨λ _ _ _, rfl, λ _ _ _, rfl⟩

instance of_is_empty_is_expansion_on (M : Type*) [L.Structure M] [L'.Structure M]
  [L.is_algebraic] [L.is_relational] :
  is_expansion_on (Lhom.of_is_empty L L') M :=
⟨λ n, (is_relational.empty_functions n).elim, λ n, (is_algebraic.empty_relations n).elim⟩

instance sum_elim_is_expansion_on {L'' : language} (ψ : L'' →ᴸ L') (M : Type*)
  [L.Structure M] [L'.Structure M] [L''.Structure M]
  [ϕ.is_expansion_on M] [ψ.is_expansion_on M] :
  (ϕ.sum_elim ψ).is_expansion_on M :=
⟨λ _ f _, sum.cases_on f (by simp) (by simp), λ _ R _, sum.cases_on R (by simp) (by simp)⟩

instance sum_map_is_expansion_on {L₁ L₂ : language} (ψ : L₁ →ᴸ L₂) (M : Type*)
  [L.Structure M] [L'.Structure M] [L₁.Structure M] [L₂.Structure M]
  [ϕ.is_expansion_on M] [ψ.is_expansion_on M] :
  (ϕ.sum_map ψ).is_expansion_on M :=
⟨λ _ f _, sum.cases_on f (by simp) (by simp), λ _ R _, sum.cases_on R (by simp) (by simp)⟩

end Lhom

section constants_on
variables (α : Type u')

/-- The function symbols of a language with constants indexed by a type. -/
def constants_on_functions : ℕ → Type u'
| 0 := α
| _ := pempty

instance [h : inhabited α] : inhabited (constants_on_functions α 0) := h

/-- A language with constants indexed by a type. -/
def constants_on : language.{u' 0} := ⟨constants_on_functions α, λ _, pempty⟩

variables {α}

@[simp] lemma constants_on_constants : (constants_on α).constants = α := rfl

instance is_algebraic_constants_on : is_algebraic (constants_on α) :=
language.is_algebraic_of_empty_relations

instance is_relational_constants_on [ie : is_empty α] : is_relational (constants_on α) :=
⟨λ n, nat.cases_on n ie (λ _, pempty.is_empty)⟩

/-- Gives a `constants_on α` structure to a type by assigning each constant a value. -/
def constants_on.Structure (f : α → M) : (constants_on α).Structure M :=
{ fun_map := λ n, nat.cases_on n (λ a _, f a) (λ _, pempty.elim),
  rel_map := λ _, pempty.elim }

variables {β : Type v'}

/-- A map between index types induces a map between constant languages. -/
def Lhom.constants_on_map (f : α → β) : (constants_on α) →ᴸ (constants_on β) :=
⟨λ n, nat.cases_on n f (λ _, pempty.elim), λ n, pempty.elim⟩

lemma constants_on_map_is_expansion_on {f : α → β} {fα : α → M} {fβ : β → M}
  (h : fβ ∘ f = fα) :
  @Lhom.is_expansion_on _ _ (Lhom.constants_on_map f) M
    (constants_on.Structure fα) (constants_on.Structure fβ) :=
begin
  letI := constants_on.Structure fα,
  letI := constants_on.Structure fβ,
  exact ⟨λ n, nat.cases_on n (λ F x, (congr_fun h F : _)) (λ n F, pempty.elim F),
    λ _ R, pempty.elim R⟩,
end

end constants_on

section with_constants

variable (L)

section
variables (α : Type w)

/-- Extends a language with a constant for each element of a parameter set in `M`. -/
def with_constants : language.{(max u w) v} := L.sum (constants_on α)

localized "notation L`[[`:95 α`]]`:90 := L.with_constants α" in first_order

/-- The language map adding constants.  -/
def Lhom_with_constants : L →ᴸ L[[α]] := Lhom.sum_inl

variables {α}

/-- The constant symbol indexed by a particular element. -/
protected def con (a : α) : L[[α]].constants := sum.inr a

variables {L} (α)

/-- Adds constants to a language map.  -/
def Lhom.add_constants {L' : language} (φ : L →ᴸ L') :
  L[[α]] →ᴸ L'[[α]] := φ.sum_map (Lhom.id _)

instance params_Structure (A : set α) : (constants_on A).Structure α := constants_on.Structure coe

variables (L) (α)

/-- The language map removing an empty constant set.  -/
def Lhom_trim_empty_constants [is_empty α] : L[[α]] →ᴸ L :=
Lhom.sum_elim (Lhom.id L) (Lhom.of_is_empty (constants_on α) L)

variables {α} {β : Type*}

/-- The language map extending the constant set.  -/
def Lhom_with_constants_map (f : α → β) : L[[α]] →ᴸ L[[β]] :=
Lhom.sum_map (Lhom.id L) (Lhom.constants_on_map f)

@[simp] lemma Lhom.map_constants_comp_with_constants {f : α → β} :
  (L.Lhom_with_constants_map f).comp (L.Lhom_with_constants α) = L.Lhom_with_constants β :=
by ext n f R; refl

end

open_locale first_order
variables (A : set M)

instance with_constants_Structure : L[[A]].Structure M :=
language.sum_Structure _ _ _

instance trim_empty_constants_is_expansion_on :
  (L.Lhom_trim_empty_constants (∅ : set M)).is_expansion_on M :=
Lhom.sum_elim_is_expansion_on _ _ _

instance with_constants_expansion : (L.Lhom_with_constants A).is_expansion_on M :=
⟨λ _ _ _, rfl, λ _ _ _, rfl⟩

instance add_constants_expansion {L' : language} [L'.Structure M] (φ : L →ᴸ L')
  [φ.is_expansion_on M] :
  (φ.add_constants A).is_expansion_on M :=
Lhom.sum_map_is_expansion_on _ _ M

@[simp] lemma coe_con {a : A} : ((L.con a) : M) = a := rfl

variables {A} {B : set M} (h : A ⊆ B)

instance constants_on_map_inclusion_is_expansion_on :
  (Lhom.constants_on_map (set.inclusion h)).is_expansion_on M :=
constants_on_map_is_expansion_on rfl

instance map_constants_inclusion_is_expansion_on :
  (L.Lhom_with_constants_map (set.inclusion h)).is_expansion_on M :=
Lhom.sum_map_is_expansion_on _ _ _

end with_constants
end language
end first_order

variables {L : first_order.language.{u v}}

@[protected] instance category_theory.bundled.Structure
  {L : first_order.language.{u v}} (M : category_theory.bundled.{w} L.Structure) :
  L.Structure M :=
M.str

namespace first_order
namespace language
open_locale first_order

/-- The equivalence relation on bundled `L.Structure`s indicating that they are isomorphic. -/
instance equiv_setoid : setoid (category_theory.bundled L.Structure) :=
{ r := λ M N, nonempty (M ≃[L] N),
  iseqv := ⟨λ M, ⟨equiv.refl L M⟩, λ M N, nonempty.map equiv.symm,
    λ M N P, nonempty.map2 (λ MN NP, NP.comp MN)⟩ }

end language
end first_order<|MERGE_RESOLUTION|>--- conflicted
+++ resolved
@@ -4,12 +4,9 @@
 Authors: Aaron Anderson, Jesse Michael Han, Floris van Doorn
 -/
 import data.fin.tuple.basic
-<<<<<<< HEAD
 import data.equiv.encodable.basic
 import set_theory.cardinal
-=======
 import category_theory.concrete_category.bundled
->>>>>>> a2e48025
 
 /-!
 # Basics on First-Order Structures
