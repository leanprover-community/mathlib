--- conflicted
+++ resolved
@@ -1230,8 +1230,6 @@
 end definable_set
 end definability
 
-<<<<<<< HEAD
-=======
 section quotients
 
 variables (L) {M' : Type*}
@@ -1274,7 +1272,6 @@
 end
 
 end quotients
->>>>>>> 4b9f0482
 
 end language
 end first_order