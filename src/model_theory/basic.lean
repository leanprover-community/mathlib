--- conflicted
+++ resolved
@@ -3,16 +3,7 @@
 Released under Apache 2.0 license as described in the file LICENSE.
 Authors: Aaron Anderson, Jesse Michael Han, Floris van Doorn
 -/
-<<<<<<< HEAD
-import data.nat.basic
-import data.set_like.basic
-import data.set.lattice
 import data.fin.tuple.basic
-import data.fintype.basic
-import order.closure
-=======
-import data.fin.tuple.basic
->>>>>>> 5b0996f8
 
 /-!
 # Basics on First-Order Structures
@@ -37,14 +28,6 @@
 * A `first_order.language.equiv`, denoted `M ≃[L] N`, is an equivalence from the `L`-structure `M`
   to the `L`-structure `N` that commutes with the interpretations of functions, and which preserves
   the interpretations of relations in both directions.
-* A `first_order.language.term` is defined so that `L.term α` is the type of `L`-terms with free
-  variables indexed by `α`.
-* A `first_order.language.formula` is defined so that `L.formula α` is the type of `L`-formulas with
-  free variables indexed by `α`.
-* A `first_order.language.sentence` is a formula with no free variables.
-* A `first_order.language.theory` is a set of sentences.
-* A `first_order.language.definable_set` is defined so that `L.definable_set M α` is the boolean
-  algebra of subsets of `α → M` defined by formulas.
 
 ## References
 For the Flypitch project:
@@ -383,731 +366,5 @@
 
 end equiv
 
-<<<<<<< HEAD
-section closed_under
-
-open set
-
-variables {n : ℕ} (f : L.functions n) (s : set M)
-
-/-- Indicates that a set in a given structure is a closed under a function symbol. -/
-def closed_under : Prop :=
-∀ (x : fin n → M), (∀ i : fin n, x i ∈ s) → fun_map f x ∈ s
-
-variable (L)
-
-@[simp] lemma closed_under_univ : closed_under f (univ : set M) :=
-λ _ _, mem_univ _
-
-variables {L f s} {t : set M}
-
-namespace closed_under
-
-lemma inter (hs : closed_under f s) (ht : closed_under f t) :
-  closed_under f (s ∩ t) :=
-λ x h, mem_inter (hs x (λ i, mem_of_mem_inter_left (h i)))
-  (ht x (λ i, mem_of_mem_inter_right (h i)))
-
-lemma inf (hs : closed_under f s) (ht : closed_under f t) :
-  closed_under f (s ⊓ t) := hs.inter ht
-
-variables {S : set (set M)}
-
-lemma Inf (hS : ∀ s, s ∈ S → closed_under f s) : closed_under f (Inf S) :=
-λ x h s hs, hS s hs x (λ i, h i s hs)
-
-end closed_under
-end closed_under
-
-variables (L) (M)
-
-/-- A substructure of a structure `M` is a set closed under application of function symbols. -/
-structure substructure :=
-(carrier : set M)
-(fun_mem : ∀{n}, ∀ (f : L.functions n), closed_under f carrier)
-
-variables {L} {M}
-
-namespace substructure
-
-instance : set_like (L.substructure M) M :=
-⟨substructure.carrier, λ p q h, by cases p; cases q; congr'⟩
-
-/-- See Note [custom simps projection] -/
-def simps.coe (S : L.substructure M) : set M := S
-initialize_simps_projections substructure (carrier → coe)
-
-@[simp]
-lemma mem_carrier {s : L.substructure M} {x : M} : x ∈ s.carrier ↔ x ∈ s := iff.rfl
-
-/-- Two substructures are equal if they have the same elements. -/
-@[ext]
-theorem ext {S T : L.substructure M}
-  (h : ∀ x, x ∈ S ↔ x ∈ T) : S = T := set_like.ext h
-
-/-- Copy a substructure replacing `carrier` with a set that is equal to it. -/
-protected def copy (S : L.substructure M) (s : set M) (hs : s = S) : L.substructure M :=
-{ carrier := s,
-  fun_mem := λ n f, hs.symm ▸ (S.fun_mem f) }
-
-variable {S : L.substructure M}
-
-@[simp] lemma coe_copy {s : set M} (hs : s = S) :
-  (S.copy s hs : set M) = s := rfl
-
-lemma copy_eq {s : set M} (hs : s = S) : S.copy s hs = S :=
-set_like.coe_injective hs
-
-lemma const_mem {c : L.const} : ↑c ∈ S :=
-mem_carrier.2 (S.fun_mem c _ fin.elim0)
-
-/-- The substructure `M` of the structure `M`. -/
-instance : has_top (L.substructure M) :=
-⟨{ carrier := set.univ,
-   fun_mem := λ n f x h, set.mem_univ _ }⟩
-
-instance : inhabited (L.substructure M) := ⟨⊤⟩
-
-@[simp] lemma mem_top (x : M) : x ∈ (⊤ : L.substructure M) := set.mem_univ x
-
-@[simp] lemma coe_top : ((⊤ : L.substructure M) : set M) = set.univ := rfl
-
-/-- The inf of two substructures is their intersection. -/
-instance : has_inf (L.substructure M) :=
-⟨λ S₁ S₂,
-  { carrier := S₁ ∩ S₂,
-    fun_mem := λ n f, (S₁.fun_mem f).inf (S₂.fun_mem f) }⟩
-
-@[simp]
-lemma coe_inf (p p' : L.substructure M) : ((p ⊓ p' : L.substructure M) : set M) = p ∩ p' := rfl
-
-@[simp]
-lemma mem_inf {p p' : L.substructure M} {x : M} : x ∈ p ⊓ p' ↔ x ∈ p ∧ x ∈ p' := iff.rfl
-
-instance : has_Inf (L.substructure M) :=
-⟨λ s, { carrier := ⋂ t ∈ s, ↑t,
-        fun_mem := λ n f, closed_under.Inf begin
-          rintro _ ⟨t, rfl⟩,
-          by_cases h : t ∈ s,
-          { simpa [h] using t.fun_mem f },
-          { simp [h] }
-        end }⟩
-
-@[simp, norm_cast]
-lemma coe_Inf (S : set (L.substructure M)) :
-  ((Inf S : L.substructure M) : set M) = ⋂ s ∈ S, ↑s := rfl
-
-lemma mem_Inf {S : set (L.substructure M)} {x : M} : x ∈ Inf S ↔ ∀ p ∈ S, x ∈ p := set.mem_Inter₂
-
-lemma mem_infi {ι : Sort*} {S : ι → L.substructure M} {x : M} : (x ∈ ⨅ i, S i) ↔ ∀ i, x ∈ S i :=
-by simp only [infi, mem_Inf, set.forall_range_iff]
-
-@[simp, norm_cast]
-lemma coe_infi {ι : Sort*} {S : ι → L.substructure M} : (↑(⨅ i, S i) : set M) = ⋂ i, S i :=
-by simp only [infi, coe_Inf, set.bInter_range]
-
-/-- Substructures of a structure form a complete lattice. -/
-instance : complete_lattice (L.substructure M) :=
-{ le           := (≤),
-  lt           := (<),
-  top          := (⊤),
-  le_top       := λ S x hx, mem_top x,
-  inf          := (⊓),
-  Inf          := has_Inf.Inf,
-  le_inf       := λ a b c ha hb x hx, ⟨ha hx, hb hx⟩,
-  inf_le_left  := λ a b x, and.left,
-  inf_le_right := λ a b x, and.right,
-  .. complete_lattice_of_Inf (L.substructure M) $ λ s,
-    is_glb.of_image (λ S T,
-      show (S : set M) ≤ T ↔ S ≤ T, from set_like.coe_subset_coe) is_glb_binfi }
-
-variable (L)
-
-/-- The `L.substructure` generated by a set. -/
-def closure : lower_adjoint (coe : L.substructure M → set M) := ⟨λ s, Inf {S | s ⊆ S},
-  λ s S, ⟨set.subset.trans (λ x hx, mem_Inf.2 $ λ S hS, hS hx), λ h, Inf_le h⟩⟩
-
-variables {L} {s : set M}
-
-lemma mem_closure {x : M} : x ∈ closure L s ↔ ∀ S : L.substructure M, s ⊆ S → x ∈ S :=
-mem_Inf
-
-/-- The substructure generated by a set includes the set. -/
-@[simp]
-lemma subset_closure : s ⊆ closure L s := (closure L).le_closure s
-
-lemma not_mem_of_not_mem_closure {P : M} (hP : P ∉ closure L s) : P ∉ s :=
-λ h, hP (subset_closure h)
-
-@[simp]
-lemma closed (S : L.substructure M) : (closure L).closed (S : set M) :=
-congr rfl ((closure L).eq_of_le set.subset.rfl (λ x xS, mem_closure.2 (λ T hT, hT xS)))
-
-open set
-
-/-- A substructure `S` includes `closure L s` if and only if it includes `s`. -/
-@[simp]
-lemma closure_le : closure L s ≤ S ↔ s ⊆ S := (closure L).closure_le_closed_iff_le s S.closed
-
-/-- Substructure closure of a set is monotone in its argument: if `s ⊆ t`,
-then `closure L s ≤ closure L t`. -/
-lemma closure_mono ⦃s t : set M⦄ (h : s ⊆ t) : closure L s ≤ closure L t :=
-(closure L).monotone h
-
-lemma closure_eq_of_le (h₁ : s ⊆ S) (h₂ : S ≤ closure L s) : closure L s = S :=
-(closure L).eq_of_le h₁ h₂
-
-variable (S)
-
-/-- An induction principle for closure membership. If `p` holds for all elements of `s`, and
-is preserved under function symbols, then `p` holds for all elements of the closure of `s`. -/
-@[elab_as_eliminator] lemma closure_induction {p : M → Prop} {x} (h : x ∈ closure L s)
-  (Hs : ∀ x ∈ s, p x)
-  (Hfun : ∀ {n : ℕ} (f : L.functions n), closed_under f (set_of p)) : p x :=
-(@closure_le L M _ ⟨set_of p, λ n, Hfun⟩ _).2 Hs h
-
-/-- If `s` is a dense set in a structure `M`, `substructure.closure L s = ⊤`, then in order to prove
-that some predicate `p` holds for all `x : M` it suffices to verify `p x` for `x ∈ s`, and verify
-that `p` is preserved under function symbols. -/
-@[elab_as_eliminator] lemma dense_induction {p : M → Prop} (x : M) {s : set M}
-  (hs : closure L s = ⊤) (Hs : ∀ x ∈ s, p x)
-  (Hfun : ∀ {n : ℕ} (f : L.functions n), closed_under f (set_of p)) : p x :=
-have ∀ x ∈ closure L s, p x, from λ x hx, closure_induction hx Hs (λ n, Hfun),
-by simpa [hs] using this x
-
-variables (L) (M)
-
-/-- `closure` forms a Galois insertion with the coercion to set. -/
-protected def gi : galois_insertion (@closure L M _) coe :=
-{ choice := λ s _, closure L s,
-  gc := (closure L).gc,
-  le_l_u := λ s, subset_closure,
-  choice_eq := λ s h, rfl }
-
-variables {L} {M}
-
-/-- Closure of a substructure `S` equals `S`. -/
-@[simp] lemma closure_eq : closure L (S : set M) = S := (substructure.gi L M).l_u_eq S
-
-@[simp] lemma closure_empty : closure L (∅ : set M) = ⊥ :=
-(substructure.gi L M).gc.l_bot
-
-@[simp] lemma closure_univ : closure L (univ : set M) = ⊤ :=
-@coe_top L M _ ▸ closure_eq ⊤
-
-lemma closure_union (s t : set M) : closure L (s ∪ t) = closure L s ⊔ closure L t :=
-(substructure.gi L M).gc.l_sup
-
-lemma closure_Union {ι} (s : ι → set M) : closure L (⋃ i, s i) = ⨆ i, closure L (s i) :=
-(substructure.gi L M).gc.l_supr
-
-/-!
-### `comap` and `map`
--/
-
-/-- The preimage of a substructure along a homomorphism is a substructure. -/
-@[simps] def comap (φ : M →[L] N) (S : L.substructure N) : L.substructure M :=
-{ carrier := (φ ⁻¹' S),
-  fun_mem := λ n f x hx, begin
-    rw [mem_preimage, φ.map_fun],
-    exact S.fun_mem f (φ ∘ x) hx,
-  end }
-
-@[simp]
-lemma mem_comap {S : L.substructure N} {f : M →[L] N} {x : M} : x ∈ S.comap f ↔ f x ∈ S := iff.rfl
-
-lemma comap_comap (S : L.substructure P) (g : N →[L] P) (f : M →[L] N) :
-  (S.comap g).comap f = S.comap (g.comp f) :=
-rfl
-
-@[simp]
-lemma comap_id (S : L.substructure P) : S.comap (hom.id _ _) = S :=
-ext (by simp)
-
-/-- The image of a substructure along a homomorphism is a substructure. -/
-@[simps] def map (φ : M →[L] N) (S : L.substructure M) : L.substructure N :=
-{ carrier := (φ '' S),
-  fun_mem := λ n f x hx, (mem_image _ _ _).1
-    ⟨fun_map f (λ i, classical.some (hx i)),
-     S.fun_mem f _ (λ i, (classical.some_spec (hx i)).1),
-     begin
-       simp only [hom.map_fun, set_like.mem_coe],
-       exact congr rfl (funext (λ i, (classical.some_spec (hx i)).2)),
-     end⟩ }
-
-@[simp]
-lemma mem_map {f : M →[L] N} {S : L.substructure M} {y : N} :
-  y ∈ S.map f ↔ ∃ x ∈ S, f x = y :=
-mem_image_iff_bex
-
-lemma mem_map_of_mem (f : M →[L] N) {S : L.substructure M} {x : M} (hx : x ∈ S) : f x ∈ S.map f :=
-mem_image_of_mem f hx
-
-lemma apply_coe_mem_map (f : M →[L] N) (S : L.substructure M) (x : S) : f x ∈ S.map f :=
-mem_map_of_mem f x.prop
-
-lemma map_map (g : N →[L] P) (f : M →[L] N) : (S.map f).map g = S.map (g.comp f) :=
-set_like.coe_injective $ image_image _ _ _
-
-lemma map_le_iff_le_comap {f : M →[L] N} {S : L.substructure M} {T : L.substructure N} :
-  S.map f ≤ T ↔ S ≤ T.comap f :=
-image_subset_iff
-
-lemma gc_map_comap (f : M →[L] N) : galois_connection (map f) (comap f) :=
-λ S T, map_le_iff_le_comap
-
-lemma map_le_of_le_comap {T : L.substructure N} {f : M →[L] N} : S ≤ T.comap f → S.map f ≤ T :=
-(gc_map_comap f).l_le
-
-lemma le_comap_of_map_le {T : L.substructure N} {f : M →[L] N} : S.map f ≤ T → S ≤ T.comap f :=
-(gc_map_comap f).le_u
-
-lemma le_comap_map {f : M →[L] N} : S ≤ (S.map f).comap f :=
-(gc_map_comap f).le_u_l _
-
-lemma map_comap_le {S : L.substructure N} {f : M →[L] N} : (S.comap f).map f ≤ S :=
-(gc_map_comap f).l_u_le _
-
-lemma monotone_map {f : M →[L] N} : monotone (map f) :=
-(gc_map_comap f).monotone_l
-
-lemma monotone_comap {f : M →[L] N} : monotone (comap f) :=
-(gc_map_comap f).monotone_u
-
-@[simp]
-lemma map_comap_map {f : M →[L] N} : ((S.map f).comap f).map f = S.map f :=
-(gc_map_comap f).l_u_l_eq_l _
-
-@[simp]
-lemma comap_map_comap {S : L.substructure N} {f : M →[L] N} :
-  ((S.comap f).map f).comap f = S.comap f :=
-(gc_map_comap f).u_l_u_eq_u _
-
-lemma map_sup (S T : L.substructure M) (f : M →[L] N) : (S ⊔ T).map f = S.map f ⊔ T.map f :=
-(gc_map_comap f).l_sup
-
-lemma map_supr {ι : Sort*} (f : M →[L] N) (s : ι → L.substructure M) :
-  (supr s).map f = ⨆ i, (s i).map f :=
-(gc_map_comap f).l_supr
-
-lemma comap_inf (S T : L.substructure N) (f : M →[L] N) : (S ⊓ T).comap f = S.comap f ⊓ T.comap f :=
-(gc_map_comap f).u_inf
-
-lemma comap_infi {ι : Sort*} (f : M →[L] N) (s : ι → L.substructure N) :
-  (infi s).comap f = ⨅ i, (s i).comap f :=
-(gc_map_comap f).u_infi
-
-@[simp] lemma map_bot (f : M →[L] N) : (⊥ : L.substructure M).map f = ⊥ :=
-(gc_map_comap f).l_bot
-
-@[simp] lemma comap_top (f : M →[L] N) : (⊤ : L.substructure N).comap f = ⊤ :=
-(gc_map_comap f).u_top
-
-@[simp] lemma map_id (S : L.substructure M) : S.map (hom.id L M) = S :=
-ext (λ x, ⟨λ ⟨_, h, rfl⟩, h, λ h, ⟨_, h, rfl⟩⟩)
-
-section galois_coinsertion
-
-variables {ι : Type*} {f : M →[L] N} (hf : function.injective f)
-
-include hf
-
-/-- `map f` and `comap f` form a `galois_coinsertion` when `f` is injective. -/
-def gci_map_comap : galois_coinsertion (map f) (comap f) :=
-(gc_map_comap f).to_galois_coinsertion
-  (λ S x, by simp [mem_comap, mem_map, hf.eq_iff])
-
-lemma comap_map_eq_of_injective (S : L.substructure M) : (S.map f).comap f = S :=
-(gci_map_comap hf).u_l_eq _
-
-lemma comap_surjective_of_injective : function.surjective (comap f) :=
-(gci_map_comap hf).u_surjective
-
-lemma map_injective_of_injective : function.injective (map f) :=
-(gci_map_comap hf).l_injective
-
-lemma comap_inf_map_of_injective (S T : L.substructure M) : (S.map f ⊓ T.map f).comap f = S ⊓ T :=
-(gci_map_comap hf).u_inf_l _ _
-
-lemma comap_infi_map_of_injective (S : ι → L.substructure M) :
-  (⨅ i, (S i).map f).comap f = infi S :=
-(gci_map_comap hf).u_infi_l _
-
-lemma comap_sup_map_of_injective (S T : L.substructure M) : (S.map f ⊔ T.map f).comap f = S ⊔ T :=
-(gci_map_comap hf).u_sup_l _ _
-
-lemma comap_supr_map_of_injective (S : ι → L.substructure M) :
-  (⨆ i, (S i).map f).comap f = supr S :=
-(gci_map_comap hf).u_supr_l _
-
-lemma map_le_map_iff_of_injective {S T : L.substructure M} : S.map f ≤ T.map f ↔ S ≤ T :=
-(gci_map_comap hf).l_le_l_iff
-
-lemma map_strict_mono_of_injective : strict_mono (map f) :=
-(gci_map_comap hf).strict_mono_l
-
-end galois_coinsertion
-
-section galois_insertion
-
-variables {ι : Type*} {f : M →[L] N} (hf : function.surjective f)
-
-include hf
-
-/-- `map f` and `comap f` form a `galois_insertion` when `f` is surjective. -/
-def gi_map_comap : galois_insertion (map f) (comap f) :=
-(gc_map_comap f).to_galois_insertion
-  (λ S x h, let ⟨y, hy⟩ := hf x in mem_map.2 ⟨y, by simp [hy, h]⟩)
-
-lemma map_comap_eq_of_surjective (S : L.substructure N) : (S.comap f).map f = S :=
-(gi_map_comap hf).l_u_eq _
-
-lemma map_surjective_of_surjective : function.surjective (map f) :=
-(gi_map_comap hf).l_surjective
-
-lemma comap_injective_of_surjective : function.injective (comap f) :=
-(gi_map_comap hf).u_injective
-
-lemma map_inf_comap_of_surjective (S T : L.substructure N) :
-  (S.comap f ⊓ T.comap f).map f = S ⊓ T :=
-(gi_map_comap hf).l_inf_u _ _
-
-lemma map_infi_comap_of_surjective (S : ι → L.substructure N) :
-  (⨅ i, (S i).comap f).map f = infi S :=
-(gi_map_comap hf).l_infi_u _
-
-lemma map_sup_comap_of_surjective (S T : L.substructure N) :
-  (S.comap f ⊔ T.comap f).map f = S ⊔ T :=
-(gi_map_comap hf).l_sup_u _ _
-
-lemma map_supr_comap_of_surjective (S : ι → L.substructure N) :
-  (⨆ i, (S i).comap f).map f = supr S :=
-(gi_map_comap hf).l_supr_u _
-
-lemma comap_le_comap_iff_of_surjective {S T : L.substructure N} :
-  S.comap f ≤ T.comap f ↔ S ≤ T :=
-(gi_map_comap hf).u_le_u_iff
-
-lemma comap_strict_mono_of_surjective : strict_mono (comap f) :=
-(gi_map_comap hf).strict_mono_u
-
-end galois_insertion
-
-instance induced_Structure {S : L.substructure M} : L.Structure S :=
-{ fun_map := λ n f x, ⟨fun_map f (λ i, x i), S.fun_mem f (λ i, x i) (λ i, (x i).2)⟩,
-  rel_map := λ n r x, rel_map r (λ i, (x i : M)) }
-
-/-- The natural embedding of an `L.substructure` of `M` into `M`. -/
-def subtype (S : L.substructure M) : S ↪[L] M :=
-{ to_fun := coe,
-  inj' := subtype.coe_injective }
-
-@[simp] theorem coe_subtype : ⇑S.subtype = coe := rfl
-
-/-- A dependent version of `substructure.closure_induction`. -/
-@[elab_as_eliminator] lemma closure_induction' (s : set M) {p : Π x, x ∈ closure L s → Prop}
-  (Hs : ∀ x (h : x ∈ s), p x (subset_closure h))
-  (Hfun : ∀ {n : ℕ} (f : L.functions n), closed_under f {x | ∃ hx, p x hx})
-  {x} (hx : x ∈ closure L s) :
-  p x hx :=
-begin
-  refine exists.elim _ (λ (hx : x ∈ closure L s) (hc : p x hx), hc),
-  exact closure_induction hx (λ x hx, ⟨subset_closure hx, Hs x hx⟩) @Hfun
-end
-
-end substructure
-
-namespace hom
-
-open substructure
-
-/-- The substructure of elements `x : M` such that `f x = g x` -/
-def eq_locus (f g : M →[L] N) : substructure L M :=
-{ carrier := {x : M | f x = g x},
-  fun_mem := λ n fn x hx, by
-  { have h : f ∘ x = g ∘ x := by { ext, repeat {rw function.comp_apply}, apply hx, },
-    simp [h], } }
-
-/-- If two `L.hom`s are equal on a set, then they are equal on its substructure closure. -/
-lemma eq_on_closure {f g : M →[L] N} {s : set M} (h : set.eq_on f g s) :
-  set.eq_on f g (closure L s) :=
-show closure L s ≤ f.eq_locus g, from closure_le.2 h
-
-lemma eq_of_eq_on_top {f g : M →[L] N} (h : set.eq_on f g (⊤ : substructure L M)) :
-  f = g :=
-ext $ λ x, h trivial
-
-variable {s : set M}
-
-lemma eq_of_eq_on_dense (hs : closure L s = ⊤) {f g : M →[L] N} (h : s.eq_on f g) :
-  f = g :=
-eq_of_eq_on_top $ hs ▸ eq_on_closure h
-
-end hom
-
-variable (L)
-/-- A term on `α` is either a variable indexed by an element of `α`
-  or a function symbol applied to simpler terms. -/
-inductive term (α : Type) : Type u
-| var {} : ∀ (a : α), term
-| func {} : ∀ {l : ℕ} (f : L.functions l) (ts : fin l → term), term
-export term
-
-variable {L}
-
-instance {α : Type} [inhabited α] : inhabited (L.term α) :=
-⟨var default⟩
-
-instance {α} : has_coe L.const (L.term α) :=
-⟨λ c, func c fin_zero_elim⟩
-
-/-- A term `t` with variables indexed by `α` can be evaluated by giving a value to each variable. -/
-@[simp] def realize_term {α : Type} (v : α → M) :
-  ∀ (t : L.term α), M
-| (var k)         := v k
-| (func f ts)     := fun_map f (λ i, realize_term (ts i))
-
-variable (L)
-/-- `bounded_formula α n` is the type of formulas with free variables indexed by `α` and up to `n`
-  additional free variables. -/
-inductive bounded_formula (α : Type) : ℕ → Type (max u v)
-| bd_falsum {} {n} : bounded_formula n
-| bd_equal {n} (t₁ t₂ : L.term (α ⊕ fin n)) : bounded_formula n
-| bd_rel {n l : ℕ} (R : L.relations l) (ts : fin l → L.term (α ⊕ fin n)) : bounded_formula n
-| bd_imp {n} (f₁ f₂ : bounded_formula n) : bounded_formula n
-| bd_all {n} (f : bounded_formula (n+1)) : bounded_formula n
-
-export bounded_formula
-
-instance {α : Type} {n : ℕ} : inhabited (L.bounded_formula α n) :=
-⟨bd_falsum⟩
-
-/-- `formula α` is the type of formulas with all free variables indexed by `α`. -/
-@[reducible] def formula (α : Type) := L.bounded_formula α 0
-
-/-- A sentence is a formula with no free variables. -/
-@[reducible] def sentence           := L.formula pempty
-
-/-- A theory is a set of sentences. -/
-@[reducible] def theory := set L.sentence
-
-variables {L} {α : Type}
-
-section formula
-variable {n : ℕ}
-
-@[simps] instance : has_bot (L.bounded_formula α n) := ⟨bd_falsum⟩
-
-/-- The negation of a bounded formula is also a bounded formula. -/
-@[reducible] def bd_not (φ : L.bounded_formula α n) : L.bounded_formula α n :=
-  bd_imp φ ⊥
-
-@[simps] instance : has_top (L.bounded_formula α n) := ⟨bd_not bd_falsum⟩
-
-@[simps] instance : has_inf (L.bounded_formula α n) := ⟨λ f g, bd_not (bd_imp f (bd_not g))⟩
-
-@[simps] instance : has_sup (L.bounded_formula α n) := ⟨λ f g, bd_imp (bd_not f) g⟩
-
-end formula
-
-variable {L}
-
-instance nonempty_bounded_formula {α : Type} (n : ℕ) : nonempty $ L.bounded_formula α n :=
-  nonempty.intro (by constructor)
-
-variables (M)
-
-/-- A bounded formula can be evaluated as true or false by giving values to each free variable. -/
-@[simp] def realize_bounded_formula :
-  ∀ {l} (f : L.bounded_formula α l) (v : α → M) (xs : fin l → M), Prop
-| _ bd_falsum  v     xs := false
-| _ (bd_equal t₁ t₂) v xs := realize_term (sum.elim v xs) t₁ = realize_term (sum.elim v xs) t₂
-| _ (bd_rel R ts)   v   xs := rel_map R (λ i, realize_term (sum.elim v xs) (ts i))
-| _ (bd_imp f₁ f₂)  v xs := realize_bounded_formula f₁ v xs → realize_bounded_formula f₂ v xs
-| _ (bd_all f)     v   xs := ∀(x : M), realize_bounded_formula f v (fin.cons x xs)
-
-@[simp] lemma realize_not {l} (f : L.bounded_formula α l) (v : α → M) (xs : fin l → M) :
-  realize_bounded_formula M (bd_not f) v xs = ¬ realize_bounded_formula M f v xs :=
-rfl
-
-/-- A bounded formula can be evaluated as true or false by giving values to each free variable. -/
-@[reducible] def realize_formula (f : L.formula α) (v : α → M) : Prop :=
-realize_bounded_formula M f v fin_zero_elim
-
-/-- A sentence can be evaluated as true or false in a structure. -/
-@[reducible] def realize_sentence (φ : L.sentence) : Prop :=
-realize_formula M φ pempty.elim
-
-variable {M}
-
-section definability
-
-variables (L) [fintype α]
-
-/-- A subset of a finite Cartesian product of a structure is definable when membership in
-  the set is given by a first-order formula. -/
-structure is_definable (s : set (α → M)) : Prop :=
-(exists_formula : ∃ (φ : L.formula α), s = set_of (realize_formula M φ))
-
-variables {L}
-
-@[simp]
-lemma is_definable_empty : L.is_definable (∅ : set (α → M)) :=
-⟨⟨⊥, by {ext, simp} ⟩⟩
-
-@[simp]
-lemma is_definable_univ : L.is_definable (set.univ : set (α → M)) :=
-⟨⟨⊤, by {ext, simp} ⟩⟩
-
-@[simp]
-lemma is_definable.inter {f g : set (α → M)} (hf : L.is_definable f) (hg : L.is_definable g) :
-  L.is_definable (f ∩ g) :=
-⟨begin
-  rcases hf.exists_formula with ⟨φ, hφ⟩,
-  rcases hg.exists_formula with ⟨θ, hθ⟩,
-  refine ⟨φ ⊓ θ, _⟩,
-  ext,
-  simp [hφ, hθ],
-end⟩
-
-@[simp]
-lemma is_definable.union {f g : set (α → M)} (hf : L.is_definable f) (hg : L.is_definable g) :
-  L.is_definable (f ∪ g) :=
-⟨begin
-  rcases hf.exists_formula with ⟨φ, hφ⟩,
-  rcases hg.exists_formula with ⟨θ, hθ⟩,
-  refine ⟨φ ⊔ θ, _⟩,
-  ext,
-  simp only [hφ, hθ, set.sup_eq_union, realize_not, realize_bounded_formula,
-    bounded_formula.has_sup_sup, set.mem_union_eq, set.mem_set_of_eq],
-  tauto,
-end⟩
-
-@[simp]
-lemma is_definable.compl {s : set (α → M)} (hf : L.is_definable s) :
-  L.is_definable sᶜ :=
-⟨begin
-  rcases hf.exists_formula with ⟨φ, hφ⟩,
-  refine ⟨bd_not φ, _⟩,
-  rw hφ,
-  refl,
-end⟩
-
-@[simp]
-lemma is_definable.sdiff {s t : set (α → M)} (hs : L.is_definable s)
-  (ht : L.is_definable t) :
-  L.is_definable (s \ t) :=
-hs.inter ht.compl
-
-variables (L) (M) (α)
-
-/-- Definable sets are subsets of finite Cartesian products of a structure such that membership is
-  given by a first-order formula. -/
-def definable_set := subtype (λ s : set (α → M), is_definable L s)
-
-namespace definable_set
-variables {M} {α}
-
-instance : has_top (L.definable_set M α) := ⟨⟨⊤, is_definable_univ⟩⟩
-
-instance : has_bot (L.definable_set M α) := ⟨⟨⊥, is_definable_empty⟩⟩
-
-instance : inhabited (L.definable_set M α) := ⟨⊥⟩
-
-instance : set_like (L.definable_set M α) (α → M) :=
-{ coe := subtype.val,
-  coe_injective' := subtype.val_injective }
-
-@[simp]
-lemma mem_top {x : α → M} : x ∈ (⊤ : L.definable_set M α) := set.mem_univ x
-
-@[simp]
-lemma coe_top : ((⊤ : L.definable_set M α) : set (α → M)) = ⊤ := rfl
-
-@[simp]
-lemma not_mem_bot {x : α → M} : ¬ x ∈ (⊥ : L.definable_set M α) := set.not_mem_empty x
-
-@[simp]
-lemma coe_bot : ((⊥ : L.definable_set M α) : set (α → M)) = ⊥ := rfl
-
-instance : lattice (L.definable_set M α) :=
-subtype.lattice (λ _ _, is_definable.union) (λ _ _, is_definable.inter)
-
-lemma le_iff {s t : L.definable_set M α} : s ≤ t ↔ (s : set (α → M)) ≤ (t : set (α → M)) := iff.rfl
-
-@[simp]
-lemma coe_sup {s t : L.definable_set M α} : ((s ⊔ t : L.definable_set M α) : set (α → M)) = s ∪ t :=
-rfl
-
-@[simp]
-lemma mem_sup {s t : L.definable_set M α} {x : α → M} : x ∈ s ⊔ t ↔ x ∈ s ∨ x ∈ t := iff.rfl
-
-@[simp]
-lemma coe_inf {s t : L.definable_set M α} : ((s ⊓ t : L.definable_set M α) : set (α → M)) = s ∩ t :=
-rfl
-
-@[simp]
-lemma mem_inf {s t : L.definable_set M α} {x : α → M} : x ∈ s ⊓ t ↔ x ∈ s ∧ x ∈ t := iff.rfl
-
-instance : bounded_order (L.definable_set M α) :=
-{ bot_le := λ s x hx, false.elim hx,
-  le_top := λ s x hx, set.mem_univ x,
-  .. definable_set.has_top L,
-  .. definable_set.has_bot L }
-
-instance : distrib_lattice (L.definable_set M α) :=
-{ le_sup_inf := begin
-    intros s t u x,
-    simp only [and_imp, set.mem_inter_eq, set_like.mem_coe, coe_sup, coe_inf, set.mem_union_eq,
-      subtype.val_eq_coe],
-    tauto,
-  end,
-  .. definable_set.lattice L }
-
-/-- The complement of a definable set is also definable. -/
-@[reducible] instance : has_compl (L.definable_set M α) :=
-⟨λ ⟨s, hs⟩, ⟨sᶜ, hs.compl⟩⟩
-
-@[simp]
-lemma mem_compl {s : L.definable_set M α} {x : α → M} : x ∈ sᶜ ↔ ¬ x ∈ s :=
-begin
-  cases s with s hs,
-  refl,
-end
-
-@[simp]
-lemma coe_compl {s : L.definable_set M α} : ((sᶜ : L.definable_set M α) : set (α → M)) = sᶜ :=
-begin
-  ext,
-  simp,
-end
-
-instance : boolean_algebra (L.definable_set M α) :=
-{ sdiff := λ s t, s ⊓ tᶜ,
-  sdiff_eq := λ s t, rfl,
-  sup_inf_sdiff := λ ⟨s, hs⟩ ⟨t, ht⟩,
-  begin
-    apply le_antisymm;
-    simp [le_iff],
-  end,
-  inf_inf_sdiff := λ ⟨s, hs⟩ ⟨t, ht⟩, begin
-    rw eq_bot_iff,
-    simp only [coe_compl, le_iff, coe_bot, coe_inf, subtype.coe_mk,
-      set.le_eq_subset],
-    intros x hx,
-    simp only [set.mem_inter_eq, set.mem_compl_eq] at hx,
-    tauto,
-  end,
-  inf_compl_le_bot := λ ⟨s, hs⟩, by simp [le_iff],
-  top_le_sup_compl := λ ⟨s, hs⟩, by simp [le_iff],
-  .. definable_set.has_compl L,
-  .. definable_set.bounded_order L,
-  .. definable_set.distrib_lattice L }
-
-end definable_set
-end definability
-
-=======
->>>>>>> 5b0996f8
 end language
 end first_order