/-
Copyright (c) 2021 Aaron Anderson, Jesse Michael Han, Floris van Doorn. All rights reserved.
Released under Apache 2.0 license as described in the file LICENSE.
Authors: Aaron Anderson, Jesse Michael Han, Floris van Doorn
-/
import data.equiv.fin
import data.finset.basic
import model_theory.basic
import set_theory.cardinal_ordinal

/-!
# Basics on First-Order Structures
This file defines first-order languages and structures in a style inspired by the
[Flypitch project](https://flypitch.github.io/).

## Main Definitions
* A `first_order.language.term` is defined so that `L.term α` is the type of `L`-terms with free
  variables indexed by `α`.
* A `first_order.language.formula` is defined so that `L.formula α` is the type of `L`-formulas with
  free variables indexed by `α`.
* A `first_order.language.sentence` is a formula with no free variables.
* A `first_order.language.Theory` is a set of sentences.
* `first_order.language.Theory.is_satisfiable` indicates that a theory has a nonempty model.
* Given a theory `T`, `first_order.language.Theory.semantically_equivalent` defines an equivalence
relation `T.semantically_equivalent` on formulas of a particular signature, indicating that the
formulas have the same realization in models of `T`. (This is more often known as logical
equivalence once it is known that this is equivalent to the proof-theoretic definition.)

## Main Results
* `first_order.language.term.card_le` shows that the number of terms in `L.term α` is at most
`# (α ⊕ Σ i, L.functions i) + ω`.

## Implementation Notes
* Formulas use a modified version of de Bruijn variables. Specifically, a `L.bounded_formula α n`
is a formula with some variables indexed by a type `α`, which cannot be quantified over, and some
indexed by `fin n`, which can. For any `φ : L.bounded_formula α (n + 1)`, we define the formula
`∀' φ : L.bounded_formula α n` by universally quantifying over the variable indexed by
`n : fin (n + 1)`.

## References
For the Flypitch project:
- [J. Han, F. van Doorn, *A formal proof of the independence of the continuum hypothesis*]
[flypitch_cpp]
- [J. Han, F. van Doorn, *A formalization of forcing and the unprovability of
the continuum hypothesis*][flypitch_itp]

-/

universes u v w u' v'

namespace first_order
namespace language

variables (L : language.{u v}) {L' : language}
variables {M : Type w} {N P : Type*} [L.Structure M] [L.Structure N] [L.Structure P]
variables {α : Type u'} {β : Type v'}
open_locale first_order cardinal
open Structure cardinal fin

/-- A term on `α` is either a variable indexed by an element of `α`
  or a function symbol applied to simpler terms. -/
inductive term (α : Type u') : Type (max u u')
| var {} : ∀ (a : α), term
| func {} : ∀ {l : ℕ} (f : L.functions l) (ts : fin l → term), term
export term

variable {L}

namespace term

open list

/-- Relabels a term's variables along a particular function. -/
@[simp] def relabel (g : α → β) : L.term α → L.term β
| (var i) := var (g i)
| (func f ts) := func f (λ i, (ts i).relabel)

/-- Encodes a term as a list of variables and function symbols. -/
def list_encode : L.term α → list (α ⊕ (Σ i, L.functions i))
| (var i) := [sum.inl i]
| (func f ts) := ((sum.inr (⟨_, f⟩ : Σ i, L.functions i)) ::
    ((list.fin_range _).bind (λ i, (ts i).list_encode)))

/-- Decodes a list of variables and function symbols as a list of terms. -/
def list_decode [inhabited (L.term α)] :
  list (α ⊕ (Σ i, L.functions i)) → list (L.term α)
| [] := []
| ((sum.inl a) :: l) := var a :: list_decode l
| ((sum.inr ⟨n, f⟩) :: l) := func f (λ i, ((list_decode l).nth i).iget) :: ((list_decode l).drop n)

@[simp] theorem list_decode_encode_list [inhabited (L.term α)] (l : list (L.term α)) :
  list_decode (l.bind list_encode) = l :=
begin
  suffices h : ∀ (t : L.term α) (l : list (α ⊕ (Σ i, L.functions i))),
    list_decode (t.list_encode ++ l) = t :: list_decode l,
  { induction l with t l lih,
    { refl },
    { rw [cons_bind, h t (l.bind list_encode), lih] } },
  { intro t,
    induction t with a n f ts ih; intro l,
    { rw [list_encode, singleton_append, list_decode] },
    { rw [list_encode, cons_append, list_decode],
      have h : list_decode ((fin_range n).bind (λ (i : fin n), (ts i).list_encode) ++ l) =
        (fin_range n).map ts ++ list_decode l,
      { induction (fin_range n) with i l' l'ih,
        { refl },
        { rw [cons_bind, append_assoc, ih, map_cons, l'ih, cons_append] } },
      have h' : n ≤ (list_decode ((fin_range n).bind (λ (i : fin n),
        (ts i).list_encode) ++ l)).length,
      { rw [h, length_append, length_map, length_fin_range],
        exact le_self_add, },
      refine congr (congr rfl (congr rfl (funext (λ i, _)))) _,
      { rw [nth_le_nth (lt_of_lt_of_le i.is_lt h'), option.iget_some, nth_le_of_eq h, nth_le_append,
          nth_le_map, nth_le_fin_range, fin.eta],
        { rw [length_fin_range],
          exact i.is_lt },
        { rw [length_map, length_fin_range],
          exact i.is_lt } },
      { rw [h, drop_left'],
        rw [length_map, length_fin_range] } } }
end

lemma list_encode_injective :
  function.injective (list_encode : L.term α → list (α ⊕ (Σ i, L.functions i))) :=
begin
  cases is_empty_or_nonempty (L.term α) with he hne,
  { exact he.elim },
  { resetI,
    inhabit (L.term α),
    intros t1 t2 h,
    have h' : (list_decode ([t1].bind (list_encode))) = (list_decode ([t2].bind (list_encode))),
    { rw [bind_singleton, h, bind_singleton] },
    rw [list_decode_encode_list, list_decode_encode_list] at h',
    exact head_eq_of_cons_eq h' }
end

theorem card_le : # (L.term α) ≤ # (α ⊕ (Σ i, L.functions i)) + ω :=
begin
  have h := (mk_le_of_injective list_encode_injective),
  refine h.trans _,
  casesI fintype_or_infinite (α ⊕ (Σ i, L.functions i)) with ft inf,
  { haveI := fintype.encodable (α ⊕ (Σ i, L.functions i)),
    exact le_add_left (encodable_iff.1 ⟨encodable.list⟩) },
  { rw mk_list_eq_mk,
    exact le_self_add }
end

instance [encodable α] [encodable ((Σ i, L.functions i))] [inhabited (L.term α)] :
  encodable (L.term α) :=
encodable.of_left_injection list_encode (λ l, (list_decode l).head')
  (λ t, by rw [← bind_singleton list_encode, list_decode_encode_list, head'])

instance inhabited_of_var [inhabited α] : inhabited (L.term α) :=
⟨var default⟩

end term

/-- The representation of a constant symbol as a term. -/
def constants.term (c : L.constants) : (L.term α) :=
func c default

namespace term

instance inhabited_of_constant [inhabited L.constants] : inhabited (L.term α) :=
⟨(default : L.constants).term⟩

/-- A term `t` with variables indexed by `α` can be evaluated by giving a value to each variable. -/
@[simp] def realize (v : α → M) :
  ∀ (t : L.term α), M
| (var k)         := v k
| (func f ts)     := fun_map f (λ i, (ts i).realize)

@[simp] lemma realize_relabel {t : L.term α} {g : α → β} {v : β → M} :
  (t.relabel g).realize v = t.realize (v ∘ g) :=
begin
  induction t with _ n f ts ih,
  { refl, },
  { simp [ih] }
end

/-- Raises all of the `fin`-indexed variables of a term greater than or equal to `m` by `n'`. -/
def lift_at {n : ℕ} (n' m : ℕ) : L.term (α ⊕ fin n) → L.term (α ⊕ fin (n + n')) :=
relabel (sum.map id (λ i, if ↑i < m then fin.cast_add n' i else fin.add_nat n' i))

@[simp] lemma realize_lift_at {n n' m : ℕ} {t : L.term (α ⊕ fin n)}
  {v : (α ⊕ fin (n + n')) → M} :
  (t.lift_at n' m).realize v = t.realize (v ∘
    (sum.map id (λ i, if ↑i < m then fin.cast_add n' i else fin.add_nat n' i))) :=
realize_relabel

@[simp] lemma realize_constants {c : L.constants} {v : α → M} :
  c.term.realize v = c :=
fun_map_eq_coe_constants

lemma realize_con {A : set M} {a : A} {v : α → M} :
  (L.con a).term.realize v = a := rfl

end term

localized "prefix `&`:max := first_order.language.term.var ∘ sum.inr" in first_order

/-- Maps a term's symbols along a language map. -/
@[simp] def Lhom.on_term {α : Type} (φ : L →ᴸ L') : L.term α → L'.term α
| (var i) := var i
| (func f ts) := func (φ.on_function f) (λ i, Lhom.on_term (ts i))

@[simp] lemma Lhom.realize_on_term [L'.Structure M] (φ : L →ᴸ L') [φ.is_expansion_on M]
  {α : Type} (t : L.term α) (v : α → M) :
  (φ.on_term t).realize v = t.realize v :=
begin
  induction t with _ n f ts ih,
  { refl },
  { simp only [term.realize, Lhom.on_term, Lhom.is_expansion_on.map_on_function, ih] }
end

@[simp] lemma hom.realize_term (g : M →[L] N) {t : L.term α} {v : α → M} :
  t.realize (g ∘ v) = g (t.realize v) :=
begin
  induction t,
  { refl },
  { rw [term.realize, term.realize, g.map_fun],
    refine congr rfl _,
    ext x,
    simp [t_ih x], },
end

@[simp] lemma embedding.realize_term {v : α → M}
  (t : L.term α) (g : M ↪[L] N) :
  t.realize (g ∘ v) = g (t.realize v) :=
g.to_hom.realize_term

@[simp] lemma equiv.realize_term {v : α → M}
  (t : L.term α) (g : M ≃[L] N) :
  t.realize (g ∘ v) = g (t.realize v) :=
g.to_hom.realize_term

variables (L) (α)
/-- `bounded_formula α n` is the type of formulas with free variables indexed by `α` and up to `n`
  additional free variables. -/
inductive bounded_formula : ℕ → Type (max u v u')
| falsum {} {n} : bounded_formula n
| equal {n} (t₁ t₂ : L.term (α ⊕ fin n)) : bounded_formula n
| rel {n l : ℕ} (R : L.relations l) (ts : fin l → L.term (α ⊕ fin n)) : bounded_formula n
| imp {n} (f₁ f₂ : bounded_formula n) : bounded_formula n
| all {n} (f : bounded_formula (n+1)) : bounded_formula n

/-- `formula α` is the type of formulas with all free variables indexed by `α`. -/
@[reducible] def formula := L.bounded_formula α 0

/-- A sentence is a formula with no free variables. -/
@[reducible] def sentence := L.formula empty

/-- A theory is a set of sentences. -/
@[reducible] def Theory := set L.sentence

variables {L} {α} {n : ℕ}

/-- Applies a relation to terms as a bounded formula. -/
def relations.bounded_formula {l : ℕ} (R : L.relations n) (ts : fin n → L.term (α ⊕ fin l)) :
  L.bounded_formula α l := bounded_formula.rel R ts

/-- The equality of two terms as a bounded formula. -/
def term.bd_equal (t₁ t₂ : L.term (α ⊕ fin n)) : (L.bounded_formula α n) :=
bounded_formula.equal t₁ t₂

/-- Applies a relation to terms as a bounded formula. -/
def relations.formula (R : L.relations n) (ts : fin n → L.term α) :
  L.formula α := R.bounded_formula (λ i, (ts i).relabel sum.inl)

/-- The equality of two terms as a first-order formula. -/
def term.equal (t₁ t₂ : L.term α) : (L.formula α) :=
(t₁.relabel sum.inl).bd_equal (t₂.relabel sum.inl)

namespace bounded_formula

instance : inhabited (L.bounded_formula α n) :=
⟨falsum⟩

instance : has_bot (L.bounded_formula α n) := ⟨falsum⟩

/-- The negation of a bounded formula is also a bounded formula. -/
protected def not (φ : L.bounded_formula α n) : L.bounded_formula α n := φ.imp ⊥

/-- Puts an `∃` quantifier on a bounded formula. -/
protected def ex (φ : L.bounded_formula α (n + 1)) : L.bounded_formula α n :=
  φ.not.all.not

instance : has_top (L.bounded_formula α n) := ⟨bounded_formula.not ⊥⟩

instance : has_inf (L.bounded_formula α n) := ⟨λ f g, (f.imp g.not).not⟩

instance : has_sup (L.bounded_formula α n) := ⟨λ f g, f.not.imp g⟩

/-- The biimplication between two bounded formulas. -/
protected def iff (φ ψ : L.bounded_formula α n) := φ.imp ψ ⊓ ψ.imp φ

/-- Casts `L.bounded_formula α m` as `L.bounded_formula α n`, where `m ≤ n`. -/
def cast_le : ∀ {m n : ℕ} (h : m ≤ n), L.bounded_formula α m → L.bounded_formula α n
| m n h falsum := falsum
| m n h (equal t₁ t₂) := (t₁.relabel (sum.map id (fin.cast_le h))).bd_equal
    (t₂.relabel (sum.map id (fin.cast_le h)))
| m n h (rel R ts) := R.bounded_formula (term.relabel (sum.map id (fin.cast_le h)) ∘ ts)
| m n h (imp f₁ f₂) := (f₁.cast_le h).imp (f₂.cast_le h)
| m n h (all f) := (f.cast_le (add_le_add_right h 1)).all

/-- A function to help relabel the variables in bounded formulas. -/
def relabel_aux (g : α → (β ⊕ fin n)) (k : ℕ) :
  α ⊕ fin k → β ⊕ fin (n + k) :=
(sum.map id fin_sum_fin_equiv) ∘ (equiv.sum_assoc _ _ _) ∘ (sum.map g id)

@[simp] lemma sum_elim_comp_relabel_aux {m : ℕ} {g : α → (β ⊕ fin n)}
  {v : β → M} {xs : fin (n + m) → M} :
  sum.elim v xs ∘ relabel_aux g m =
    sum.elim (sum.elim v (xs ∘ cast_add m) ∘ g) (xs ∘ nat_add n) :=
begin
  ext x,
  cases x,
  { simp only [bounded_formula.relabel_aux, function.comp_app, sum.map_inl, sum.elim_inl],
    cases g x with l r;
    simp },
  { simp [bounded_formula.relabel_aux] }
end

/-- Relabels a bounded formula's variables along a particular function. -/
def relabel (g : α → (β ⊕ fin n)) :
  ∀ {k : ℕ}, L.bounded_formula α k → L.bounded_formula β (n + k)
| k falsum := falsum
| k (equal t₁ t₂) := (t₁.relabel (relabel_aux g k)).bd_equal (t₂.relabel (relabel_aux g k))
| k (rel R ts) := R.bounded_formula (term.relabel (relabel_aux g k) ∘ ts)
| k (imp f₁ f₂) := f₁.relabel.imp f₂.relabel
| k (all f) := f.relabel.all

/-- Places universal quantifiers on all extra variables of a bounded formula. -/
def alls : ∀ {n}, L.bounded_formula α n → L.formula α
| 0 φ := φ
| (n + 1) φ := φ.all.alls

/-- Places existential quantifiers on all extra variables of a bounded formula. -/
def exs : ∀ {n}, L.bounded_formula α n → L.formula α
| 0 φ := φ
| (n + 1) φ := φ.ex.exs

/-- Raises all of the `fin`-indexed variables of a formula greater than or equal to `m` by `n'`. -/
def lift_at : ∀ {n : ℕ} (n' m : ℕ), L.bounded_formula α n → L.bounded_formula α (n + n')
| n n' m falsum := falsum
| n n' m (equal t₁ t₂) := (t₁.lift_at n' m).bd_equal (t₂.lift_at n' m)
| n n' m (rel R ts) := R.bounded_formula (term.lift_at n' m ∘ ts)
| n n' m (imp f₁ f₂) := (f₁.lift_at n' m).imp (f₂.lift_at n' m)
| n n' m (all f) := ((f.lift_at n' m).cast_le (by rw [add_assoc, add_comm 1, ← add_assoc])).all

/-- A bounded formula can be evaluated as true or false by giving values to each free variable. -/
def realize :
  ∀ {l} (f : L.bounded_formula α l) (v : α → M) (xs : fin l → M), Prop
| _ falsum        v xs := false
| _ (equal t₁ t₂) v xs := t₁.realize (sum.elim v xs) = t₂.realize (sum.elim v xs)
| _ (rel R ts)    v xs := rel_map R (λ i, (ts i).realize (sum.elim v xs))
| _ (imp f₁ f₂)   v xs := realize f₁ v xs → realize f₂ v xs
| _ (all f)       v xs := ∀(x : M), realize f v (snoc xs x)

variables {l : ℕ} {φ ψ : L.bounded_formula α l} {θ : L.bounded_formula α l.succ}
variables {v : α → M} {xs : fin l → M}

@[simp] lemma realize_bot :
  (⊥ : L.bounded_formula α l).realize v xs ↔ false :=
iff.rfl

@[simp] lemma realize_not :
  φ.not.realize v xs ↔ ¬ φ.realize v xs :=
iff.rfl

@[simp] lemma realize_bd_equal (t₁ t₂ : L.term (α ⊕ fin l)) :
  (t₁.bd_equal t₂).realize v xs ↔
    (t₁.realize (sum.elim v xs) = t₂.realize (sum.elim v xs)) :=
iff.rfl

@[simp] lemma realize_top :
  (⊤ : L.bounded_formula α l).realize v xs ↔ true :=
by simp [has_top.top]

@[simp] lemma realize_inf : (φ ⊓ ψ).realize v xs ↔ (φ.realize v xs ∧ ψ.realize v xs) :=
by simp [has_inf.inf, realize]

@[simp] lemma realize_imp : (φ.imp ψ).realize v xs ↔ (φ.realize v xs → ψ.realize v xs) :=
by simp only [realize]

@[simp] lemma realize_rel {k : ℕ} {R : L.relations k} {ts : fin k → L.term _} :
  (R.bounded_formula ts).realize v xs ↔ rel_map R (λ i, (ts i).realize (sum.elim v xs)) :=
iff.rfl

@[simp] lemma realize_sup : (φ ⊔ ψ).realize v xs ↔ (φ.realize v xs ∨ ψ.realize v xs) :=
begin
  simp only [realize, has_sup.sup, realize_not, eq_iff_iff],
  tauto,
end

@[simp] lemma realize_all : (all θ).realize v xs ↔ ∀ (a : M), (θ.realize v (fin.snoc xs a)) :=
iff.rfl

@[simp] lemma realize_ex : θ.ex.realize v xs ↔ ∃ (a : M), (θ.realize v (fin.snoc xs a)) :=
begin
  rw [bounded_formula.ex, realize_not, realize_all, not_forall],
  simp_rw [realize_not, not_not],
end

@[simp] lemma realize_iff : (φ.iff ψ).realize v xs ↔ (φ.realize v xs ↔ ψ.realize v xs) :=
by simp only [bounded_formula.iff, realize_inf, realize_imp, and_imp, ← iff_def]

lemma realize_cast_le_of_eq {m n : ℕ} (h : m = n) {h' : m ≤ n} {φ : L.bounded_formula α m}
  {v : α → M} {xs : fin n → M} :
  (φ.cast_le h').realize v xs ↔ φ.realize v (xs ∘ fin.cast h) :=
begin
  induction φ with _ _ _ _ _ _ _ _ _ _ _ ih1 ih2 k _ ih3 generalizing n xs h h',
  { simp [cast_le, realize] },
  { simp only [cast_le, realize, realize_bd_equal, term.realize_relabel, sum.elim_comp_map,
      function.comp.right_id, cast_le_of_eq h], },
  { simp only [cast_le, realize, realize_rel, term.realize_relabel, sum.elim_comp_map,
      function.comp.right_id, cast_le_of_eq h] },
  { simp only [cast_le, realize, ih1 h, ih2 h], },
  { simp only [cast_le, realize, ih3 (nat.succ_inj'.2 h)],
    refine forall_congr (λ x, iff_eq_eq.mpr (congr rfl (funext (last_cases _ (λ i, _))))),
    { rw [function.comp_app, snoc_last, cast_last, snoc_last] },
    { rw [function.comp_app, snoc_cast_succ, cast_cast_succ, snoc_cast_succ] } }
end

lemma realize_relabel {m n : ℕ}
  {φ : L.bounded_formula α n} {g : α → (β ⊕ fin m)} {v : β → M} {xs : fin (m + n) → M} :
  (φ.relabel g).realize v xs ↔
    φ.realize (sum.elim v (xs ∘ (fin.cast_add n)) ∘ g) (xs ∘ (fin.nat_add m)) :=
begin
  induction φ with _ _ _ _ _ _ _ _ _ _ _ ih1 ih2 n' _ ih3,
  { refl },
  { simp [realize, relabel] },
  { simp [realize, relabel] },
  { simp [realize, relabel, ih1, ih2] },
  { simp only [ih3, realize, relabel],
    refine forall_congr (λ a, (iff_eq_eq.mpr (congr (congr rfl (congr (congr rfl (congr rfl
      (funext (λ i, (dif_pos _).trans rfl)))) rfl)) _))),
    { ext i,
      by_cases h : i.val < n',
      { exact (dif_pos (nat.add_lt_add_left h m)).trans (dif_pos h).symm },
      { exact (dif_neg (λ h', h (nat.lt_of_add_lt_add_left h'))).trans (dif_neg h).symm } } }
end

lemma realize_lift_at {n n' m : ℕ} {φ : L.bounded_formula α n}
  {v : α → M} {xs : fin (n + n') → M} (hmn : m + n' ≤ n + 1) :
  (φ.lift_at n' m).realize v xs ↔ φ.realize v (xs ∘
    (λ i, if ↑i < m then fin.cast_add n' i else fin.add_nat n' i)) :=
begin
  induction φ with _ _ _ _ _ _ _ _ _ _ _ ih1 ih2 k _ ih3,
  { simp [lift_at, realize] },
  { simp only [lift_at, realize, realize_bd_equal, realize_lift_at, sum.elim_comp_map,
      function.comp.right_id] },
  { simp only [lift_at, realize, realize_rel, realize_lift_at, sum.elim_comp_map,
      function.comp.right_id] },
  { simp only [lift_at, realize, ih1 hmn, ih2 hmn], },
  { have h : k + 1 + n' = k + n'+ 1,
    { rw [add_assoc, add_comm 1 n', ← add_assoc], },
    simp only [lift_at, realize, realize_cast_le_of_eq h, ih3 (hmn.trans k.succ.le_succ)],
    refine forall_congr (λ x, iff_eq_eq.mpr (congr rfl (funext (fin.last_cases _ (λ i, _))))),
    { simp only [function.comp_app, coe_last, snoc_last],
      by_cases (k < m),
      { rw if_pos h,
        refine (congr rfl (ext _)).trans (snoc_last _ _),
        simp only [coe_cast, coe_cast_add, coe_last, self_eq_add_right],
        refine le_antisymm (le_of_add_le_add_left ((hmn.trans (nat.succ_le_of_lt h)).trans _))
          n'.zero_le,
        rw add_zero },
      { rw if_neg h,
        refine (congr rfl (ext _)).trans (snoc_last _ _),
        simp } },
    { simp only [function.comp_app, fin.snoc_cast_succ],
      refine (congr rfl (ext _)).trans (snoc_cast_succ _ _ _),
      simp only [cast_refl, coe_cast_succ, order_iso.coe_refl, id.def],
      split_ifs;
      simp } }
end

lemma realize_lift_at_one {n m : ℕ} {φ : L.bounded_formula α n}
  {v : α → M} {xs : fin (n + 1) → M} (hmn : m ≤ n) :
  (φ.lift_at 1 m).realize v xs ↔ φ.realize v (xs ∘
    (λ i, if ↑i < m then cast_succ i else i.succ)) :=
by simp_rw [realize_lift_at (add_le_add_right hmn 1), cast_succ, add_nat_one]

@[simp] lemma realize_lift_at_one_self {n : ℕ} {φ : L.bounded_formula α n}
  {v : α → M} {xs : fin (n + 1) → M} :
  (φ.lift_at 1 n).realize v xs ↔ φ.realize v (xs ∘ cast_succ) :=
begin
  rw [realize_lift_at_one (refl n), iff_eq_eq],
  refine congr rfl (congr rfl (funext (λ i, _))),
  rw [if_pos i.is_lt],
end

lemma realize_all_lift_at_one_self [nonempty M] {n : ℕ} {φ : L.bounded_formula α n}
  {v : α → M} {xs : fin n → M} :
  (φ.lift_at 1 n).all.realize v xs ↔ φ.realize v xs :=
begin
  inhabit M,
  simp only [realize_all, realize_lift_at_one_self],
  refine ⟨λ h, _, λ h a, _⟩,
  { refine (congr rfl (funext (λ i, _))).mp (h default),
    simp, },
  { refine (congr rfl (funext (λ i, _))).mp h,
    simp }
end


/-- An atomic formula is either equality or a relation symbol applied to terms.
  Note that `⊥` and `⊤` are not considered atomic in this convention. -/
inductive is_atomic : L.bounded_formula α n → Prop
| equal (t₁ t₂ : L.term (α ⊕ fin n)) : is_atomic (bd_equal t₁ t₂)
| rel {l : ℕ} (R : L.relations l) (ts : fin l → L.term (α ⊕ fin n)) :
    is_atomic (R.bounded_formula ts)

lemma is_atomic.relabel {m : ℕ} {φ : L.bounded_formula α m} (h : φ.is_atomic)
  (f : α → β ⊕ (fin n)) :
  (φ.relabel f).is_atomic :=
is_atomic.rec_on h (λ _ _, is_atomic.equal _ _) (λ _ _ _, is_atomic.rel _ _)

/-- A quantifier-free formula is a formula defined without quantifiers. These are all equivalent
to boolean combinations of atomic formulas. -/
inductive is_qf : L.bounded_formula α n → Prop
| falsum : is_qf falsum
| of_is_atomic {φ} (h : is_atomic φ) : is_qf φ
| imp {φ₁ φ₂} (h₁ : is_qf φ₁) (h₂ : is_qf φ₂) : is_qf (φ₁.imp φ₂)

lemma is_atomic.is_qf {φ : L.bounded_formula α n} : is_atomic φ → is_qf φ :=
is_qf.of_is_atomic

lemma is_qf_bot : is_qf (⊥ : L.bounded_formula α n) :=
is_qf.falsum

lemma is_qf.not {φ : L.bounded_formula α n} (h : is_qf φ) :
  is_qf φ.not :=
h.imp is_qf_bot

lemma is_qf.relabel {m : ℕ} {φ : L.bounded_formula α m} (h : φ.is_qf)
  (f : α → β ⊕ (fin n)) :
  (φ.relabel f).is_qf :=
is_qf.rec_on h is_qf_bot (λ _ h, (h.relabel f).is_qf) (λ _ _ _ _, is_qf.imp)

/-- Indicates that a bounded formula is in prenex normal form - that is, it consists of quantifiers
  applied to a quantifier-free formula. -/
inductive is_prenex : ∀ {n}, L.bounded_formula α n → Prop
| of_is_qf {n} {φ : L.bounded_formula α n} (h : is_qf φ) : is_prenex φ
| all {n} {φ : L.bounded_formula α (n + 1)} (h : is_prenex φ) : is_prenex φ.all
| ex {n} {φ : L.bounded_formula α (n + 1)} (h : is_prenex φ) : is_prenex φ.ex

lemma is_qf.is_prenex {φ : L.bounded_formula α n} : is_qf φ → is_prenex φ :=
is_prenex.of_is_qf

lemma is_atomic.is_prenex {φ : L.bounded_formula α n} (h : is_atomic φ) : is_prenex φ :=
h.is_qf.is_prenex

lemma is_prenex.induction_on_all_not {P : ∀ {n}, L.bounded_formula α n → Prop}
  {φ : L.bounded_formula α n}
  (h : is_prenex φ)
  (hq : ∀ {m} {ψ : L.bounded_formula α m}, ψ.is_qf → P ψ)
  (ha : ∀ {m} {ψ : L.bounded_formula α (m + 1)}, P ψ → P ψ.all)
  (hn : ∀ {m} {ψ : L.bounded_formula α m}, P ψ → P ψ.not) :
  P φ :=
is_prenex.rec_on h (λ _ _, hq) (λ _ _ _, ha) (λ _ _ _ ih, hn (ha (hn ih)))

lemma is_prenex.relabel {m : ℕ} {φ : L.bounded_formula α m} (h : φ.is_prenex)
  (f : α → β ⊕ (fin n)) :
  (φ.relabel f).is_prenex :=
is_prenex.rec_on h (λ _ _ h, (h.relabel f).is_prenex) (λ _ _ _ h, h.all) (λ _ _ _ h, h.ex)

end bounded_formula

namespace Lhom
open bounded_formula

/-- Maps a bounded formula's symbols along a language map. -/
def on_bounded_formula {α : Type} (g : L →ᴸ L') :
  ∀ {k : ℕ}, L.bounded_formula α k → L'.bounded_formula α k
| k falsum := falsum
| k (equal t₁ t₂) := (g.on_term t₁).bd_equal (g.on_term t₂)
| k (rel R ts) := (g.on_relation R).bounded_formula (g.on_term ∘ ts)
| k (imp f₁ f₂) := (on_bounded_formula f₁).imp (on_bounded_formula f₂)
| k (all f) := (on_bounded_formula f).all

/-- Maps a formula's symbols along a language map. -/
def on_formula {α : Type} (g : L →ᴸ L') : L.formula α → L'.formula α :=
g.on_bounded_formula

/-- Maps a sentence's symbols along a language map. -/
def on_sentence (g : L →ᴸ L') : L.sentence → L'.sentence :=
g.on_formula

/-- Maps a theory's symbols along a language map. -/
def on_Theory (g : L →ᴸ L') (T : L.Theory) : L'.Theory :=
g.on_sentence '' T

@[simp] lemma mem_on_Theory {g : L →ᴸ L'} {T : L.Theory} {φ : L'.sentence} :
  φ ∈ g.on_Theory T ↔ ∃ φ₀, φ₀ ∈ T ∧ g.on_sentence φ₀ = φ :=
set.mem_image _ _ _

@[simp] lemma realize_on_bounded_formula [L'.Structure M] (φ : L →ᴸ L') [φ.is_expansion_on M]
  {α : Type} {n : ℕ} (ψ : L.bounded_formula α n) {v : α → M} {xs : fin n → M} :
  (φ.on_bounded_formula ψ).realize v xs ↔ ψ.realize v xs :=
begin
  induction ψ with _ _ _ _ _ _ _ _ _ _ _ ih1 ih2 _ _ ih3,
  { refl },
  { simp only [on_bounded_formula, realize_bd_equal, realize_on_term],
    refl, },
  { simp only [on_bounded_formula, realize_rel, realize_on_term, is_expansion_on.map_on_relation],
    refl, },
  { simp only [on_bounded_formula, ih1, ih2, realize_imp], },
  { simp only [on_bounded_formula, ih3, realize_all], },
end

end Lhom

attribute [protected] bounded_formula.falsum bounded_formula.equal bounded_formula.rel
attribute [protected] bounded_formula.imp bounded_formula.all

localized "infix ` =' `:88 := first_order.language.term.bd_equal" in first_order
  -- input \~- or \simeq
localized "infixr ` ⟹ `:62 := first_order.language.bounded_formula.imp" in first_order
  -- input \==>
localized "prefix `∀'`:110 := first_order.language.bounded_formula.all" in first_order
localized "prefix `∼`:max := first_order.language.bounded_formula.not" in first_order
  -- input \~, the ASCII character ~ has too low precedence
localized "infix ` ⇔ `:61 := first_order.language.bounded_formula.iff" in first_order -- input \<=>
localized "prefix `∃'`:110 := first_order.language.bounded_formula.ex" in first_order -- input \ex

namespace formula

/-- Relabels a formula's variables along a particular function. -/
def relabel (g : α → β) : L.formula α → L.formula β :=
@bounded_formula.relabel _ _ _ 0 (sum.inl ∘ g) 0

/-- The graph of a function as a first-order formula. -/
def graph (f : L.functions n) : L.formula (fin (n + 1)) :=
equal (var 0) (func f (λ i, var i.succ))

/-- The negation of a formula. -/
protected def not (φ : L.formula α) : L.formula α := φ.not

/-- The implication between formulas, as a formula. -/
protected def imp : L.formula α → L.formula α → L.formula α := bounded_formula.imp

/-- The biimplication between formulas, as a formula. -/
protected def iff (φ ψ : L.formula α) : L.formula α := φ.iff ψ

/-- A formula can be evaluated as true or false by giving values to each free variable. -/
def realize (φ : L.formula α) (v : α → M) : Prop :=
φ.realize v default

variables {M} {φ ψ : L.formula α} {v : α → M}

@[simp] lemma realize_not :
  (φ.not).realize v ↔ ¬ φ.realize v :=
iff.rfl

@[simp] lemma realize_bot :
  (⊥ : L.formula α).realize v ↔ false :=
iff.rfl

@[simp] lemma realize_top :
  (⊤ : L.formula α).realize v ↔ true :=
bounded_formula.realize_top

@[simp] lemma realize_inf : (φ ⊓ ψ).realize v ↔ (φ.realize v ∧ ψ.realize v) :=
bounded_formula.realize_inf

@[simp] lemma realize_imp : (φ.imp ψ).realize v ↔ (φ.realize v → ψ.realize v) :=
bounded_formula.realize_imp

@[simp] lemma realize_rel {k : ℕ} {R : L.relations k} {ts : fin k → L.term α} :
  (R.formula ts).realize v ↔ rel_map R (λ i, (ts i).realize v) :=
bounded_formula.realize_rel.trans (by simp)

@[simp] lemma realize_sup : (φ ⊔ ψ).realize v ↔ (φ.realize v ∨ ψ.realize v) :=
bounded_formula.realize_sup

@[simp] lemma realize_iff : (φ.iff ψ).realize v ↔ (φ.realize v ↔ ψ.realize v) :=
bounded_formula.realize_iff

@[simp] lemma realize_relabel {φ : L.formula α} {g : α → β} {v : β → M} :
  (φ.relabel g).realize v ↔ φ.realize (v ∘ g) :=
begin
  rw [realize, realize, relabel, bounded_formula.realize_relabel,
    iff_eq_eq],
  refine congr (congr rfl _) (funext fin_zero_elim),
  ext,
  simp,
end

@[simp]
lemma realize_equal {t₁ t₂ : L.term α} {x : α → M} :
  (t₁.equal t₂).realize x ↔ t₁.realize x = t₂.realize x :=
by simp [term.equal, realize]

@[simp]
lemma realize_graph {f : L.functions n} {x : fin n → M} {y : M} :
  (formula.graph f).realize (fin.cons y x : _ → M) ↔ fun_map f x = y :=
begin
  simp only [formula.graph, term.realize, realize_equal, fin.cons_zero, fin.cons_succ],
  rw eq_comm,
end

end formula

@[simp] lemma Lhom.realize_on_formula [L'.Structure M] (φ : L →ᴸ L') [φ.is_expansion_on M]
  {α : Type} (ψ : L.formula α) {v : α → M} :
  (φ.on_formula ψ).realize v ↔ ψ.realize v :=
φ.realize_on_bounded_formula ψ

variable (M)

/-- A sentence can be evaluated as true or false in a structure. -/
@[reducible] def realize_sentence (φ : L.sentence) : Prop :=
φ.realize (default : _ → M)

infix ` ⊨ `:51 := realize_sentence -- input using \|= or \vDash, but not using \models

@[simp] lemma Lhom.realize_on_sentence [L'.Structure M] (φ : L →ᴸ L') [φ.is_expansion_on M]
  (ψ : L.sentence) :
<<<<<<< HEAD
  M ⊨ (φ.on_sentence ψ) ↔ M ⊨ ψ :=
=======
  M ⊨ φ.on_sentence ψ ↔ M ⊨ ψ :=
>>>>>>> 0c52d3b4
φ.realize_on_formula ψ

/-- A model of a theory is a structure in which every sentence is realized as true. -/
@[reducible] def Theory.model (T : L.Theory) : Prop :=
∀ φ ∈ T, realize_sentence M φ

infix ` ⊨ `:51 := Theory.model -- input using \|= or \vDash, but not using \models

@[simp] lemma Lhom.on_Theory_model [L'.Structure M] (φ : L →ᴸ L') [φ.is_expansion_on M]
  (T : L.Theory) :
<<<<<<< HEAD
  M ⊨ (φ.on_Theory T) ↔ M ⊨ T :=
=======
  M ⊨ φ.on_Theory T ↔ M ⊨ T :=
>>>>>>> 0c52d3b4
begin
  refine ⟨λ h ψ hψ, (φ.realize_on_sentence M _).1 (h _ (set.mem_image_of_mem _ hψ)), λ h ψ hψ, _⟩,
  obtain ⟨ψ₀, hψ₀, rfl⟩ := Lhom.mem_on_Theory.1 hψ,
  exact (φ.realize_on_sentence M _).2 (h _ hψ₀),
end

variable {M}

lemma Theory.model.mono {T T' : L.Theory} (h : T'.model M) (hs : T ⊆ T') :
  T.model M :=
λ φ hφ, h φ (hs hφ)

namespace bounded_formula

@[simp] lemma realize_alls {φ : L.bounded_formula α n} {v : α → M} :
  φ.alls.realize v ↔
    ∀ (xs : fin n → M), (φ.realize v xs) :=
begin
  induction n with n ih,
  { exact unique.forall_iff.symm },
  { simp only [alls, ih, realize],
    exact ⟨λ h xs, (fin.snoc_init_self xs) ▸ h _ _, λ h xs x, h (fin.snoc xs x)⟩ }
end

@[simp] lemma realize_exs {φ : L.bounded_formula α n} {v : α → M} :
  φ.exs.realize v ↔ ∃ (xs : fin n → M), (φ.realize v xs) :=
begin
  induction n with n ih,
  { exact unique.exists_iff.symm },
  { simp only [bounded_formula.exs, ih, realize_ex],
    split,
    { rintros ⟨xs, x, h⟩,
      exact ⟨_, h⟩ },
    { rintros ⟨xs, h⟩,
      rw ← fin.snoc_init_self xs at h,
      exact ⟨_, _, h⟩ } }
end

end bounded_formula

@[simp] lemma equiv.realize_bounded_formula (g : M ≃[L] N) (φ : L.bounded_formula α n)
  {v : α → M} {xs : fin n → M} :
  φ.realize (g ∘ v) (g ∘ xs) ↔ φ.realize v xs :=
begin
  induction φ with _ _ _ _ _ _ _ _ _ _ _ ih1 ih2 _ _ ih3,
  { refl },
  { simp only [bounded_formula.realize, ← sum.comp_elim, equiv.realize_term, g.injective.eq_iff] },
  { simp only [bounded_formula.realize, ← sum.comp_elim, equiv.realize_term, g.map_rel], },
  { rw [bounded_formula.realize, ih1, ih2, bounded_formula.realize] },
  { rw [bounded_formula.realize, bounded_formula.realize],
    split,
    { intros h a,
      have h' := h (g a),
      rw [← fin.comp_snoc, ih3] at h',
      exact h' },
    { intros h a,
      have h' := h (g.symm a),
      rw [← ih3, fin.comp_snoc, g.apply_symm_apply] at h',
      exact h' }}
end

@[simp] lemma equiv.realize_formula (g : M ≃[L] N) (φ : L.formula α) {v : α → M}  :
  φ.realize (g ∘ v) ↔ φ.realize v :=
begin
  rw [formula.realize, formula.realize, ← g.realize_bounded_formula φ,
    iff_eq_eq],
  exact congr rfl (funext fin_zero_elim),
end

namespace Theory
variable (T : L.Theory)

/-- A theory is satisfiable if a structure models it. -/
def is_satisfiable : Prop :=
∃ (M : Type (max u v)) [nonempty M] [str : L.Structure M], @Theory.model L M str T

/-- A theory is finitely satisfiable if all of its finite subtheories are satisfiable. -/
def is_finitely_satisfiable : Prop :=
∀ (T0 : finset L.sentence), (T0 : L.Theory) ⊆ T → (T0 : L.Theory).is_satisfiable

variables {T} {T' : L.Theory}

/-- Given that a theory is satisfiable, selects a model using choice. -/
def is_satisfiable.some_model (h : T.is_satisfiable) : Type* := classical.some h

instance is_satisfiable.nonempty_some_model (h : T.is_satisfiable) :
  nonempty (h.some_model) :=
classical.some (classical.some_spec h)

noncomputable instance is_satisfiable.inhabited_some_model (h : T.is_satisfiable) :
  inhabited (h.some_model) := classical.inhabited_of_nonempty'

noncomputable instance is_satisfiable.some_model_structure (h : T.is_satisfiable) :
  L.Structure (h.some_model) :=
classical.some (classical.some_spec (classical.some_spec h))

lemma is_satisfiable.some_model_models (h : T.is_satisfiable) :
  T.model h.some_model :=
classical.some_spec (classical.some_spec (classical.some_spec h))

lemma model.is_satisfiable (M : Type (max u v)) [n : nonempty M]
  [S : L.Structure M] (h : T.model M) : T.is_satisfiable :=
⟨M, n, S, h⟩

lemma is_satisfiable.mono (h : T'.is_satisfiable) (hs : T ⊆ T') :
  T.is_satisfiable :=
⟨h.some_model, h.nonempty_some_model, h.some_model_structure,
  h.some_model_models.mono hs⟩

lemma is_satisfiable.is_finitely_satisfiable (h : T.is_satisfiable) :
  T.is_finitely_satisfiable :=
λ _, h.mono

/-- A theory models a (bounded) formula when any of its nonempty models realizes that formula on all
  inputs.-/
def models_bounded_formula (T : L.Theory) (φ : L.bounded_formula α n) : Prop :=
  ∀ (M : Type (max u v)) [nonempty M] [str : L.Structure M] (v : α → M) (xs : fin n → M),
    @Theory.model L M str T → @bounded_formula.realize L M str α n φ v xs

infix ` ⊨ `:51 := models_bounded_formula -- input using \|= or \vDash, but not using \models

lemma models_formula_iff {T : L.Theory} {φ : L.formula α} :
  T ⊨ φ ↔ ∀ (M : Type (max u v)) [nonempty M] [str : L.Structure M] (v : α → M),
    @Theory.model L M str T → @formula.realize L M str α φ v :=
forall_congr (λ M, forall_congr (λ ne, forall_congr (λ str, forall_congr (λ v, unique.forall_iff))))

lemma models_sentence_iff {T : L.Theory} {φ : L.sentence} :
  T ⊨ φ ↔ ∀ (M : Type (max u v)) [nonempty M] [str : L.Structure M],
    @Theory.model L M str T → @realize_sentence L M str φ :=
begin
  rw [models_formula_iff],
  exact forall_congr (λ M, forall_congr (λ ne, forall_congr (λ str, unique.forall_iff)))
end

/-- Two (bounded) formulas are semantically equivalent over a theory `T` when they have the same
interpretation in every model of `T`. (This is also known as logical equivalence, which also has a
proof-theoretic definition.) -/
def semantically_equivalent (T : L.Theory) (φ ψ : L.bounded_formula α n) : Prop :=
T ⊨ φ.iff ψ

lemma semantically_equivalent.realize_bd_iff {φ ψ : L.bounded_formula α n}
  {M : Type (max u v)} [ne : nonempty M] [str : L.Structure M] (hM : T.model M)
  (h : T.semantically_equivalent φ ψ) {v : α → M} {xs : (fin n → M)} :
  φ.realize v xs ↔ ψ.realize v xs :=
bounded_formula.realize_iff.1 (h M v xs hM)

lemma semantically_equivalent.some_model_realize_bd_iff {φ ψ : L.bounded_formula α n}
  (hsat : T.is_satisfiable) (h : T.semantically_equivalent φ ψ)
  {v : α → (hsat.some_model)} {xs : (fin n → (hsat.some_model))} :
  φ.realize v xs ↔ ψ.realize v xs :=
h.realize_bd_iff hsat.some_model_models

lemma semantically_equivalent.realize_iff {φ ψ : L.formula α}
  {M : Type (max u v)} [ne : nonempty M] [str : L.Structure M] (hM : T.model M)
  (h : T.semantically_equivalent φ ψ) {v : α → M} :
  φ.realize v ↔ ψ.realize v :=
h.realize_bd_iff hM

lemma semantically_equivalent.some_model_realize_iff {φ ψ : L.formula α}
  (hsat : T.is_satisfiable) (h : T.semantically_equivalent φ ψ) {v : α → (hsat.some_model)} :
  φ.realize v ↔ ψ.realize v :=
h.realize_iff hsat.some_model_models

/-- Semantic equivalence forms an equivalence relation on formulas. -/
def semantically_equivalent_setoid (T : L.Theory) : setoid (L.bounded_formula α n) :=
{ r := semantically_equivalent T,
  iseqv := ⟨λ φ M ne str v xs hM, by simp,
    λ φ ψ h M ne str v xs hM, begin
      haveI := ne,
      rw [bounded_formula.realize_iff, iff.comm, ← bounded_formula.realize_iff],
      exact h M v xs hM,
    end, λ φ ψ θ h1 h2 M ne str v xs hM, begin
      haveI := ne,
      have h1' := h1 M v xs hM,
      have h2' := h2 M v xs hM,
      rw [bounded_formula.realize_iff] at *,
      exact ⟨h2'.1 ∘ h1'.1, h1'.2 ∘ h2'.2⟩,
    end⟩ }

end Theory

namespace bounded_formula
variables {T : L.Theory} (φ ψ : L.bounded_formula α n)

lemma semantically_equivalent_not_not :
  T.semantically_equivalent φ φ.not.not :=
λ M ne str v xs hM, by simp

lemma imp_semantically_equivalent_not_sup :
  T.semantically_equivalent (φ.imp ψ) (φ.not ⊔ ψ) :=
λ M ne str v xs hM, by simp [imp_iff_not_or]

lemma sup_semantically_equivalent_not_inf_not :
  T.semantically_equivalent (φ ⊔ ψ) (φ.not ⊓ ψ.not).not :=
λ M ne str v xs hM, by simp [imp_iff_not_or]

lemma inf_semantically_equivalent_not_sup_not :
  T.semantically_equivalent (φ ⊓ ψ) (φ.not ⊔ ψ.not).not :=
λ M ne str v xs hM, by simp [and_iff_not_or_not]

lemma semantically_equivalent_all_lift_at :
  T.semantically_equivalent φ (φ.lift_at 1 n).all :=
λ M ne str v xs hM, by { resetI, rw [realize_iff, realize_all_lift_at_one_self] }

end bounded_formula

namespace formula
variables {T : L.Theory} (φ ψ : L.formula α)

lemma semantically_equivalent_not_not :
  T.semantically_equivalent φ φ.not.not :=
φ.semantically_equivalent_not_not

lemma imp_semantically_equivalent_not_sup :
  T.semantically_equivalent (φ.imp ψ) (φ.not ⊔ ψ) :=
φ.imp_semantically_equivalent_not_sup ψ

lemma sup_semantically_equivalent_not_inf_not :
  T.semantically_equivalent (φ ⊔ ψ) (φ.not ⊓ ψ.not).not :=
φ.sup_semantically_equivalent_not_inf_not ψ

lemma inf_semantically_equivalent_not_sup_not :
  T.semantically_equivalent (φ ⊓ ψ) (φ.not ⊔ ψ.not).not :=
φ.inf_semantically_equivalent_not_sup_not ψ
end formula

namespace bounded_formula

lemma is_qf.induction_on_sup_not {P : L.bounded_formula α n → Prop} {φ : L.bounded_formula α n}
  (h : is_qf φ)
  (hf : P (⊥ : L.bounded_formula α n))
  (ha : ∀ (ψ : L.bounded_formula α n), is_atomic ψ → P ψ)
  (hsup : ∀ {φ₁ φ₂} (h₁ : P φ₁) (h₂ : P φ₂), P (φ₁ ⊔ φ₂))
  (hnot : ∀ {φ} (h : P φ), P φ.not)
  (hse : ∀ {φ₁ φ₂ : L.bounded_formula α n}
    (h : Theory.semantically_equivalent ∅ φ₁ φ₂), P φ₁ ↔ P φ₂) :
  P φ :=
is_qf.rec_on h hf ha (λ φ₁ φ₂ _ _ h1 h2,
  (hse (φ₁.imp_semantically_equivalent_not_sup φ₂)).2 (hsup (hnot h1) h2))

lemma is_qf.induction_on_inf_not {P : L.bounded_formula α n → Prop} {φ : L.bounded_formula α n}
  (h : is_qf φ)
  (hf : P (⊥ : L.bounded_formula α n))
  (ha : ∀ (ψ : L.bounded_formula α n), is_atomic ψ → P ψ)
  (hinf : ∀ {φ₁ φ₂} (h₁ : P φ₁) (h₂ : P φ₂), P (φ₁ ⊓ φ₂))
  (hnot : ∀ {φ} (h : P φ), P φ.not)
  (hse : ∀ {φ₁ φ₂ : L.bounded_formula α n}
    (h : Theory.semantically_equivalent ∅ φ₁ φ₂), P φ₁ ↔ P φ₂) :
  P φ :=
h.induction_on_sup_not hf ha (λ φ₁ φ₂ h1 h2,
  ((hse (φ₁.sup_semantically_equivalent_not_inf_not φ₂)).2 (hnot (hinf (hnot h1) (hnot h2)))))
  (λ _, hnot) (λ _ _, hse)

end bounded_formula

end language
end first_order<|MERGE_RESOLUTION|>--- conflicted
+++ resolved
@@ -717,11 +717,7 @@
 
 @[simp] lemma Lhom.realize_on_sentence [L'.Structure M] (φ : L →ᴸ L') [φ.is_expansion_on M]
   (ψ : L.sentence) :
-<<<<<<< HEAD
-  M ⊨ (φ.on_sentence ψ) ↔ M ⊨ ψ :=
-=======
   M ⊨ φ.on_sentence ψ ↔ M ⊨ ψ :=
->>>>>>> 0c52d3b4
 φ.realize_on_formula ψ
 
 /-- A model of a theory is a structure in which every sentence is realized as true. -/
@@ -732,11 +728,7 @@
 
 @[simp] lemma Lhom.on_Theory_model [L'.Structure M] (φ : L →ᴸ L') [φ.is_expansion_on M]
   (T : L.Theory) :
-<<<<<<< HEAD
-  M ⊨ (φ.on_Theory T) ↔ M ⊨ T :=
-=======
   M ⊨ φ.on_Theory T ↔ M ⊨ T :=
->>>>>>> 0c52d3b4
 begin
   refine ⟨λ h ψ hψ, (φ.realize_on_sentence M _).1 (h _ (set.mem_image_of_mem _ hψ)), λ h ψ hψ, _⟩,
   obtain ⟨ψ₀, hψ₀, rfl⟩ := Lhom.mem_on_Theory.1 hψ,
