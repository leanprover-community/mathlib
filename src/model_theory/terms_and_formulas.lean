/-
Copyright (c) 2021 Aaron Anderson, Jesse Michael Han, Floris van Doorn. All rights reserved.
Released under Apache 2.0 license as described in the file LICENSE.
Authors: Aaron Anderson, Jesse Michael Han, Floris van Doorn
-/
import data.equiv.fin
import data.finset.basic
import model_theory.basic

/-!
# Basics on First-Order Structures
This file defines first-order languages and structures in the style of the
[Flypitch project](https://flypitch.github.io/).

## Main Definitions
* A `first_order.language.term` is defined so that `L.term α` is the type of `L`-terms with free
  variables indexed by `α`.
* A `first_order.language.formula` is defined so that `L.formula α` is the type of `L`-formulas with
  free variables indexed by `α`.
* A `first_order.language.partitioned_formula` is defined so that `L.formula α β` is the type of
`L`-formulas with free variables indexed by `α` and `β`.
* A `first_order.language.sentence` is a formula with no free variables.
* A `first_order.language.Theory` is a set of sentences.
* `first_order.language.Theory.is_satisfiable` indicates that a theory has a nonempty model.
* Given a theory `T`, `first_order.language.Theory.semantically_equivalent` defines an equivalence
relation `T.semantically_equivalent` on formulas of a particular signature, indicating that the
formulas have the same realization in models of `T`. (This is more often known as logical
equivalence once it is known that this is equivalent to the proof-theoretic definition.)

## References
For the Flypitch project:
- [J. Han, F. van Doorn, *A formal proof of the independence of the continuum hypothesis*]
[flypitch_cpp]
- [J. Han, F. van Doorn, *A formalization of forcing and the unprovability of
the continuum hypothesis*][flypitch_itp]

-/

universes u v

namespace first_order
namespace language

variables {L : language.{u v}} {M N P : Type*} [L.Structure M] [L.Structure N] [L.Structure P]
open_locale first_order
open Structure

variable (L)
/-- A term on `α` is either a variable indexed by an element of `α`
  or a function symbol applied to simpler terms. -/
inductive term (α : Type) : Type u
| var {} : ∀ (a : α), term
| func {} : ∀ {l : ℕ} (f : L.functions l) (ts : fin l → term), term
export term

variable {L}

/-- Relabels a term's variables along a particular function. -/
@[simp] def term.relabel {α β : Type} (g : α → β) : L.term α → L.term β
| (var i) := var (g i)
| (func f ts) := func f (λ i, (ts i).relabel)

instance {α : Type} [inhabited α] : inhabited (L.term α) :=
⟨var default⟩

instance {α} : has_coe L.const (L.term α) :=
⟨λ c, func c fin_zero_elim⟩

/-- A term `t` with variables indexed by `α` can be evaluated by giving a value to each variable. -/
@[simp] def realize_term {α : Type} (v : α → M) :
  ∀ (t : L.term α), M
| (var k)         := v k
| (func f ts)     := fun_map f (λ i, realize_term (ts i))

@[simp] lemma realize_term_relabel {α β : Type} (g : α → β) (v : β → M) (t : L.term α) :
  realize_term v (t.relabel g) = realize_term (v ∘ g) t :=
begin
  induction t with _ n f ts ih,
  { refl, },
  { simp [ih] }
end

@[simp] lemma hom.realize_term {α : Type} (g : M →[L] N) (v : α → M) (t : L.term α) :
  realize_term (g ∘ v) t = g (realize_term v t) :=
begin
  induction t,
  { refl },
  { rw [realize_term, realize_term, g.map_fun],
    refine congr rfl _,
    ext x,
    simp [t_ih x], },
end

@[simp] lemma embedding.realize_term {α : Type} (g : M ↪[L] N) (v : α → M) (t : L.term α) :
  realize_term (g ∘ v) t = g (realize_term v t) :=
g.to_hom.realize_term v t

@[simp] lemma equiv.realize_term {α : Type} (g : M ≃[L] N) (v : α → M) (t : L.term α) :
  realize_term (g ∘ v) t = g (realize_term v t) :=
g.to_hom.realize_term v t

variable (L)
/-- `bounded_formula α n` is the type of formulas with free variables indexed by `α` and up to `n`
  additional free variables. -/
inductive bounded_formula (α : Type) : ℕ → Type (max u v)
| bd_falsum {} {n} : bounded_formula n
| bd_equal {n} (t₁ t₂ : L.term (α ⊕ fin n)) : bounded_formula n
| bd_rel {n l : ℕ} (R : L.relations l) (ts : fin l → L.term (α ⊕ fin n)) : bounded_formula n
| bd_imp {n} (f₁ f₂ : bounded_formula n) : bounded_formula n
| bd_all {n} (f : bounded_formula (nat.succ n)) : bounded_formula n

export bounded_formula

instance {α : Type} {n : ℕ} : inhabited (L.bounded_formula α n) :=
⟨bd_falsum⟩

/-- `formula α` is the type of formulas with all free variables indexed by `α`. -/
@[reducible] def formula (α : Type) := L.bounded_formula α 0

/-- `partitioned_formula α β` is the type of formulas with all free variables indexed by `α` or `β`.
-/
@[reducible] def partitioned_formula (α : Type) (β : Type) := L.formula (α ⊕ β)

/-- A sentence is a formula with no free variables. -/
@[reducible] def sentence           := L.formula pempty

/-- A theory is a set of sentences. -/
@[reducible] def Theory := set L.sentence

variables {L} {α : Type}

section formula
variable {n : ℕ}

namespace bounded_formula

<<<<<<< HEAD
@[simps] instance : has_bot (L.bounded_formula α n) := ⟨bd_falsum⟩
=======
instance : has_bot (L.bounded_formula α n) := ⟨bd_falsum⟩
>>>>>>> 4cf3cf9e

/-- The negation of a bounded formula is also a bounded formula. -/
def bd_not (φ : L.bounded_formula α n) : L.bounded_formula α n := bd_imp φ ⊥

/-- Puts an `∃` quantifier on a bounded formula. -/
def bd_exists (φ : L.bounded_formula α (n + 1)) : L.bounded_formula α n :=
  bd_not (bd_all (bd_not φ))

instance : has_top (L.bounded_formula α n) := ⟨bd_not ⊥⟩

<<<<<<< HEAD
/-- Puts an `∃` quantifier on a bounded formula. -/
@[reducible] def bd_exists (φ : L.bounded_formula α (n + 1)) : L.bounded_formula α n :=
  bd_not (bd_all (bd_not φ))

@[simps] instance : has_top (L.bounded_formula α n) := ⟨bd_not bd_falsum⟩
=======
instance : has_inf (L.bounded_formula α n) := ⟨λ f g, bd_not (bd_imp f (bd_not g))⟩
>>>>>>> 4cf3cf9e

instance : has_sup (L.bounded_formula α n) := ⟨λ f g, bd_imp (bd_not f) g⟩

/-- The biimplication between two bounded formulas. -/
def bd_iff (φ ψ : L.bounded_formula α n) := φ.bd_imp ψ ⊓ ψ.bd_imp φ

/-- A function to help relabel the variables in bounded formulas. -/
def relabel_aux {n : ℕ} {α β : Type} (g : α → (β ⊕ fin n)) (k : ℕ) :
  α ⊕ fin k → β ⊕ fin (n + k) :=
(sum.map id fin_sum_fin_equiv) ∘ (equiv.sum_assoc _ _ _) ∘ (sum.map g id)

/-- A function to help relabel the variables in bounded formulas. -/
def relabel_aux {n : ℕ} {α β : Type} (g : α → (β ⊕ fin n)) (k : ℕ) :
  α ⊕ fin k → β ⊕ fin (n + k) :=
(sum.map id fin_sum_fin_equiv) ∘ (equiv.sum_assoc _ _ _) ∘ (sum.map g id)

/-- Relabels a bounded formula's variables along a particular function. -/
def relabel {α β : Type} (g : α → (β ⊕ fin n)) :
  ∀ {k : ℕ}, L.bounded_formula α k → L.bounded_formula β (n + k)
| k bd_falsum := bd_falsum
| k (bd_equal t₁ t₂) := bd_equal (t₁.relabel (relabel_aux g k)) (t₂.relabel (relabel_aux g k))
| k (bd_rel R ts) := bd_rel R (term.relabel (relabel_aux g k) ∘ ts)
| k (bd_imp f₁ f₂) := bd_imp f₁.relabel f₂.relabel
| k (bd_all f) := bd_all f.relabel

/-- Places universal quantifiers on all extra variables of a bounded formula. -/
def close_with_forall : L.bounded_formula α n → L.formula α :=
nat.rec_on n id (λ n f φ, (f φ.bd_all))

/-- Places existential quantifiers on all extra variables of a bounded formula. -/
def close_with_exists : L.bounded_formula α n → L.formula α :=
nat.rec_on n id (λ n f φ, (f φ.bd_exists))

end bounded_formula

namespace formula

<<<<<<< HEAD
/-- An atomic formula is either equality or a relation symbol applied to terms. -/
inductive is_atomic : L.bounded_formula α n → Prop
| equal {t₁ t₂ : L.term (α ⊕ fin n)} : is_atomic (bd_equal t₁ t₂)
| rel {l : ℕ} {R : L.relations l} {ts : fin l → L.term (α ⊕ fin n)} : is_atomic (bd_rel R ts)

lemma is_atomic.induction_on {P : L.bounded_formula α n → Prop} {φ : L.bounded_formula α n}
  (h : is_atomic φ)
  (he : ∀ (t₁ t₂ : L.term (α ⊕ fin n)), P (bd_equal t₁ t₂))
  (hr : ∀ {l : ℕ} (R : L.relations l) (ts : fin l → L.term (α ⊕ fin n)), P (bd_rel R ts)) :
  P φ :=
begin
  induction h,
  { apply he },
  { apply hr }
end

/-- A quantifier-free formula is a formula defined without quantifiers. These are all equivalent
to boolean combinations of atomic formulas. -/
inductive is_qf : L.bounded_formula α n → Prop
| falsum : is_qf bd_falsum
| of_is_atomic {φ} (h : is_atomic φ) : is_qf φ
| imp {φ₁ φ₂} (h₁ : is_qf φ₁) (h₂ : is_qf φ₂) : is_qf (bd_imp φ₁ φ₂)

lemma is_qf.induction_on {P : L.bounded_formula α n → Prop} {φ : L.bounded_formula α n}
  (h : is_qf φ)
  (hf : P (bd_falsum : L.bounded_formula α n))
  (ha : ∀ (ψ : L.bounded_formula α n), is_atomic ψ → P ψ)
  (himp : ∀ {φ₁ φ₂} (h₁ : P φ₁) (h₂ : P φ₂), P (bd_imp φ₁ φ₂)) :
  P φ :=
begin
  induction h with _ ih0 _ _ _ _ ih1 ih2,
  { exact hf },
  { exact ha _ ih0 },
  { exact himp ih1 ih2 }
end

lemma is_atomic.is_qf {φ : L.bounded_formula α n} : is_atomic φ → is_qf φ :=
is_qf.of_is_atomic

/-- Indicates that a bounded formula is in prenex normal form - that is, it consists of quantifiers
  applied to a quantifier-free formula. -/
inductive is_prenex : L.bounded_formula α n → Prop
| of_is_qf {φ} (h : is_qf φ) : is_prenex φ
| bd_all {φ} (h : is_prenex φ) : is_qf (bd_all φ)
| bd_exists {φ} (h : is_prenex φ) : is_qf (bd_exists φ)

lemma is_qf.is_prenex {φ : L.bounded_formula α n} : is_qf φ → is_prenex φ :=
is_prenex.of_is_qf

=======
>>>>>>> 4cf3cf9e
/-- Relabels a formula's variables along a particular function. -/
def relabel {α β : Type} (g : α → β) : L.formula α → L.formula β :=
bounded_formula.relabel (sum.inl ∘ g)

/-- The equality of two terms as a first-order formula. -/
def equal (t₁ t₂ : L.term α) : (L.formula α) :=
bd_equal (t₁.relabel sum.inl) (t₂.relabel sum.inl)

/-- The graph of a function as a first-order formula. -/
def graph (f : L.functions n) : L.formula (fin (n + 1)) :=
equal (var 0) (func f (λ i, var i.succ))

/-- The negation of a formula. -/
def not (φ : L.formula α) : L.formula α := bd_not φ
<<<<<<< HEAD
=======

/-- The implication between formulas, as a formula. -/
def imp : L.formula α → L.formula α → L.formula α := bd_imp

/-- The biimplication between formulas, as a formula. -/
def iff (φ ψ : L.formula α) : L.formula α := bd_iff φ ψ
>>>>>>> 4cf3cf9e

end formula

namespace bounded_formula

open formula

lemma is_qf_bd_falsum : is_qf (bd_falsum : L.bounded_formula α n) :=
formula.is_qf.falsum

lemma is_atomic_bd_equal (t₁ t₂) : is_atomic (bd_equal t₁ t₂ : L.bounded_formula α n) :=
formula.is_atomic.equal

lemma is_atomic_bd_rel {m} (R : L.relations m) (ts) :
  is_atomic (bd_rel R ts : L.bounded_formula α n) :=
is_atomic.rel

lemma is_qf.bd_imp {φ ψ : L.bounded_formula α n} : is_qf φ → is_qf ψ → is_qf (bd_imp φ ψ) :=
is_qf.imp

end bounded_formula

namespace formula

lemma is_qf_equal (t₁ t₂ : L.term α) : (equal t₁ t₂).is_atomic :=
is_atomic_bd_equal _ _

lemma is_qf_graph (f : L.functions n) : (graph f).is_atomic :=
is_qf_equal _ _

end formula
namespace partitioned_formula
variables {β : Type}

/-- Given a partitioned formula, swaps the two variable tuples. -/
def swap (φ : L.partitioned_formula α β) : L.partitioned_formula β α :=
φ.relabel sum.swap

/-- Given a partitioned formula, recasts the right variable tuple as extra variables in a
  bounded formula. -/
def to_bounded_formula_right (φ : L.partitioned_formula α (fin n)) : L.bounded_formula α n :=
bounded_formula.relabel id φ

/-- Given a partitioned formula, recasts the left variable tuple as extra variables in a
  bounded formula. -/
def to_bounded_formula_left (φ : L.partitioned_formula (fin n) α) : L.bounded_formula α n :=
φ.swap.to_bounded_formula_right

/-- Given a partitioned formula, places existential quantifiers over the right variable tuple. -/
def exists_right (φ : L.partitioned_formula α (fin n)) : L.formula α :=
φ.to_bounded_formula_right.close_with_exists

/-- Given a partitioned formula, places existential quantifiers over the left variable tuple. -/
def exists_left (φ : L.partitioned_formula (fin n) α) : L.formula α :=
φ.to_bounded_formula_left.close_with_exists

/-- Given a partitioned formula, places universal quantifiers over the right variable tuple. -/
def forall_right (φ : L.partitioned_formula α (fin n)) : L.formula α :=
φ.to_bounded_formula_right.close_with_forall

/-- Given a partitioned formula, places universal quantifiers over the left variable tuple. -/
def forall_left (φ : L.partitioned_formula (fin n) α) : L.formula α :=
φ.to_bounded_formula_left.close_with_forall

end partitioned_formula
end formula

variable {L}

instance nonempty_bounded_formula {α : Type} (n : ℕ) : nonempty $ L.bounded_formula α n :=
nonempty.intro (by constructor)

variables (M)

/-- A bounded formula can be evaluated as true or false by giving values to each free variable. -/
def realize_bounded_formula :
  ∀ {l} (f : L.bounded_formula α l) (v : α → M) (xs : fin l → M), Prop
| _ bd_falsum  v     xs := false
| _ (bd_equal t₁ t₂) v xs := realize_term (sum.elim v xs) t₁ = realize_term (sum.elim v xs) t₂
| _ (bd_rel R ts)   v   xs := rel_map R (λ i, realize_term (sum.elim v xs) (ts i))
| _ (bd_imp f₁ f₂)  v xs := realize_bounded_formula f₁ v xs → realize_bounded_formula f₂ v xs
| _ (bd_all f)     v   xs := ∀(x : M), realize_bounded_formula f v (fin.snoc xs x)
<<<<<<< HEAD

namespace bounded_formula

variables {M} {l : ℕ} (φ ψ : L.bounded_formula α l) (θ : L.bounded_formula α l.succ)
variables (v : α → M) (xs : fin l → M)

=======

namespace bounded_formula

variables {M} {l : ℕ} (φ ψ : L.bounded_formula α l) (θ : L.bounded_formula α l.succ)
variables (v : α → M) (xs : fin l → M)

@[simp] lemma realize_bot :
  realize_bounded_formula M (⊥ : L.bounded_formula α l) v xs = false :=
rfl

>>>>>>> 4cf3cf9e
@[simp] lemma realize_bd_not :
  realize_bounded_formula M (φ.bd_not) v xs = ¬ realize_bounded_formula M φ v xs :=
rfl

<<<<<<< HEAD
lemma realize_bd_inf : realize_bounded_formula M (φ ⊓ ψ) v xs =
=======
@[simp] lemma realize_bd_equal (t₁ t₂ : L.term (α ⊕ fin l)) :
  realize_bounded_formula M (bd_equal t₁ t₂) v xs =
    (realize_term (sum.elim v xs) t₁ = realize_term (sum.elim v xs) t₂) :=
rfl

@[simp] lemma realize_top :
  realize_bounded_formula M (⊤ : L.bounded_formula α l) v xs = true :=
by simp [has_top.top]

@[simp] lemma realize_inf : realize_bounded_formula M (φ ⊓ ψ) v xs =
>>>>>>> 4cf3cf9e
    (realize_bounded_formula M φ v xs ∧ realize_bounded_formula M ψ v xs) :=
by simp [has_inf.inf, realize_bounded_formula]

<<<<<<< HEAD
lemma realize_bd_imp : realize_bounded_formula M (φ.bd_imp ψ) v xs =
    (realize_bounded_formula M φ v xs → realize_bounded_formula M ψ v xs) :=
by simp only [realize_bounded_formula]

lemma realize_bd_sup : realize_bounded_formula M (φ ⊔ ψ) v xs =
    (realize_bounded_formula M φ v xs ∨ realize_bounded_formula M ψ v xs) :=
begin
  simp only [realize_bounded_formula, bounded_formula.has_sup_sup, realize_bd_not, eq_iff_iff],
  tauto,
end

lemma realize_bd_all : realize_bounded_formula M (bd_all θ) v xs =
    ∀ (a : M), (realize_bounded_formula M θ v (fin.snoc xs a)) :=
rfl

lemma realize_bd_exists : realize_bounded_formula M θ.bd_exists v xs =
=======
@[simp] lemma realize_bd_imp : realize_bounded_formula M (φ.bd_imp ψ) v xs =
    (realize_bounded_formula M φ v xs → realize_bounded_formula M ψ v xs) :=
by simp only [realize_bounded_formula]

@[simp] lemma realize_sup : realize_bounded_formula M (φ ⊔ ψ) v xs =
    (realize_bounded_formula M φ v xs ∨ realize_bounded_formula M ψ v xs) :=
begin
  simp only [realize_bounded_formula, has_sup.sup, realize_bd_not, eq_iff_iff],
  tauto,
end

@[simp] lemma realize_bd_all : realize_bounded_formula M (bd_all θ) v xs =
    ∀ (a : M), (realize_bounded_formula M θ v (fin.snoc xs a)) :=
rfl

@[simp] lemma realize_bd_exists : realize_bounded_formula M θ.bd_exists v xs =
>>>>>>> 4cf3cf9e
    ∃ (a : M), (realize_bounded_formula M θ v (fin.snoc xs a)) :=
begin
  rw [bd_exists, realize_bd_not, realize_bd_all, not_forall],
  simp_rw [realize_bd_not, not_not],
end

<<<<<<< HEAD
=======
@[simp] lemma realize_bd_iff : realize_bounded_formula M (φ.bd_iff ψ) v xs =
  (realize_bounded_formula M φ v xs ↔ realize_bounded_formula M ψ v xs) :=
begin
  rw [bd_iff, iff_def],
  simp,
end

>>>>>>> 4cf3cf9e
end bounded_formula

/-- A bounded formula can be evaluated as true or false by giving values to each free variable. -/
def realize_formula (f : L.formula α) (v : α → M) : Prop :=
realize_bounded_formula M f v fin_zero_elim

namespace formula

variables {M} (φ ψ : L.formula α) (v : α → M)

@[simp] lemma realize_not :
  realize_formula M (φ.not) v = ¬ realize_formula M φ v :=
rfl

<<<<<<< HEAD
lemma realize_inf : realize_formula M (φ ⊓ ψ) v =
    (realize_formula M φ v ∧ realize_formula M ψ v) :=
realize_bd_inf _ _ _ _

lemma realize_imp : realize_formula M (φ.bd_imp ψ) v =
    (realize_formula M φ v → realize_formula M ψ v) :=
realize_bd_imp _ _ _ _

lemma realize_sup : realize_formula M (φ ⊔ ψ) v =
    (realize_formula M φ v ∨ realize_formula M ψ v) :=
realize_bd_sup _ _ _ _

end formula

/-- A bounded formula can be evaluated as true or false by giving values to each free variable. -/
@[reducible] def realize_partitioned_formula {β : Type} (f : L.partitioned_formula α β)
  (v : α → M) (w : β → M) : Prop :=
realize_formula M f (sum.elim v w)
=======
@[simp] lemma realize_bot :
  realize_formula M (⊥ : L.formula α) v = false :=
rfl

@[simp] lemma realize_top :
  realize_formula M (⊤ : L.formula α) v = true :=
bounded_formula.realize_top _ _

@[simp] lemma realize_inf : realize_formula M (φ ⊓ ψ) v =
    (realize_formula M φ v ∧ realize_formula M ψ v) :=
realize_inf _ _ _ _

@[simp] lemma realize_imp : realize_formula M (φ.imp ψ) v =
    (realize_formula M φ v → realize_formula M ψ v) :=
bounded_formula.realize_bd_imp _ _ _ _

@[simp] lemma realize_sup : realize_formula M (φ ⊔ ψ) v =
    (realize_formula M φ v ∨ realize_formula M ψ v) :=
realize_sup _ _ _ _

@[simp] lemma realize_bd_iff : realize_formula M (φ.iff ψ) v=
  (realize_formula M φ v ↔ realize_formula M ψ v) :=
bounded_formula.realize_bd_iff _ _ _ _

end formula
>>>>>>> 4cf3cf9e

/-- A sentence can be evaluated as true or false in a structure. -/
@[reducible] def realize_sentence (φ : L.sentence) : Prop :=
realize_formula M φ pempty.elim

infix ` ⊨ `:51 := realize_sentence -- input using \|= or \vDash, but not using \models

/-- A model of a theory is a structure in which every sentence is realized as true. -/
@[reducible] def Theory.model (T : L.Theory) : Prop :=
∀ φ ∈ T, realize_sentence M φ

infix ` ⊨ `:51 := Theory.model -- input using \|= or \vDash, but not using \models

variable {M}

lemma Theory.model.mono {T T' : L.Theory} (h : T'.model M) (hs : T ⊆ T') :
  T.model M :=
λ φ hφ, h φ (hs hφ)

namespace bounded_formula

@[simp] lemma realize_close_with_forall {n : ℕ} (φ : L.bounded_formula α n) (v : α → M) :
  realize_formula M (close_with_forall φ) v =
    ∀ (xs : fin n → M), (realize_bounded_formula M φ v xs) :=
begin
  rw [close_with_forall],
  induction n with n ih,
  { simp only [id.def, eq_iff_iff],
    rw realize_formula,
    exact ⟨λ h x, (funext fin_zero_elim : fin_zero_elim = x) ▸ h, λ h, h _⟩ },
  { simp only [ih, realize_bounded_formula, eq_iff_iff],
    exact ⟨λ h xs, (fin.snoc_init_self xs) ▸ h _ _, λ h xs x, h (fin.snoc xs x)⟩ }
end

@[simp] lemma realize_close_with_exists {n : ℕ} (φ : L.bounded_formula α n) (v : α → M) :
  realize_formula M (close_with_exists φ) v =
    ∃ (xs : fin n → M), (realize_bounded_formula M φ v xs) :=
begin
  rw [close_with_exists],
  induction n with n ih,
  { simp only [id.def, eq_iff_iff],
    rw realize_formula,
    refine ⟨λ h, ⟨fin_zero_elim, h⟩, _⟩,
    rintro ⟨w, h⟩,
    exact (funext fin_zero_elim : w = fin_zero_elim) ▸ h, },
  { simp only [ih, realize_bd_exists, eq_iff_iff],
    split,
    { rintros ⟨xs, x, h⟩,
      exact ⟨_, h⟩ },
    { rintros ⟨xs, h⟩,
      rw ← fin.snoc_init_self xs at h,
      exact ⟨_, _, h⟩ } }
end

lemma realize_relabel {α β : Type} {m n : ℕ}
  (g : α → (β ⊕ fin m)) (v : β → M) (xs : fin (m + n) → M) (φ : L.bounded_formula α n) :
  realize_bounded_formula M (φ.relabel g) v xs ↔
    realize_bounded_formula M φ (sum.elim v (xs ∘ (fin.cast_add n)) ∘ g) (xs ∘ (fin.nat_add m)) :=
begin
  have h : ∀ (n : ℕ) (xs : fin (m + n) → M), sum.elim v xs ∘ bounded_formula.relabel_aux g n =
    sum.elim (sum.elim v (xs ∘ (fin.cast_add n)) ∘ g) (xs ∘ (fin.nat_add m)),
  { intros m xs',
    ext x,
    cases x,
    { simp only [bounded_formula.relabel_aux, function.comp_app, sum.map_inl, sum.elim_inl],
      cases g x with l r;
      simp },
    { simp [bounded_formula.relabel_aux] } },
  induction φ with _ _ _ _ _ _ _ _ _ _ _ ih1 ih2 n' _ ih3,
  { refl },
  { simp [realize_bounded_formula, bounded_formula.relabel, h _ xs] },
  { simp [realize_bounded_formula, bounded_formula.relabel, h _ xs] },
  { simp [realize_bounded_formula, bounded_formula.relabel, ih1, ih2] },
  { simp only [ih3, realize_bounded_formula, bounded_formula.relabel],
    refine forall_congr (λ a, (iff_eq_eq.mpr (congr (congr rfl (congr (congr rfl (congr rfl
      (funext (λ i, (dif_pos _).trans rfl)))) rfl)) _))),
    { ext i,
      by_cases h : i.val < n',
      { exact (dif_pos (nat.add_lt_add_left h m)).trans (dif_pos h).symm },
      { exact (dif_neg (λ h', h (nat.lt_of_add_lt_add_left h'))).trans (dif_neg h).symm } } }
end

<<<<<<< HEAD
lemma embedding.realize_bounded_formula_of_is_qf {α : Type} {n : ℕ} (v : α → M) (xs : fin n → M)
  (φ : L.bounded_formula α n) (h : formula.is_qf φ) (g : M ↪[L] N) :
  realize_bounded_formula N φ (g ∘ v) (g ∘ xs) ↔ realize_bounded_formula M φ v xs :=
begin
  refine h.induction_on _ _ _,
  { refl },
  { refine λ φ h', h'.induction_on (λ _ _, _) (λ _ _ _, _),
    { simp only [realize_bounded_formula, ← sum.comp_elim, g.realize_term, g.injective.eq_iff] },
    { simp only [realize_bounded_formula, ← sum.comp_elim, g.realize_term, g.map_rel] } },
  { intros _ _ h1 h2,
    simp only [realize_bounded_formula, h1, h2] }
end
=======
>>>>>>> 4cf3cf9e
end bounded_formula

@[simp] lemma equiv.realize_bounded_formula {α : Type} {n : ℕ}  (v : α → M)
  (xs : fin n → M) (φ : L.bounded_formula α n) (g : M ≃[L] N) :
  realize_bounded_formula N φ (g ∘ v) (g ∘ xs) ↔ realize_bounded_formula M φ v xs :=
begin
  induction φ with _ _ _ _ _ _ _ _ _ _ _ ih1 ih2 _ _ ih3,
  { refl },
  { simp only [realize_bounded_formula, ← sum.comp_elim, equiv.realize_term, g.injective.eq_iff] },
  { simp only [realize_bounded_formula, ← sum.comp_elim, equiv.realize_term, g.map_rel], },
  { rw [realize_bounded_formula, ih1, ih2, realize_bounded_formula] },
  { rw [realize_bounded_formula, realize_bounded_formula],
    split,
    { intros h a,
      have h' := h (g a),
      rw [← fin.comp_snoc, ih3] at h',
      exact h' },
    { intros h a,
      have h' := h (g.symm a),
      rw [← ih3, fin.comp_snoc, g.apply_symm_apply] at h',
      exact h' }}
end

@[simp] lemma realize_formula_relabel {α β : Type}
  (g : α → β) (v : β → M) (φ : L.formula α) :
  realize_formula M (φ.relabel g) v ↔ realize_formula M φ (v ∘ g) :=
begin
  rw [realize_formula, realize_formula, formula.relabel, bounded_formula.realize_relabel,
    iff_eq_eq],
  refine congr (congr rfl _) (funext fin_zero_elim),
  ext,
  simp,
end

@[simp] lemma realize_formula_equiv {α : Type}  (v : α → M) (φ : L.formula α)
  (g : M ≃[L] N) :
  realize_formula N φ (g ∘ v) ↔ realize_formula M φ v :=
begin
  rw [realize_formula, realize_formula, ← equiv.realize_bounded_formula v fin_zero_elim φ g,
    iff_eq_eq],
  exact congr rfl (funext fin_zero_elim),
end

@[simp]
lemma realize_equal {α : Type*} (t₁ t₂ : L.term α) (x : α → M) :
  realize_formula M (formula.equal t₁ t₂) x ↔ realize_term x t₁ = realize_term x t₂ :=
by simp [formula.equal, realize_formula]

@[simp]
lemma realize_graph {l : ℕ} (f : L.functions l) (x : fin l → M) (y : M) :
  realize_formula M (formula.graph f) (fin.cons y x) ↔ fun_map f x = y :=
begin
  simp only [formula.graph, realize_term, realize_equal, fin.cons_zero, fin.cons_succ],
  rw eq_comm,
end

namespace partitioned_formula

@[simp] lemma realize_swap {β : Type} (φ : L.partitioned_formula α β) (x : α → M) (y : β → M) :
  realize_partitioned_formula M φ.swap y x ↔ realize_partitioned_formula M φ x y :=
begin
  rw [swap, realize_partitioned_formula, realize_partitioned_formula, realize_formula_relabel,
    iff_eq_eq],
  refine congr rfl (funext (λ i, sum.cases_on i _ _));
  simp,
end

@[simp] lemma realize_to_bounded_formula_right {n : ℕ} (φ : L.partitioned_formula α (fin n))
  (x : α → M) (y : (fin n) → M) :
  realize_bounded_formula M φ.to_bounded_formula_right x y ↔ realize_partitioned_formula M φ x y :=
begin
  rw [realize_partitioned_formula, to_bounded_formula_right, bounded_formula.realize_relabel,
    realize_formula, iff_eq_eq],
  refine congr (congr rfl (funext (λ i, _))) (funext fin_zero_elim),
  cases i,
  { simp },
  { simp only [function.comp.right_id, sum.elim_inr, function.comp_app, function.id_def],
    refine congr rfl _,
    simp [fin.ext_iff] }
end

@[simp] lemma realize_to_bounded_formula_left {n : ℕ} (φ : L.partitioned_formula (fin n) α)
  (x : α → M) (y : (fin n) → M) :
  realize_bounded_formula M φ.to_bounded_formula_left x y ↔ realize_partitioned_formula M φ y x :=
by simp [to_bounded_formula_left]

@[simp] lemma realize_forall_left {n : ℕ}
  (φ : L.partitioned_formula (fin n) α) (x : α → M) :
  realize_formula M φ.forall_left x ↔ ∀ (y : fin n → M), realize_partitioned_formula M φ y x :=
by simp only [forall_left, realize_close_with_forall, realize_to_bounded_formula_left]

@[simp] lemma realize_exists_left {n : ℕ}
  (φ : L.partitioned_formula (fin n) α) (x : α → M) :
  realize_formula M φ.exists_left x ↔ ∃ (y : fin n → M), realize_partitioned_formula M φ y x :=
by simp only [exists_left, realize_close_with_exists, realize_to_bounded_formula_left]

@[simp] lemma realize_forall_right {n : ℕ}
  (φ : L.partitioned_formula α (fin n)) (x : α → M) :
  realize_formula M φ.forall_right x ↔ ∀ (y : fin n → M), realize_partitioned_formula M φ x y :=
by simp only [forall_right, realize_close_with_forall, realize_to_bounded_formula_right]

@[simp] lemma realize_exists_right {n : ℕ}
  (φ : L.partitioned_formula α (fin n)) (x : α → M) :
  realize_formula M φ.exists_right x ↔ ∃ (y : fin n → M), realize_partitioned_formula M φ x y :=
by simp only [exists_right, realize_close_with_exists, realize_to_bounded_formula_right]


end partitioned_formula
namespace Theory

/-- A theory is satisfiable if a structure models it. -/
def is_satisfiable (T : L.Theory) : Prop :=
∃ (M : Type (max u v)) [nonempty M] [str : L.Structure M], @Theory.model L M str T

/-- A theory is finitely satisfiable if all of its finite subtheories are satisfiable. -/
def is_finitely_satisfiable (T : L.Theory) : Prop :=
∀ (T0 : finset L.sentence), (T0 : L.Theory) ⊆ T → (T0 : L.Theory).is_satisfiable

/-- Given that a theory is satisfiable, selects a model using choice. -/
def is_satisfiable.some_model {T : L.Theory} (h : T.is_satisfiable) : Type* := classical.some h

instance is_satisfiable.nonempty_some_model {T : L.Theory} (h : T.is_satisfiable) :
  nonempty (h.some_model) :=
classical.some (classical.some_spec h)

noncomputable instance is_satisfiable.inhabited_some_model {T : L.Theory} (h : T.is_satisfiable) :
  inhabited (h.some_model) := classical.inhabited_of_nonempty'

noncomputable instance is_satisfiable.some_model_structure {T : L.Theory} (h : T.is_satisfiable) :
  L.Structure (h.some_model) :=
classical.some (classical.some_spec (classical.some_spec h))

lemma is_satisfiable.some_model_models {T : L.Theory} (h : T.is_satisfiable) :
  T.model h.some_model :=
classical.some_spec (classical.some_spec (classical.some_spec h))

lemma model.is_satisfiable {T : L.Theory} (M : Type (max u v)) [n : nonempty M]
  [S : L.Structure M] (h : T.model M) : T.is_satisfiable :=
⟨M, n, S, h⟩

lemma is_satisfiable.mono {T T' : L.Theory} (h : T'.is_satisfiable) (hs : T ⊆ T') :
  T.is_satisfiable :=
⟨h.some_model, h.nonempty_some_model, h.some_model_structure,
  h.some_model_models.mono hs⟩

lemma is_satisfiable.is_finitely_satisfiable {T : L.Theory} (h : T.is_satisfiable) :
  T.is_finitely_satisfiable :=
λ _, h.mono

/-- A theory models a (bounded) formula when any of its nonempty models realizes that formula on all
  inputs.-/
def models_bounded_formula {n : ℕ} {α : Type} (T : L.Theory) (φ : L.bounded_formula α n) : Prop :=
  ∀ (M : Type (max u v)) [nonempty M] [str : L.Structure M] (v : α → M) (xs : fin n → M),
    @Theory.model L M str T → @realize_bounded_formula L M str α n φ v xs

infix ` ⊨ `:51 := models_bounded_formula -- input using \|= or \vDash, but not using \models

lemma models_formula_iff {α : Type} (T : L.Theory) (φ : L.formula α) :
  T ⊨ φ ↔ ∀ (M : Type (max u v)) [nonempty M] [str : L.Structure M] (v : α → M),
    @Theory.model L M str T → @realize_formula L M str α φ v :=
begin
  refine forall_congr (λ M, forall_congr (λ ne, forall_congr (λ str, forall_congr
    (λ v, ⟨λ h, h fin_zero_elim, λ h xs, _⟩)))),
  rw subsingleton.elim xs fin_zero_elim,
  exact h,
end

lemma models_sentence_iff (T : L.Theory) (φ : L.sentence) :
  T ⊨ φ ↔ ∀ (M : Type (max u v)) [nonempty M] [str : L.Structure M],
    @Theory.model L M str T → @realize_sentence L M str φ :=
begin
  rw [models_formula_iff],
  refine forall_congr (λ M, forall_congr (λ ne, forall_congr (λ str, _))),
  refine ⟨λ h, h pempty.elim, λ h v, _⟩,
  rw subsingleton.elim v pempty.elim,
  exact h,
end

variable {n : ℕ}

<<<<<<< HEAD

=======
>>>>>>> 4cf3cf9e
section bounded_formula
open bounded_formula

/-- Two (bounded) formulas are semantically equivalent over a theory `T` when they have the same
interpretation in every model of `T`. (This is also known as logical equivalence, which also has a
proof-theoretic definition.) -/
def semantically_equivalent (T : L.Theory) (φ ψ : L.bounded_formula α n) : Prop :=
T ⊨ (φ.bd_iff ψ)

lemma semantically_equivalent.realize_bd_eq {T : L.Theory} {φ ψ : L.bounded_formula α n}
  {M : Type (max u v)} [ne : nonempty M] [str : L.Structure M] (hM : T.model M)
  (h : T.semantically_equivalent φ ψ) :
  realize_bounded_formula M φ = realize_bounded_formula M ψ :=
funext (λ v, funext (λ xs, begin
  have h' := h M v xs hM,
<<<<<<< HEAD
  simp only [realize_bounded_formula, has_inf_inf, realize_bd_not, not_forall, exists_prop, not_and,
    not_not] at h',
=======
  simp only [realize_bd_iff] at h',
>>>>>>> 4cf3cf9e
  exact iff_eq_eq.mp ⟨h'.1, h'.2⟩,
end))

lemma semantically_equivalent.some_model_realize_bd_eq {T : L.Theory} {φ ψ : L.bounded_formula α n}
  (hsat : T.is_satisfiable) (h : T.semantically_equivalent φ ψ) :
  realize_bounded_formula (hsat.some_model) φ = realize_bounded_formula (hsat.some_model) ψ :=
h.realize_bd_eq hsat.some_model_models

lemma semantically_equivalent.realize_eq {T : L.Theory} {φ ψ : L.formula α}
  {M : Type (max u v)} [ne : nonempty M] [str : L.Structure M] (hM : T.model M)
  (h : T.semantically_equivalent φ ψ) :
  realize_formula M φ = realize_formula M ψ :=
begin
  ext,
  rw [realize_formula, h.realize_bd_eq hM, ← realize_formula],
end

lemma semantically_equivalent.some_model_realize_eq {T : L.Theory} {φ ψ : L.formula α}
  (hsat : T.is_satisfiable) (h : T.semantically_equivalent φ ψ) :
  realize_formula (hsat.some_model) φ = realize_formula (hsat.some_model) ψ :=
h.realize_eq hsat.some_model_models

/-- Semantic equivalence forms an equivalence relation on formulas. -/
def semantically_equivalent_setoid (T : L.Theory) : setoid (L.bounded_formula α n) :=
{ r := semantically_equivalent T,
  iseqv := ⟨λ φ M ne str v xs hM, by simp,
    λ φ ψ h M ne str v xs hM, begin
      haveI := ne,
<<<<<<< HEAD
      have h := h M v xs hM,
      rw [bounded_formula.realize_bd_inf, and_comm] at h,
      rw bounded_formula.realize_bd_inf,
      exact h,
=======
      rw [realize_bd_iff, iff.comm, ← realize_bd_iff],
      exact h M v xs hM,
>>>>>>> 4cf3cf9e
    end, λ φ ψ θ h1 h2 M ne str v xs hM, begin
      haveI := ne,
      have h1' := h1 M v xs hM,
      have h2' := h2 M v xs hM,
<<<<<<< HEAD
      rw [realize_bd_inf, realize_bd_imp, realize_bd_imp] at *,
=======
      rw [realize_bd_iff] at *,
>>>>>>> 4cf3cf9e
      exact ⟨h2'.1 ∘ h1'.1, h1'.2 ∘ h2'.2⟩,
    end⟩ }

lemma semantically_equivalent_bd_not_bd_not {T : L.Theory} {φ : L.bounded_formula α n} :
  T.semantically_equivalent φ (bd_not (bd_not φ)) :=
λ M ne str v xs hM, by simp

lemma imp_semantically_equivalent_bd_not_sup {T : L.Theory} {φ ψ : L.bounded_formula α n} :
  T.semantically_equivalent (bd_imp φ ψ) (bd_not φ ⊔ ψ) :=
λ M ne str v xs hM, by simp [imp_iff_not_or]

lemma sup_semantically_equivalent_bd_not_inf_bd_not {T : L.Theory} {φ ψ : L.bounded_formula α n} :
  T.semantically_equivalent (φ ⊔ ψ) (bd_not ((bd_not φ) ⊓ (bd_not ψ))) :=
λ M ne str v xs hM, by simp [imp_iff_not_or]

lemma inf_semantically_equivalent_bd_not_sup_bd_not {T : L.Theory} {φ ψ : L.bounded_formula α n} :
  T.semantically_equivalent (φ ⊓ ψ) (bd_not ((bd_not φ) ⊔ (bd_not ψ))) :=
<<<<<<< HEAD
λ M ne str v xs hM, begin
  simp only [realize_bounded_formula, has_inf_inf, has_sup_sup, realize_bd_not, not_forall, not_not,
    exists_prop, and_imp, not_and, and_self],
  exact λ h1 h2, ⟨h1, h2⟩,
end
=======
λ M ne str v xs hM, by simp [and_iff_not_or_not]
>>>>>>> 4cf3cf9e

end bounded_formula

section formula
open formula

lemma semantically_equivalent_not_not {T : L.Theory} {φ : L.formula α} :
  T.semantically_equivalent φ (not (not φ)) :=
semantically_equivalent_bd_not_bd_not

lemma imp_semantically_equivalent_not_sup {T : L.Theory} {φ ψ : L.formula α} :
  T.semantically_equivalent (bd_imp φ ψ) (bd_not φ ⊔ ψ) :=
imp_semantically_equivalent_bd_not_sup

lemma sup_semantically_equivalent_not_inf_not {T : L.Theory} {φ ψ : L.formula α} :
  T.semantically_equivalent (φ ⊔ ψ) (not ((not φ) ⊓ (not ψ))) :=
sup_semantically_equivalent_bd_not_inf_bd_not

lemma inf_semantically_equivalent_not_sup_not {T : L.Theory} {φ ψ : L.formula α} :
  T.semantically_equivalent (φ ⊓ ψ) (not ((not φ) ⊔ (not ψ))) :=
inf_semantically_equivalent_bd_not_sup_bd_not

end formula
<<<<<<< HEAD

end Theory

namespace formula

variable {n : ℕ}

lemma is_qf.induction_on_sup_not {P : L.bounded_formula α n → Prop} {φ : L.bounded_formula α n}
  (h : is_qf φ)
  (hf : P (bd_falsum : L.bounded_formula α n))
  (ha : ∀ (ψ : L.bounded_formula α n), is_atomic ψ → P ψ)
  (hsup : ∀ {φ₁ φ₂} (h₁ : P φ₁) (h₂ : P φ₂), P (φ₁ ⊔ φ₂))
  (hnot : ∀ {φ} (h : P φ), P (bd_not φ))
  (hse : ∀ {φ₁ φ₂ : L.bounded_formula α n}
    (h : Theory.semantically_equivalent ∅ φ₁ φ₂), P φ₁ ↔ P φ₂) :
  P φ :=
begin
  refine h.induction_on hf ha (λ φ₁ φ₂ h1 h2, _),
  rw hse Theory.imp_semantically_equivalent_not_sup,
  exact hsup (hnot h1) h2,
end

lemma is_qf.induction_on_inf_not {P : L.bounded_formula α n → Prop} {φ : L.bounded_formula α n}
  (h : is_qf φ)
  (hf : P (bd_falsum : L.bounded_formula α n))
  (ha : ∀ (ψ : L.bounded_formula α n), is_atomic ψ → P ψ)
  (hinf : ∀ {φ₁ φ₂} (h₁ : P φ₁) (h₂ : P φ₂), P (φ₁ ⊓ φ₂))
  (hnot : ∀ {φ} (h : P φ), P (bd_not φ))
  (hse : ∀ {φ₁ φ₂ : L.bounded_formula α n}
    (h : Theory.semantically_equivalent ∅ φ₁ φ₂), P φ₁ ↔ P φ₂) :
  P φ :=
begin
  refine h.induction_on_sup_not hf ha (λ φ₁ φ₂ h1 h2, _) (λ _, hnot) (λ _ _, hse),
  rw hse Theory.sup_semantically_equivalent_not_inf_not,
  exact hnot (hinf (hnot h1) (hnot h2)),
end

lemma induction_on_prenex {P : Π {m}, L.bounded_formula α m → Prop} (φ : L.bounded_formula α n)
  (hqf : ∀ (ψ : L.bounded_formula α n), is_qf ψ → P ψ)
  (hall : ∀ {m} {ψ  : L.bounded_formula α (m + 1)} (h : P ψ), P (bd_all ψ))
  (hex : ∀ {m} {φ : L.bounded_formula α (m + 1)} (h : P φ), P (bd_exists φ))
  (hse : ∀ {φ₁ φ₂ : L.bounded_formula α n}
    (h : Theory.semantically_equivalent ∅ φ₁ φ₂), P φ₁ ↔ P φ₂) :
  P φ :=
begin
  induction φ with _ _ _ _ _ _ _ _ _ _ _ h1 h2,
  { exact hqf _ is_qf_bd_falsum },
  { exact hqf _ (is_atomic_bd_equal _ _).is_qf },
  { exact hqf _ (is_atomic_bd_rel _ _).is_qf },
  { refine hqf _ (h1.bd_imp h2), },

end

lemma induction_on_exists_not {P : Π {m}, L.bounded_formula α m → Prop} (φ : L.bounded_formula α n)
  (hqf : ∀ (ψ : L.bounded_formula α n), is_qf ψ → P ψ)
  (hnot : ∀ {m} {φ : L.bounded_formula α m} (h : P φ), P (bd_not φ))
  (hex : ∀ {m} {φ : L.bounded_formula α (m + 1)} (h : P φ), P (bd_exists φ))
  (hse : ∀ {φ₁ φ₂ : L.bounded_formula α n}
  (h : Theory.semantically_equivalent ∅ φ₁ φ₂), P φ₁ ↔ P φ₂) :
  P φ :=
begin
  induction φ with _ _ _ _ _ _ _ _ _ _ _ h1 h2,
  { exact hqf _ is_qf_bd_falsum },
  { exact hqf _ (is_atomic_bd_equal _ _).is_qf },
  { exact hqf _ (is_atomic_bd_rel _ _).is_qf },
  { refine hqf _ (h1.bd_imp h2), },
end


end formula

=======
>>>>>>> 4cf3cf9e
end Theory

end language
end first_order<|MERGE_RESOLUTION|>--- conflicted
+++ resolved
@@ -134,11 +134,7 @@
 
 namespace bounded_formula
 
-<<<<<<< HEAD
-@[simps] instance : has_bot (L.bounded_formula α n) := ⟨bd_falsum⟩
-=======
 instance : has_bot (L.bounded_formula α n) := ⟨bd_falsum⟩
->>>>>>> 4cf3cf9e
 
 /-- The negation of a bounded formula is also a bounded formula. -/
 def bd_not (φ : L.bounded_formula α n) : L.bounded_formula α n := bd_imp φ ⊥
@@ -149,15 +145,7 @@
 
 instance : has_top (L.bounded_formula α n) := ⟨bd_not ⊥⟩
 
-<<<<<<< HEAD
-/-- Puts an `∃` quantifier on a bounded formula. -/
-@[reducible] def bd_exists (φ : L.bounded_formula α (n + 1)) : L.bounded_formula α n :=
-  bd_not (bd_all (bd_not φ))
-
-@[simps] instance : has_top (L.bounded_formula α n) := ⟨bd_not bd_falsum⟩
-=======
 instance : has_inf (L.bounded_formula α n) := ⟨λ f g, bd_not (bd_imp f (bd_not g))⟩
->>>>>>> 4cf3cf9e
 
 instance : has_sup (L.bounded_formula α n) := ⟨λ f g, bd_imp (bd_not f) g⟩
 
@@ -195,7 +183,6 @@
 
 namespace formula
 
-<<<<<<< HEAD
 /-- An atomic formula is either equality or a relation symbol applied to terms. -/
 inductive is_atomic : L.bounded_formula α n → Prop
 | equal {t₁ t₂ : L.term (α ⊕ fin n)} : is_atomic (bd_equal t₁ t₂)
@@ -245,8 +232,6 @@
 lemma is_qf.is_prenex {φ : L.bounded_formula α n} : is_qf φ → is_prenex φ :=
 is_prenex.of_is_qf
 
-=======
->>>>>>> 4cf3cf9e
 /-- Relabels a formula's variables along a particular function. -/
 def relabel {α β : Type} (g : α → β) : L.formula α → L.formula β :=
 bounded_formula.relabel (sum.inl ∘ g)
@@ -261,15 +246,12 @@
 
 /-- The negation of a formula. -/
 def not (φ : L.formula α) : L.formula α := bd_not φ
-<<<<<<< HEAD
-=======
 
 /-- The implication between formulas, as a formula. -/
 def imp : L.formula α → L.formula α → L.formula α := bd_imp
 
 /-- The biimplication between formulas, as a formula. -/
 def iff (φ ψ : L.formula α) : L.formula α := bd_iff φ ψ
->>>>>>> 4cf3cf9e
 
 end formula
 
@@ -352,14 +334,6 @@
 | _ (bd_rel R ts)   v   xs := rel_map R (λ i, realize_term (sum.elim v xs) (ts i))
 | _ (bd_imp f₁ f₂)  v xs := realize_bounded_formula f₁ v xs → realize_bounded_formula f₂ v xs
 | _ (bd_all f)     v   xs := ∀(x : M), realize_bounded_formula f v (fin.snoc xs x)
-<<<<<<< HEAD
-
-namespace bounded_formula
-
-variables {M} {l : ℕ} (φ ψ : L.bounded_formula α l) (θ : L.bounded_formula α l.succ)
-variables (v : α → M) (xs : fin l → M)
-
-=======
 
 namespace bounded_formula
 
@@ -370,14 +344,10 @@
   realize_bounded_formula M (⊥ : L.bounded_formula α l) v xs = false :=
 rfl
 
->>>>>>> 4cf3cf9e
 @[simp] lemma realize_bd_not :
   realize_bounded_formula M (φ.bd_not) v xs = ¬ realize_bounded_formula M φ v xs :=
 rfl
 
-<<<<<<< HEAD
-lemma realize_bd_inf : realize_bounded_formula M (φ ⊓ ψ) v xs =
-=======
 @[simp] lemma realize_bd_equal (t₁ t₂ : L.term (α ⊕ fin l)) :
   realize_bounded_formula M (bd_equal t₁ t₂) v xs =
     (realize_term (sum.elim v xs) t₁ = realize_term (sum.elim v xs) t₂) :=
@@ -388,28 +358,9 @@
 by simp [has_top.top]
 
 @[simp] lemma realize_inf : realize_bounded_formula M (φ ⊓ ψ) v xs =
->>>>>>> 4cf3cf9e
     (realize_bounded_formula M φ v xs ∧ realize_bounded_formula M ψ v xs) :=
 by simp [has_inf.inf, realize_bounded_formula]
 
-<<<<<<< HEAD
-lemma realize_bd_imp : realize_bounded_formula M (φ.bd_imp ψ) v xs =
-    (realize_bounded_formula M φ v xs → realize_bounded_formula M ψ v xs) :=
-by simp only [realize_bounded_formula]
-
-lemma realize_bd_sup : realize_bounded_formula M (φ ⊔ ψ) v xs =
-    (realize_bounded_formula M φ v xs ∨ realize_bounded_formula M ψ v xs) :=
-begin
-  simp only [realize_bounded_formula, bounded_formula.has_sup_sup, realize_bd_not, eq_iff_iff],
-  tauto,
-end
-
-lemma realize_bd_all : realize_bounded_formula M (bd_all θ) v xs =
-    ∀ (a : M), (realize_bounded_formula M θ v (fin.snoc xs a)) :=
-rfl
-
-lemma realize_bd_exists : realize_bounded_formula M θ.bd_exists v xs =
-=======
 @[simp] lemma realize_bd_imp : realize_bounded_formula M (φ.bd_imp ψ) v xs =
     (realize_bounded_formula M φ v xs → realize_bounded_formula M ψ v xs) :=
 by simp only [realize_bounded_formula]
@@ -426,15 +377,12 @@
 rfl
 
 @[simp] lemma realize_bd_exists : realize_bounded_formula M θ.bd_exists v xs =
->>>>>>> 4cf3cf9e
     ∃ (a : M), (realize_bounded_formula M θ v (fin.snoc xs a)) :=
 begin
   rw [bd_exists, realize_bd_not, realize_bd_all, not_forall],
   simp_rw [realize_bd_not, not_not],
 end
 
-<<<<<<< HEAD
-=======
 @[simp] lemma realize_bd_iff : realize_bounded_formula M (φ.bd_iff ψ) v xs =
   (realize_bounded_formula M φ v xs ↔ realize_bounded_formula M ψ v xs) :=
 begin
@@ -442,7 +390,6 @@
   simp,
 end
 
->>>>>>> 4cf3cf9e
 end bounded_formula
 
 /-- A bounded formula can be evaluated as true or false by giving values to each free variable. -/
@@ -457,26 +404,6 @@
   realize_formula M (φ.not) v = ¬ realize_formula M φ v :=
 rfl
 
-<<<<<<< HEAD
-lemma realize_inf : realize_formula M (φ ⊓ ψ) v =
-    (realize_formula M φ v ∧ realize_formula M ψ v) :=
-realize_bd_inf _ _ _ _
-
-lemma realize_imp : realize_formula M (φ.bd_imp ψ) v =
-    (realize_formula M φ v → realize_formula M ψ v) :=
-realize_bd_imp _ _ _ _
-
-lemma realize_sup : realize_formula M (φ ⊔ ψ) v =
-    (realize_formula M φ v ∨ realize_formula M ψ v) :=
-realize_bd_sup _ _ _ _
-
-end formula
-
-/-- A bounded formula can be evaluated as true or false by giving values to each free variable. -/
-@[reducible] def realize_partitioned_formula {β : Type} (f : L.partitioned_formula α β)
-  (v : α → M) (w : β → M) : Prop :=
-realize_formula M f (sum.elim v w)
-=======
 @[simp] lemma realize_bot :
   realize_formula M (⊥ : L.formula α) v = false :=
 rfl
@@ -502,7 +429,6 @@
 bounded_formula.realize_bd_iff _ _ _ _
 
 end formula
->>>>>>> 4cf3cf9e
 
 /-- A sentence can be evaluated as true or false in a structure. -/
 @[reducible] def realize_sentence (φ : L.sentence) : Prop :=
@@ -585,7 +511,6 @@
       { exact (dif_neg (λ h', h (nat.lt_of_add_lt_add_left h'))).trans (dif_neg h).symm } } }
 end
 
-<<<<<<< HEAD
 lemma embedding.realize_bounded_formula_of_is_qf {α : Type} {n : ℕ} (v : α → M) (xs : fin n → M)
   (φ : L.bounded_formula α n) (h : formula.is_qf φ) (g : M ↪[L] N) :
   realize_bounded_formula N φ (g ∘ v) (g ∘ xs) ↔ realize_bounded_formula M φ v xs :=
@@ -598,8 +523,6 @@
   { intros _ _ h1 h2,
     simp only [realize_bounded_formula, h1, h2] }
 end
-=======
->>>>>>> 4cf3cf9e
 end bounded_formula
 
 @[simp] lemma equiv.realize_bounded_formula {α : Type} {n : ℕ}  (v : α → M)
@@ -780,10 +703,6 @@
 
 variable {n : ℕ}
 
-<<<<<<< HEAD
-
-=======
->>>>>>> 4cf3cf9e
 section bounded_formula
 open bounded_formula
 
@@ -799,12 +718,7 @@
   realize_bounded_formula M φ = realize_bounded_formula M ψ :=
 funext (λ v, funext (λ xs, begin
   have h' := h M v xs hM,
-<<<<<<< HEAD
-  simp only [realize_bounded_formula, has_inf_inf, realize_bd_not, not_forall, exists_prop, not_and,
-    not_not] at h',
-=======
   simp only [realize_bd_iff] at h',
->>>>>>> 4cf3cf9e
   exact iff_eq_eq.mp ⟨h'.1, h'.2⟩,
 end))
 
@@ -833,24 +747,13 @@
   iseqv := ⟨λ φ M ne str v xs hM, by simp,
     λ φ ψ h M ne str v xs hM, begin
       haveI := ne,
-<<<<<<< HEAD
-      have h := h M v xs hM,
-      rw [bounded_formula.realize_bd_inf, and_comm] at h,
-      rw bounded_formula.realize_bd_inf,
-      exact h,
-=======
       rw [realize_bd_iff, iff.comm, ← realize_bd_iff],
       exact h M v xs hM,
->>>>>>> 4cf3cf9e
     end, λ φ ψ θ h1 h2 M ne str v xs hM, begin
       haveI := ne,
       have h1' := h1 M v xs hM,
       have h2' := h2 M v xs hM,
-<<<<<<< HEAD
-      rw [realize_bd_inf, realize_bd_imp, realize_bd_imp] at *,
-=======
       rw [realize_bd_iff] at *,
->>>>>>> 4cf3cf9e
       exact ⟨h2'.1 ∘ h1'.1, h1'.2 ∘ h2'.2⟩,
     end⟩ }
 
@@ -868,15 +771,7 @@
 
 lemma inf_semantically_equivalent_bd_not_sup_bd_not {T : L.Theory} {φ ψ : L.bounded_formula α n} :
   T.semantically_equivalent (φ ⊓ ψ) (bd_not ((bd_not φ) ⊔ (bd_not ψ))) :=
-<<<<<<< HEAD
-λ M ne str v xs hM, begin
-  simp only [realize_bounded_formula, has_inf_inf, has_sup_sup, realize_bd_not, not_forall, not_not,
-    exists_prop, and_imp, not_and, and_self],
-  exact λ h1 h2, ⟨h1, h2⟩,
-end
-=======
 λ M ne str v xs hM, by simp [and_iff_not_or_not]
->>>>>>> 4cf3cf9e
 
 end bounded_formula
 
@@ -900,7 +795,6 @@
 inf_semantically_equivalent_bd_not_sup_bd_not
 
 end formula
-<<<<<<< HEAD
 
 end Theory
 
@@ -972,8 +866,6 @@
 
 end formula
 
-=======
->>>>>>> 4cf3cf9e
 end Theory
 
 end language
