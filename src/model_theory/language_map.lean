--- conflicted
+++ resolved
@@ -352,8 +352,6 @@
 end
 
 open_locale first_order
-<<<<<<< HEAD
-=======
 
 instance constants_on_self_Structure : (constants_on M).Structure M :=
 constants_on.Structure id
@@ -365,7 +363,6 @@
 ⟨λ _ _ _, rfl, λ _ _ _, rfl⟩
 
 variables (A : set M)
->>>>>>> 90d6f271
 
 variables (α : Type*) [(constants_on α).Structure M]
 
