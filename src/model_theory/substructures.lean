/-
Copyright (c) 2021 Aaron Anderson. All rights reserved.
Released under Apache 2.0 license as described in the file LICENSE.
Authors: Aaron Anderson
-/

import order.closure
import model_theory.semantics
import model_theory.encoding

/-!
# First-Order Substructures
This file defines substructures of first-order structures in a similar manner to the various
substructures appearing in the algebra library.

## Main Definitions
* A `first_order.language.substructure` is defined so that `L.substructure M` is the type of all
substructures of the `L`-structure `M`.
* `first_order.language.substructure.closure` is defined so that if `s : set M`, `closure L s` is
the least substructure of `M` containing `s`.
* `first_order.language.substructure.comap` is defined so that `s.comap f` is the preimage of the
substructure `s` under the homomorphism `f`, as a substructure.
* `first_order.language.substructure.map` is defined so that `s.map f` is the image of the
substructure `s` under the homomorphism `f`, as a substructure.
* `first_order.language.hom.range` is defined so that `f.map` is the range of the
the homomorphism `f`, as a substructure.
* `first_order.language.hom.dom_restrict` and `first_order.language.hom.cod_restrict` restrict
the domain and codomain respectively of first-order homomorphisms to substructures.
* `first_order.language.embedding.dom_restrict` and `first_order.language.embedding.cod_restrict`
restrict the domain and codomain respectively of first-order embeddings to substructures.
* `first_order.language.substructure.inclusion` is the inclusion embedding between substructures.

## Main Results
* `L.substructure M` forms a `complete_lattice`.

-/

universes u v w

namespace first_order
namespace language

variables {L : language.{u v}} {M : Type w} {N P : Type*}
variables [L.Structure M] [L.Structure N] [L.Structure P]
open_locale first_order cardinal
open Structure cardinal

section closed_under

open set

variables {n : ℕ} (f : L.functions n) (s : set M)

/-- Indicates that a set in a given structure is a closed under a function symbol. -/
def closed_under : Prop :=
∀ (x : fin n → M), (∀ i : fin n, x i ∈ s) → fun_map f x ∈ s

variable (L)

@[simp] lemma closed_under_univ : closed_under f (univ : set M) :=
λ _ _, mem_univ _

variables {L f s} {t : set M}

namespace closed_under

lemma inter (hs : closed_under f s) (ht : closed_under f t) :
  closed_under f (s ∩ t) :=
λ x h, mem_inter (hs x (λ i, mem_of_mem_inter_left (h i)))
  (ht x (λ i, mem_of_mem_inter_right (h i)))

lemma inf (hs : closed_under f s) (ht : closed_under f t) :
  closed_under f (s ⊓ t) := hs.inter ht

variables {S : set (set M)}

lemma Inf (hS : ∀ s, s ∈ S → closed_under f s) : closed_under f (Inf S) :=
λ x h s hs, hS s hs x (λ i, h i s hs)

end closed_under
end closed_under

variables (L) (M)

/-- A substructure of a structure `M` is a set closed under application of function symbols. -/
structure substructure :=
(carrier : set M)
(fun_mem : ∀{n}, ∀ (f : L.functions n), closed_under f carrier)

variables {L} {M}

namespace substructure

instance : set_like (L.substructure M) M :=
⟨substructure.carrier, λ p q h, by cases p; cases q; congr'⟩

/-- See Note [custom simps projection] -/
def simps.coe (S : L.substructure M) : set M := S
initialize_simps_projections substructure (carrier → coe)

@[simp]
lemma mem_carrier {s : L.substructure M} {x : M} : x ∈ s.carrier ↔ x ∈ s := iff.rfl

/-- Two substructures are equal if they have the same elements. -/
@[ext]
theorem ext {S T : L.substructure M}
  (h : ∀ x, x ∈ S ↔ x ∈ T) : S = T := set_like.ext h

/-- Copy a substructure replacing `carrier` with a set that is equal to it. -/
protected def copy (S : L.substructure M) (s : set M) (hs : s = S) : L.substructure M :=
{ carrier := s,
  fun_mem := λ n f, hs.symm ▸ (S.fun_mem f) }

end substructure

variable {S : L.substructure M}

lemma term.realize_mem {α : Type*} (t : L.term α) (xs : α → M) (h : ∀ a, xs a ∈ S) :
  t.realize xs ∈ S :=
begin
  induction t with a n f ts ih,
  { exact h a },
  { exact substructure.fun_mem _ _ _ ih }
end

namespace substructure

@[simp] lemma coe_copy {s : set M} (hs : s = S) :
  (S.copy s hs : set M) = s := rfl

lemma copy_eq {s : set M} (hs : s = S) : S.copy s hs = S :=
set_like.coe_injective hs

lemma constants_mem (c : L.constants) : ↑c ∈ S :=
mem_carrier.2 (S.fun_mem c _ fin.elim0)

/-- The substructure `M` of the structure `M`. -/
instance : has_top (L.substructure M) :=
⟨{ carrier := set.univ,
   fun_mem := λ n f x h, set.mem_univ _ }⟩

instance : inhabited (L.substructure M) := ⟨⊤⟩

@[simp] lemma mem_top (x : M) : x ∈ (⊤ : L.substructure M) := set.mem_univ x

@[simp] lemma coe_top : ((⊤ : L.substructure M) : set M) = set.univ := rfl

/-- The inf of two substructures is their intersection. -/
instance : has_inf (L.substructure M) :=
⟨λ S₁ S₂,
  { carrier := S₁ ∩ S₂,
    fun_mem := λ n f, (S₁.fun_mem f).inf (S₂.fun_mem f) }⟩

@[simp]
lemma coe_inf (p p' : L.substructure M) : ((p ⊓ p' : L.substructure M) : set M) = p ∩ p' := rfl

@[simp]
lemma mem_inf {p p' : L.substructure M} {x : M} : x ∈ p ⊓ p' ↔ x ∈ p ∧ x ∈ p' := iff.rfl

instance : has_Inf (L.substructure M) :=
⟨λ s, { carrier := ⋂ t ∈ s, ↑t,
        fun_mem := λ n f, closed_under.Inf begin
          rintro _ ⟨t, rfl⟩,
          by_cases h : t ∈ s,
          { simpa [h] using t.fun_mem f },
          { simp [h] }
        end }⟩

@[simp, norm_cast]
lemma coe_Inf (S : set (L.substructure M)) :
  ((Inf S : L.substructure M) : set M) = ⋂ s ∈ S, ↑s := rfl

lemma mem_Inf {S : set (L.substructure M)} {x : M} : x ∈ Inf S ↔ ∀ p ∈ S, x ∈ p := set.mem_Inter₂

lemma mem_infi {ι : Sort*} {S : ι → L.substructure M} {x : M} : (x ∈ ⨅ i, S i) ↔ ∀ i, x ∈ S i :=
by simp only [infi, mem_Inf, set.forall_range_iff]

@[simp, norm_cast]
lemma coe_infi {ι : Sort*} {S : ι → L.substructure M} : (↑(⨅ i, S i) : set M) = ⋂ i, S i :=
by simp only [infi, coe_Inf, set.bInter_range]

/-- Substructures of a structure form a complete lattice. -/
instance : complete_lattice (L.substructure M) :=
{ le           := (≤),
  lt           := (<),
  top          := (⊤),
  le_top       := λ S x hx, mem_top x,
  inf          := (⊓),
  Inf          := has_Inf.Inf,
  le_inf       := λ a b c ha hb x hx, ⟨ha hx, hb hx⟩,
  inf_le_left  := λ a b x, and.left,
  inf_le_right := λ a b x, and.right,
  .. complete_lattice_of_Inf (L.substructure M) $ λ s,
    is_glb.of_image (λ S T,
      show (S : set M) ≤ T ↔ S ≤ T, from set_like.coe_subset_coe) is_glb_binfi }

variable (L)

/-- The `L.substructure` generated by a set. -/
def closure : lower_adjoint (coe : L.substructure M → set M) := ⟨λ s, Inf {S | s ⊆ S},
  λ s S, ⟨set.subset.trans (λ x hx, mem_Inf.2 $ λ S hS, hS hx), λ h, Inf_le h⟩⟩

variables {L} {s : set M}

lemma mem_closure {x : M} : x ∈ closure L s ↔ ∀ S : L.substructure M, s ⊆ S → x ∈ S :=
mem_Inf

/-- The substructure generated by a set includes the set. -/
@[simp]
lemma subset_closure : s ⊆ closure L s := (closure L).le_closure s

lemma not_mem_of_not_mem_closure {P : M} (hP : P ∉ closure L s) : P ∉ s :=
λ h, hP (subset_closure h)

@[simp]
lemma closed (S : L.substructure M) : (closure L).closed (S : set M) :=
congr rfl ((closure L).eq_of_le set.subset.rfl (λ x xS, mem_closure.2 (λ T hT, hT xS)))

open set

/-- A substructure `S` includes `closure L s` if and only if it includes `s`. -/
@[simp]
lemma closure_le : closure L s ≤ S ↔ s ⊆ S := (closure L).closure_le_closed_iff_le s S.closed

/-- Substructure closure of a set is monotone in its argument: if `s ⊆ t`,
then `closure L s ≤ closure L t`. -/
lemma closure_mono ⦃s t : set M⦄ (h : s ⊆ t) : closure L s ≤ closure L t :=
(closure L).monotone h

lemma closure_eq_of_le (h₁ : s ⊆ S) (h₂ : S ≤ closure L s) : closure L s = S :=
(closure L).eq_of_le h₁ h₂

lemma coe_closure_eq_range_term_realize :
  (closure L s : set M) = range (@term.realize L _ _ _ (coe : s → M)) :=
begin
  let S : L.substructure M := ⟨range (term.realize coe), λ n f x hx, _⟩,
  { change _ = (S : set M),
    rw ← set_like.ext'_iff,
    refine closure_eq_of_le (λ x hx, ⟨var ⟨x, hx⟩, rfl⟩) (le_Inf (λ S' hS', _)),
    { rintro _ ⟨t, rfl⟩,
      exact t.realize_mem _ (λ i, hS' i.2) } },
  { simp only [mem_range] at *,
    refine ⟨func f (λ i, (classical.some (hx i))), _⟩,
    simp only [term.realize, λ i, classical.some_spec (hx i)] }
end

instance small_closure [small.{u} s] :
  small.{u} (closure L s) :=
begin
  rw [← set_like.coe_sort_coe, substructure.coe_closure_eq_range_term_realize],
  exact small_range _,
end

lemma mem_closure_iff_exists_term {x : M} :
  x ∈ closure L s ↔ ∃ (t : L.term s), t.realize (coe : s → M) = x :=
by rw [← set_like.mem_coe, coe_closure_eq_range_term_realize, mem_range]

lemma lift_card_closure_le_card_term : cardinal.lift.{max u w} (# (closure L s)) ≤ # (L.term s) :=
begin
  rw [← set_like.coe_sort_coe, coe_closure_eq_range_term_realize],
  rw [← cardinal.lift_id'.{w (max u w)} (# (L.term s))],
  exact cardinal.mk_range_le_lift,
end

theorem lift_card_closure_le : cardinal.lift.{u w} (# (closure L s)) ≤
  max ℵ₀ (cardinal.lift.{u w} (#s) + cardinal.lift.{w u} (#(Σ i, L.functions i))) :=
begin
  rw ←lift_umax,
  refine lift_card_closure_le_card_term.trans (term.card_le.trans _),
  rw [mk_sum, lift_umax],
end

variable (L)

<<<<<<< HEAD
lemma _root_.set.countable.substructure_closure
  [L.countable_functions] (h : s.countable) :
  countable (closure L s) :=
begin
  haveI : countable s := h.to_subtype,
  rw [← mk_le_aleph_0_iff, ← lift_le_aleph_0],
  exact lift_card_closure_le_card_term.trans term.card_le_aleph_0,
=======
lemma _root_.set.countable.substructure_closure [countable (Σl, L.functions l)]
  (h : s.countable) :
  countable.{w + 1} (closure L s) :=
begin
  haveI : countable s := h.to_subtype,
  rw [← mk_le_aleph_0_iff, ← lift_le_aleph_0],
  exact lift_card_closure_le_card_term.trans mk_le_aleph_0
>>>>>>> 97befb83
end

variables {L} (S)

/-- An induction principle for closure membership. If `p` holds for all elements of `s`, and
is preserved under function symbols, then `p` holds for all elements of the closure of `s`. -/
@[elab_as_eliminator] lemma closure_induction {p : M → Prop} {x} (h : x ∈ closure L s)
  (Hs : ∀ x ∈ s, p x)
  (Hfun : ∀ {n : ℕ} (f : L.functions n), closed_under f (set_of p)) : p x :=
(@closure_le L M _ ⟨set_of p, λ n, Hfun⟩ _).2 Hs h

/-- If `s` is a dense set in a structure `M`, `substructure.closure L s = ⊤`, then in order to prove
that some predicate `p` holds for all `x : M` it suffices to verify `p x` for `x ∈ s`, and verify
that `p` is preserved under function symbols. -/
@[elab_as_eliminator] lemma dense_induction {p : M → Prop} (x : M) {s : set M}
  (hs : closure L s = ⊤) (Hs : ∀ x ∈ s, p x)
  (Hfun : ∀ {n : ℕ} (f : L.functions n), closed_under f (set_of p)) : p x :=
have ∀ x ∈ closure L s, p x, from λ x hx, closure_induction hx Hs (λ n, Hfun),
by simpa [hs] using this x

variables (L) (M)

/-- `closure` forms a Galois insertion with the coercion to set. -/
protected def gi : galois_insertion (@closure L M _) coe :=
{ choice := λ s _, closure L s,
  gc := (closure L).gc,
  le_l_u := λ s, subset_closure,
  choice_eq := λ s h, rfl }

variables {L} {M}

/-- Closure of a substructure `S` equals `S`. -/
@[simp] lemma closure_eq : closure L (S : set M) = S := (substructure.gi L M).l_u_eq S

@[simp] lemma closure_empty : closure L (∅ : set M) = ⊥ :=
(substructure.gi L M).gc.l_bot

@[simp] lemma closure_univ : closure L (univ : set M) = ⊤ :=
@coe_top L M _ ▸ closure_eq ⊤

lemma closure_union (s t : set M) : closure L (s ∪ t) = closure L s ⊔ closure L t :=
(substructure.gi L M).gc.l_sup

lemma closure_Union {ι} (s : ι → set M) : closure L (⋃ i, s i) = ⨆ i, closure L (s i) :=
(substructure.gi L M).gc.l_supr

instance small_bot :
  small.{u} (⊥ : L.substructure M) :=
begin
  rw ← closure_empty,
  exact substructure.small_closure
end

/-!
### `comap` and `map`
-/

/-- The preimage of a substructure along a homomorphism is a substructure. -/
@[simps] def comap (φ : M →[L] N) (S : L.substructure N) : L.substructure M :=
{ carrier := (φ ⁻¹' S),
  fun_mem := λ n f x hx, begin
    rw [mem_preimage, φ.map_fun],
    exact S.fun_mem f (φ ∘ x) hx,
  end }

@[simp]
lemma mem_comap {S : L.substructure N} {f : M →[L] N} {x : M} : x ∈ S.comap f ↔ f x ∈ S := iff.rfl

lemma comap_comap (S : L.substructure P) (g : N →[L] P) (f : M →[L] N) :
  (S.comap g).comap f = S.comap (g.comp f) :=
rfl

@[simp]
lemma comap_id (S : L.substructure P) : S.comap (hom.id _ _) = S :=
ext (by simp)

/-- The image of a substructure along a homomorphism is a substructure. -/
@[simps] def map (φ : M →[L] N) (S : L.substructure M) : L.substructure N :=
{ carrier := (φ '' S),
  fun_mem := λ n f x hx, (mem_image _ _ _).1
    ⟨fun_map f (λ i, classical.some (hx i)),
     S.fun_mem f _ (λ i, (classical.some_spec (hx i)).1),
     begin
       simp only [hom.map_fun, set_like.mem_coe],
       exact congr rfl (funext (λ i, (classical.some_spec (hx i)).2)),
     end⟩ }

@[simp]
lemma mem_map {f : M →[L] N} {S : L.substructure M} {y : N} :
  y ∈ S.map f ↔ ∃ x ∈ S, f x = y :=
mem_image_iff_bex

lemma mem_map_of_mem (f : M →[L] N) {S : L.substructure M} {x : M} (hx : x ∈ S) : f x ∈ S.map f :=
mem_image_of_mem f hx

lemma apply_coe_mem_map (f : M →[L] N) (S : L.substructure M) (x : S) : f x ∈ S.map f :=
mem_map_of_mem f x.prop

lemma map_map (g : N →[L] P) (f : M →[L] N) : (S.map f).map g = S.map (g.comp f) :=
set_like.coe_injective $ image_image _ _ _

lemma map_le_iff_le_comap {f : M →[L] N} {S : L.substructure M} {T : L.substructure N} :
  S.map f ≤ T ↔ S ≤ T.comap f :=
image_subset_iff

lemma gc_map_comap (f : M →[L] N) : galois_connection (map f) (comap f) :=
λ S T, map_le_iff_le_comap

lemma map_le_of_le_comap {T : L.substructure N} {f : M →[L] N} : S ≤ T.comap f → S.map f ≤ T :=
(gc_map_comap f).l_le

lemma le_comap_of_map_le {T : L.substructure N} {f : M →[L] N} : S.map f ≤ T → S ≤ T.comap f :=
(gc_map_comap f).le_u

lemma le_comap_map {f : M →[L] N} : S ≤ (S.map f).comap f :=
(gc_map_comap f).le_u_l _

lemma map_comap_le {S : L.substructure N} {f : M →[L] N} : (S.comap f).map f ≤ S :=
(gc_map_comap f).l_u_le _

lemma monotone_map {f : M →[L] N} : monotone (map f) :=
(gc_map_comap f).monotone_l

lemma monotone_comap {f : M →[L] N} : monotone (comap f) :=
(gc_map_comap f).monotone_u

@[simp]
lemma map_comap_map {f : M →[L] N} : ((S.map f).comap f).map f = S.map f :=
(gc_map_comap f).l_u_l_eq_l _

@[simp]
lemma comap_map_comap {S : L.substructure N} {f : M →[L] N} :
  ((S.comap f).map f).comap f = S.comap f :=
(gc_map_comap f).u_l_u_eq_u _

lemma map_sup (S T : L.substructure M) (f : M →[L] N) : (S ⊔ T).map f = S.map f ⊔ T.map f :=
(gc_map_comap f).l_sup

lemma map_supr {ι : Sort*} (f : M →[L] N) (s : ι → L.substructure M) :
  (supr s).map f = ⨆ i, (s i).map f :=
(gc_map_comap f).l_supr

lemma comap_inf (S T : L.substructure N) (f : M →[L] N) : (S ⊓ T).comap f = S.comap f ⊓ T.comap f :=
(gc_map_comap f).u_inf

lemma comap_infi {ι : Sort*} (f : M →[L] N) (s : ι → L.substructure N) :
  (infi s).comap f = ⨅ i, (s i).comap f :=
(gc_map_comap f).u_infi

@[simp] lemma map_bot (f : M →[L] N) : (⊥ : L.substructure M).map f = ⊥ :=
(gc_map_comap f).l_bot

@[simp] lemma comap_top (f : M →[L] N) : (⊤ : L.substructure N).comap f = ⊤ :=
(gc_map_comap f).u_top

@[simp] lemma map_id (S : L.substructure M) : S.map (hom.id L M) = S :=
ext (λ x, ⟨λ ⟨_, h, rfl⟩, h, λ h, ⟨_, h, rfl⟩⟩)

lemma map_closure (f : M →[L] N) (s : set M) :
  (closure L s).map f = closure L (f '' s) :=
eq.symm $ closure_eq_of_le (set.image_subset f subset_closure) $ map_le_iff_le_comap.2 $
  closure_le.2 $ λ x hx, subset_closure ⟨x, hx, rfl⟩

@[simp] lemma closure_image (f : M →[L] N) :
  closure L (f '' s) = map f (closure L s) :=
(map_closure f s).symm

section galois_coinsertion

variables {ι : Type*} {f : M →[L] N} (hf : function.injective f)

include hf

/-- `map f` and `comap f` form a `galois_coinsertion` when `f` is injective. -/
def gci_map_comap : galois_coinsertion (map f) (comap f) :=
(gc_map_comap f).to_galois_coinsertion
  (λ S x, by simp [mem_comap, mem_map, hf.eq_iff])

lemma comap_map_eq_of_injective (S : L.substructure M) : (S.map f).comap f = S :=
(gci_map_comap hf).u_l_eq _

lemma comap_surjective_of_injective : function.surjective (comap f) :=
(gci_map_comap hf).u_surjective

lemma map_injective_of_injective : function.injective (map f) :=
(gci_map_comap hf).l_injective

lemma comap_inf_map_of_injective (S T : L.substructure M) : (S.map f ⊓ T.map f).comap f = S ⊓ T :=
(gci_map_comap hf).u_inf_l _ _

lemma comap_infi_map_of_injective (S : ι → L.substructure M) :
  (⨅ i, (S i).map f).comap f = infi S :=
(gci_map_comap hf).u_infi_l _

lemma comap_sup_map_of_injective (S T : L.substructure M) : (S.map f ⊔ T.map f).comap f = S ⊔ T :=
(gci_map_comap hf).u_sup_l _ _

lemma comap_supr_map_of_injective (S : ι → L.substructure M) :
  (⨆ i, (S i).map f).comap f = supr S :=
(gci_map_comap hf).u_supr_l _

lemma map_le_map_iff_of_injective {S T : L.substructure M} : S.map f ≤ T.map f ↔ S ≤ T :=
(gci_map_comap hf).l_le_l_iff

lemma map_strict_mono_of_injective : strict_mono (map f) :=
(gci_map_comap hf).strict_mono_l

end galois_coinsertion

section galois_insertion

variables {ι : Type*} {f : M →[L] N} (hf : function.surjective f)

include hf

/-- `map f` and `comap f` form a `galois_insertion` when `f` is surjective. -/
def gi_map_comap : galois_insertion (map f) (comap f) :=
(gc_map_comap f).to_galois_insertion
  (λ S x h, let ⟨y, hy⟩ := hf x in mem_map.2 ⟨y, by simp [hy, h]⟩)

lemma map_comap_eq_of_surjective (S : L.substructure N) : (S.comap f).map f = S :=
(gi_map_comap hf).l_u_eq _

lemma map_surjective_of_surjective : function.surjective (map f) :=
(gi_map_comap hf).l_surjective

lemma comap_injective_of_surjective : function.injective (comap f) :=
(gi_map_comap hf).u_injective

lemma map_inf_comap_of_surjective (S T : L.substructure N) :
  (S.comap f ⊓ T.comap f).map f = S ⊓ T :=
(gi_map_comap hf).l_inf_u _ _

lemma map_infi_comap_of_surjective (S : ι → L.substructure N) :
  (⨅ i, (S i).comap f).map f = infi S :=
(gi_map_comap hf).l_infi_u _

lemma map_sup_comap_of_surjective (S T : L.substructure N) :
  (S.comap f ⊔ T.comap f).map f = S ⊔ T :=
(gi_map_comap hf).l_sup_u _ _

lemma map_supr_comap_of_surjective (S : ι → L.substructure N) :
  (⨆ i, (S i).comap f).map f = supr S :=
(gi_map_comap hf).l_supr_u _

lemma comap_le_comap_iff_of_surjective {S T : L.substructure N} :
  S.comap f ≤ T.comap f ↔ S ≤ T :=
(gi_map_comap hf).u_le_u_iff

lemma comap_strict_mono_of_surjective : strict_mono (comap f) :=
(gi_map_comap hf).strict_mono_u

end galois_insertion

instance induced_Structure {S : L.substructure M} : L.Structure S :=
{ fun_map := λ n f x, ⟨fun_map f (λ i, x i), S.fun_mem f (λ i, x i) (λ i, (x i).2)⟩,
  rel_map := λ n r x, rel_map r (λ i, (x i : M)) }

/-- The natural embedding of an `L.substructure` of `M` into `M`. -/
def subtype (S : L.substructure M) : S ↪[L] M :=
{ to_fun := coe,
  inj' := subtype.coe_injective }

@[simp] theorem coe_subtype : ⇑S.subtype = coe := rfl

/-- The equivalence between the maximal substructure of a structure and the structure itself. -/
def top_equiv : (⊤ : L.substructure M) ≃[L] M  :=
{ to_fun := subtype ⊤,
  inv_fun := λ m, ⟨m, mem_top m⟩,
  left_inv := λ m, by simp,
  right_inv := λ m, rfl }

@[simp] lemma coe_top_equiv : ⇑(top_equiv : (⊤ : L.substructure M) ≃[L] M) = coe := rfl

/-- A dependent version of `substructure.closure_induction`. -/
@[elab_as_eliminator] lemma closure_induction' (s : set M) {p : Π x, x ∈ closure L s → Prop}
  (Hs : ∀ x (h : x ∈ s), p x (subset_closure h))
  (Hfun : ∀ {n : ℕ} (f : L.functions n), closed_under f {x | ∃ hx, p x hx})
  {x} (hx : x ∈ closure L s) :
  p x hx :=
begin
  refine exists.elim _ (λ (hx : x ∈ closure L s) (hc : p x hx), hc),
  exact closure_induction hx (λ x hx, ⟨subset_closure hx, Hs x hx⟩) @Hfun
end

end substructure

namespace Lhom
open substructure

variables {L' : language} [L'.Structure M] (φ : L →ᴸ L') [φ.is_expansion_on M]
include φ

/-- Reduces the language of a substructure along a language hom. -/
def substructure_reduct : L'.substructure M ↪o L.substructure M :=
{ to_fun := λ S, { carrier := S,
    fun_mem := λ n f x hx, begin
      have h := S.fun_mem (φ.on_function f) x hx,
      simp only [Lhom.map_on_function, substructure.mem_carrier] at h,
      exact h,
    end },
  inj' := λ S T h, begin
    simp only [set_like.coe_set_eq] at h,
    exact h,
  end,
  map_rel_iff' := λ S T, iff.rfl }

@[simp] lemma mem_substructure_reduct {x : M} {S : L'.substructure M} :
  x ∈ φ.substructure_reduct S ↔ x ∈ S := iff.rfl

@[simp] lemma coe_substructure_reduct {S : L'.substructure M} :
  (φ.substructure_reduct S : set M) = ↑S := rfl

end Lhom

namespace substructure

/-- Turns any substructure containing a constant set `A` into a `L[[A]]`-substructure. -/
def with_constants (S : L.substructure M) {A : set M} (h : A ⊆ S) : L[[A]].substructure M :=
{ carrier := S,
  fun_mem := λ n f, begin
    cases f,
    { exact S.fun_mem f },
    { cases n,
      { exact λ _ _, h f.2 },
      { exact is_empty_elim f } }
  end }

variables {A : set M} {s : set M} (h : A ⊆ S)

@[simp] lemma mem_with_constants {x : M} : x ∈ S.with_constants h ↔ x ∈ S := iff.rfl

@[simp] lemma coe_with_constants : (S.with_constants h : set M) = ↑S := rfl

@[simp] lemma reduct_with_constants :
  (L.Lhom_with_constants A).substructure_reduct (S.with_constants h) = S :=
by { ext, simp }

lemma subset_closure_with_constants : A ⊆ (closure (L[[A]]) s) :=
begin
  intros a ha,
  simp only [set_like.mem_coe],
  let a' : (L[[A]]).constants := sum.inr ⟨a, ha⟩,
  exact constants_mem a',
end

lemma closure_with_constants_eq : (closure (L[[A]]) s) = (closure L (A ∪ s)).with_constants
  ((A.subset_union_left s).trans subset_closure) :=
begin
  refine closure_eq_of_le ((A.subset_union_right s).trans subset_closure) _,
  rw ← ((L.Lhom_with_constants A).substructure_reduct).le_iff_le,
  simp only [subset_closure, reduct_with_constants, closure_le, Lhom.coe_substructure_reduct,
    set.union_subset_iff, and_true],
  { exact subset_closure_with_constants },
  { apply_instance },
  { apply_instance },
end

end substructure

namespace hom

open substructure

/-- The restriction of a first-order hom to a substructure `s ⊆ M` gives a hom `s → N`. -/
@[simps] def dom_restrict (f : M →[L] N) (p : L.substructure M) : p →[L] N :=
f.comp p.subtype.to_hom

/-- A first-order hom `f : M → N` whose values lie in a substructure `p ⊆ N` can be restricted to a
hom `M → p`. -/
@[simps] def cod_restrict (p : L.substructure N) (f : M →[L] N) (h : ∀c, f c ∈ p) : M →[L] p :=
{ to_fun := λc, ⟨f c, h c⟩,
  map_rel' := λ n R x h, f.map_rel R x h }

@[simp] lemma comp_cod_restrict (f : M →[L] N) (g : N →[L] P) (p : L.substructure P)
  (h : ∀b, g b ∈ p) :
  ((cod_restrict p g h).comp f : M →[L] p) = cod_restrict p (g.comp f) (assume b, h _) :=
ext $ assume b, rfl

@[simp] lemma subtype_comp_cod_restrict (f : M →[L] N) (p : L.substructure N) (h : ∀b, f b ∈ p) :
  p.subtype.to_hom.comp (cod_restrict p f h) = f :=
ext $ assume b, rfl

/-- The range of a first-order hom `f : M → N` is a submodule of `N`.
See Note [range copy pattern]. -/
def range (f : M →[L] N) : L.substructure N :=
(map f ⊤).copy (set.range f) set.image_univ.symm

theorem range_coe (f : M →[L] N) :
  (range f : set N) = set.range f := rfl

@[simp] theorem mem_range
  {f : M →[L] N} {x} : x ∈ range f ↔ ∃ y, f y = x :=
iff.rfl

lemma range_eq_map
  (f : M →[L] N) : f.range = map f ⊤ :=
by { ext, simp }

theorem mem_range_self
  (f : M →[L] N) (x : M) : f x ∈ f.range := ⟨x, rfl⟩

@[simp] theorem range_id : range (id L M) = ⊤ :=
set_like.coe_injective set.range_id

theorem range_comp (f : M →[L] N) (g : N →[L] P) :
  range (g.comp f : M →[L] P) = map g (range f) :=
set_like.coe_injective (set.range_comp g f)

theorem range_comp_le_range (f : M →[L] N) (g : N →[L] P) :
  range (g.comp f : M →[L] P) ≤ range g :=
set_like.coe_mono (set.range_comp_subset_range f g)

theorem range_eq_top {f : M →[L] N} :
  range f = ⊤ ↔ function.surjective f :=
by rw [set_like.ext'_iff, range_coe, coe_top, set.range_iff_surjective]

lemma range_le_iff_comap {f : M →[L] N} {p : L.substructure N} :
  range f ≤ p ↔ comap f p = ⊤ :=
by rw [range_eq_map, map_le_iff_le_comap, eq_top_iff]

lemma map_le_range {f : M →[L] N} {p : L.substructure M} :
  map f p ≤ range f :=
set_like.coe_mono (set.image_subset_range f p)

/-- The substructure of elements `x : M` such that `f x = g x` -/
def eq_locus (f g : M →[L] N) : substructure L M :=
{ carrier := {x : M | f x = g x},
  fun_mem := λ n fn x hx, by
  { have h : f ∘ x = g ∘ x := by { ext, repeat {rw function.comp_apply}, apply hx, },
    simp [h], } }

/-- If two `L.hom`s are equal on a set, then they are equal on its substructure closure. -/
lemma eq_on_closure {f g : M →[L] N} {s : set M} (h : set.eq_on f g s) :
  set.eq_on f g (closure L s) :=
show closure L s ≤ f.eq_locus g, from closure_le.2 h

lemma eq_of_eq_on_top {f g : M →[L] N} (h : set.eq_on f g (⊤ : substructure L M)) :
  f = g :=
ext $ λ x, h trivial

variable {s : set M}

lemma eq_of_eq_on_dense (hs : closure L s = ⊤) {f g : M →[L] N} (h : s.eq_on f g) :
  f = g :=
eq_of_eq_on_top $ hs ▸ eq_on_closure h

end hom

namespace embedding
open substructure

/-- The restriction of a first-order embedding to a substructure `s ⊆ M` gives an embedding `s → N`.
-/
def dom_restrict (f : M ↪[L] N) (p : L.substructure M) : p ↪[L] N :=
  f.comp p.subtype

@[simp] lemma dom_restrict_apply (f : M ↪[L] N) (p : L.substructure M) (x : p) :
  f.dom_restrict p x = f x := rfl

/-- A first-order embedding `f : M → N` whose values lie in a substructure `p ⊆ N` can be restricted
to an embedding `M → p`. -/
def cod_restrict (p : L.substructure N) (f : M ↪[L] N) (h : ∀c, f c ∈ p) : M ↪[L] p :=
{ to_fun := f.to_hom.cod_restrict p h,
  inj' := λ a b ab, f.injective (subtype.mk_eq_mk.1 ab),
  map_fun' := λ n F x, (f.to_hom.cod_restrict p h).map_fun' F x,
  map_rel' := λ n r x, begin
    simp only,
    rw [← p.subtype.map_rel, function.comp.assoc],
    change rel_map r ((hom.comp p.subtype.to_hom (f.to_hom.cod_restrict p h)) ∘ x) ↔ _,
    rw [hom.subtype_comp_cod_restrict, ← f.map_rel],
    refl,
  end }

@[simp] theorem cod_restrict_apply (p : L.substructure N) (f : M ↪[L] N) {h} (x : M) :
  (cod_restrict p f h x : N) = f x := rfl

@[simp] lemma comp_cod_restrict (f : M ↪[L] N) (g : N ↪[L] P) (p : L.substructure P)
  (h : ∀b, g b ∈ p) :
  ((cod_restrict p g h).comp f : M ↪[L] p) = cod_restrict p (g.comp f) (assume b, h _) :=
ext $ assume b, rfl

@[simp] lemma subtype_comp_cod_restrict (f : M ↪[L] N) (p : L.substructure N) (h : ∀b, f b ∈ p) :
  p.subtype.comp (cod_restrict p f h) = f :=
ext $ assume b, rfl

/-- The equivalence between a substructure `s` and its image `s.map f.to_hom`, where `f` is an
  embedding. -/
noncomputable def substructure_equiv_map (f : M ↪[L] N) (s : L.substructure M) :
  s ≃[L] s.map f.to_hom :=
{ to_fun := cod_restrict (s.map f.to_hom) (f.dom_restrict s) (λ ⟨m, hm⟩, ⟨m, hm, rfl⟩),
  inv_fun := λ n, ⟨classical.some n.2, (classical.some_spec n.2).1⟩,
  left_inv := λ ⟨m, hm⟩, subtype.mk_eq_mk.2 (f.injective ((classical.some_spec (cod_restrict
    (s.map f.to_hom) (f.dom_restrict s) (λ ⟨m, hm⟩, ⟨m, hm, rfl⟩) ⟨m, hm⟩).2).2)),
  right_inv := λ ⟨n, hn⟩, subtype.mk_eq_mk.2 (classical.some_spec hn).2 }

@[simp] lemma substructure_equiv_map_apply (f : M ↪[L] N) (p : L.substructure M) (x : p) :
  (f.substructure_equiv_map p x : N) = f x := rfl

/-- The equivalence between the domain and the range of an embedding `f`. -/
noncomputable def equiv_range (f : M ↪[L] N) :
  M ≃[L] f.to_hom.range :=
{ to_fun := cod_restrict f.to_hom.range f f.to_hom.mem_range_self,
  inv_fun := λ n, classical.some n.2,
  left_inv := λ m, f.injective (classical.some_spec (cod_restrict f.to_hom.range f
    f.to_hom.mem_range_self m).2),
  right_inv := λ ⟨n, hn⟩, subtype.mk_eq_mk.2 (classical.some_spec hn) }

@[simp] lemma equiv_range_apply (f : M ↪[L] N) (x : M) :
  (f.equiv_range x : N) = f x := rfl

end embedding

namespace equiv

lemma to_hom_range (f : M ≃[L] N) :
  f.to_hom.range = ⊤ :=
begin
  ext n,
  simp only [hom.mem_range, coe_to_hom, substructure.mem_top, iff_true],
  exact ⟨f.symm n, apply_symm_apply _ _⟩
end

end equiv

namespace substructure

/-- The embedding associated to an inclusion of substructures. -/
def inclusion {S T : L.substructure M} (h : S ≤ T) : S ↪[L] T :=
S.subtype.cod_restrict _ (λ x, h x.2)

@[simp] lemma coe_inclusion {S T : L.substructure M} (h : S ≤ T) :
  (inclusion h : S → T) = set.inclusion h := rfl

lemma range_subtype (S : L.substructure M) : S.subtype.to_hom.range = S :=
begin
  ext x,
  simp only [hom.mem_range, embedding.coe_to_hom, coe_subtype],
  refine ⟨_, λ h, ⟨⟨x, h⟩, rfl⟩⟩,
  rintros ⟨⟨y, hy⟩, rfl⟩,
  exact hy,
end

end substructure

end language
end first_order<|MERGE_RESOLUTION|>--- conflicted
+++ resolved
@@ -272,15 +272,6 @@
 
 variable (L)
 
-<<<<<<< HEAD
-lemma _root_.set.countable.substructure_closure
-  [L.countable_functions] (h : s.countable) :
-  countable (closure L s) :=
-begin
-  haveI : countable s := h.to_subtype,
-  rw [← mk_le_aleph_0_iff, ← lift_le_aleph_0],
-  exact lift_card_closure_le_card_term.trans term.card_le_aleph_0,
-=======
 lemma _root_.set.countable.substructure_closure [countable (Σl, L.functions l)]
   (h : s.countable) :
   countable.{w + 1} (closure L s) :=
@@ -288,7 +279,6 @@
   haveI : countable s := h.to_subtype,
   rw [← mk_le_aleph_0_iff, ← lift_le_aleph_0],
   exact lift_card_closure_le_card_term.trans mk_le_aleph_0
->>>>>>> 97befb83
 end
 
 variables {L} (S)
