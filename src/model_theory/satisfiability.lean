--- conflicted
+++ resolved
@@ -27,11 +27,8 @@
 shows that a theory is satisfiable iff it is finitely satisfiable.
 * `first_order.language.complete_theory.is_complete`: The complete theory of a structure is
 complete.
-<<<<<<< HEAD
-=======
 * `first_order.language.Theory.exists_large_model_of_infinite_model` shows that any theory with an
 infinite model has arbitrarily large models.
->>>>>>> 46614736
 * `first_order.language.Theory.exists_elementary_embedding_card_eq`: The Upward Löwenheim–Skolem
 Theorem: If `κ` is a cardinal greater than the cardinalities of `L` and an infinite `L`-structure
 `M`, then `M` has an elementary extension of cardinality `κ`.
@@ -44,7 +41,6 @@
 
 universes u v w w'
 
-<<<<<<< HEAD
 namespace cardinal
 
 open_locale cardinal
@@ -59,8 +55,6 @@
 
 end cardinal
 
-=======
->>>>>>> 46614736
 open cardinal category_theory
 open_locale cardinal first_order
 
@@ -153,13 +147,8 @@
 begin
   classical,
   rw [distinct_constants_theory_eq_Union, set.union_Union, is_satisfiable_directed_union_iff],
-<<<<<<< HEAD
-  { exact λ t, is_satisfiable_union_distinct_constants_theory_of_card_le T _ M ((lift_le_omega.2
-      (le_of_lt (finset_card_lt_omega _))).trans (omega_le_lift.2 (omega_le_mk M))), },
-=======
   { exact λ t, is_satisfiable_union_distinct_constants_theory_of_card_le T _ M ((lift_le_aleph_0.2
       ((finset_card_lt_aleph_0 _).le)).trans (aleph_0_le_lift.2 (aleph_0_le_mk M))) },
->>>>>>> 46614736
   { refine (monotone_const.union (monotone_distinct_constants_theory.comp _)).directed_le,
     simp only [finset.coe_map, function.embedding.coe_subtype],
     exact set.monotone_image.comp (λ _ _, finset.coe_subset.2) }
@@ -181,11 +170,8 @@
   rw lift_lift,
 end
 
-<<<<<<< HEAD
 variable (L)
 
-=======
->>>>>>> 46614736
 /-- The Upward Löwenheim–Skolem Theorem: If `κ` is a cardinal greater than the cardinalities of `L`
 and an infinite `L`-structure `M`, then `M` has an elementary extension of cardinality `κ`. -/
 theorem exists_elementary_embedding_card_eq (M : Type w') [L.Structure M] [iM : infinite M]
@@ -203,22 +189,12 @@
     (trans _ h2) (trans _ (lift_le.2 h2)) _ _,
   { letI := (Lhom_with_constants L M).reduct N,
     refine ⟨bundled.of N, ⟨_⟩, lift_inj.1 hN2⟩,
-<<<<<<< HEAD
-    { have f := elementary_embedding.of_models_elementary_diagram L M N,
-      exact f } },
-  { exact omega_le_lift.2 (omega_le_mk M) },
-  { rw [lift_id'.{(max w u v w') (max (max u w') v w)}, ← lift_le, lift_lift, lift_lift],
-    exact mk_range_le_lift },
-  { simp only [card_with_constants, lift_add, lift_lift],
-    rw [add_comm, add_eq_max (omega_le_lift.2 (infinite_iff.1 iM)), max_le_iff],
-=======
     apply elementary_embedding.of_models_elementary_diagram L M N },
   { exact aleph_0_le_lift.2 (aleph_0_le_mk M) },
   { rw [lift_id'.{(max w u v w') (max (max u w') v w)}, ← lift_le, lift_lift, lift_lift],
     exact mk_range_le_lift },
   { simp only [card_with_constants, lift_add, lift_lift],
     rw [add_comm, add_eq_max (aleph_0_le_lift.2 (infinite_iff.1 iM)), max_le_iff],
->>>>>>> 46614736
     rw [← lift_le.{_ w'}, lift_lift, lift_lift] at h1,
     refine ⟨trans _ h2, trans _ h1⟩;
     { rw [← lift_le.{_ max (max w u v) w'}, lift_lift, lift_lift] } },
@@ -226,7 +202,6 @@
     rw [← lift_le.{_ (max (max u w') v w)}, lift_lift, lift_lift, lift_lift, lift_lift] }
 end
 
-<<<<<<< HEAD
 theorem exists_model_card_eq
   (h : ∃ (M : Model.{u v (max u v)} T), infinite M)
   (κ : cardinal.{w})
@@ -255,9 +230,6 @@
 end
 
 variables {L} (T)
-=======
-variable (T)
->>>>>>> 46614736
 
 /-- A theory models a (bounded) formula when any of its nonempty models realizes that formula on all
   inputs.-/
@@ -510,7 +482,6 @@
 def categorical : Prop :=
 ∀ (M N : T.Model), # M = κ → # N = κ → nonempty (M ≃[L] N)
 
-<<<<<<< HEAD
 variables {κ T}
 
 /-- The Łoś–Vaught Test : a criterion for categorical theories to be complete. -/
@@ -530,14 +501,10 @@
   haveI := hT MT,
   haveI := hT MF,
 
-
-
 end⟩
 
-=======
 theorem empty_Theory_categorical (T : language.empty.Theory) :
   κ.categorical T :=
 λ M N hM hN, by rw [empty.nonempty_equiv_iff, hM, hN]
->>>>>>> 46614736
 
 end cardinal