/-
Copyright (c) 2022 Aaron Anderson. All rights reserved.
Released under Apache 2.0 license as described in the file LICENSE.
Authors: Aaron Anderson
-/
import data.fintype.basic
import model_theory.substructures
import model_theory.terms_and_formulas

/-!
# Elementary Maps Between First-Order Structures

## Main Definitions
* A `first_order.language.elementary_embedding` is an embedding that commutes with the
  realizations of formulas.
* A `first_order.language.elementary_substructure` is a substructure where the realization of each
  formula agrees with the realization in the larger model.

  -/

open_locale first_order
namespace first_order
namespace language
open Structure

variables (L : language) (M : Type*) (N : Type*) {P : Type*} {Q : Type*}
variables [L.Structure M] [L.Structure N] [L.Structure P] [L.Structure Q]

/-- An elementary embedding of first-order structures is an embedding that commutes with the
  realizations of formulas. -/
structure elementary_embedding :=
(to_fun : M → N)
(map_formula' : ∀{n} (φ : L.formula (fin n)) (x : fin n → M),
  φ.realize (to_fun ∘ x) ↔ φ.realize x . obviously)

localized "notation A ` ↪ₑ[`:25 L `] ` B := L.elementary_embedding A B" in first_order

variables {L} {M} {N}

namespace elementary_embedding

instance has_coe_to_fun : has_coe_to_fun (M ↪ₑ[L] N) (λ _, M → N) :=
⟨λ f, f.to_fun⟩

@[simp] lemma map_formula (f : M ↪ₑ[L] N) {α : Type} [fintype α] (φ : L.formula α) (x : α → M) :
  φ.realize (f ∘ x) ↔ φ.realize x :=
begin
  have g := fintype.equiv_fin α,
  have h := f.map_formula' (φ.relabel g) (x ∘ g.symm),
  rw [formula.realize_relabel, formula.realize_relabel, function.comp.assoc x g.symm g,
    g.symm_comp_self, function.comp.right_id] at h,
  rw [← h, iff_eq_eq],
  congr,
  ext y,
  simp,
end

@[simp] lemma map_fun (φ : M ↪ₑ[L] N) {n : ℕ} (f : L.functions n) (x : fin n → M) :
  φ (fun_map f x) = fun_map f (φ ∘ x) :=
begin
  have h := φ.map_formula (formula.graph f) (fin.cons (fun_map f x) x),
  rw [formula.realize_graph, fin.comp_cons, formula.realize_graph] at h,
  rw [eq_comm, h]
end

<<<<<<< HEAD
@[simp] lemma map_const (φ : M ↪ₑ[L] N) (c : L.const) : φ c = c :=
(φ.map_fun c default).trans fun_map_eq_coe_const
=======
@[simp] lemma map_constants (φ : M ↪ₑ[L] N) (c : L.constants) : φ c = c :=
(φ.map_fun c default).trans fun_map_eq_coe_constants
>>>>>>> 257bddff

@[simp] lemma map_rel (φ : M ↪ₑ[L] N) {n : ℕ} (r : L.relations n) (x : fin n → M) :
  rel_map r (φ ∘ x) ↔ rel_map r x :=
begin
  have h := φ.map_formula (r.formula var) x,
  exact h
end

@[simp] lemma injective (φ : M ↪ₑ[L] N) :
  function.injective φ :=
begin
  intros x y,
  have h := φ.map_formula ((var 0).equal (var 1) : L.formula (fin 2)) (λ i, if i = 0 then x else y),
  rw [formula.realize_equal, formula.realize_equal] at h,
  simp only [nat.one_ne_zero, term.realize, fin.one_eq_zero_iff, if_true, eq_self_iff_true,
    function.comp_app, if_false] at h,
  exact h.1,
end

/-- An elementary embedding is also a first-order embedding. -/
def to_embedding (f : M ↪ₑ[L] N) : M ↪[L] N :=
{ to_fun := f,
  inj' := f.injective, }

/-- An elementary embedding is also a first-order homomorphism. -/
def to_hom (f : M ↪ₑ[L] N) : M →[L] N :=
{ to_fun := f }

@[simp] lemma to_embedding_to_hom (f : M ↪ₑ[L] N) : f.to_embedding.to_hom = f.to_hom := rfl

@[simp]
lemma coe_to_hom {f : M ↪ₑ[L] N} : (f.to_hom : M → N) = (f : M → N) := rfl

@[simp] lemma coe_to_embedding (f : M ↪ₑ[L] N) : (f.to_embedding : M → N) = (f : M → N) := rfl

lemma coe_injective : @function.injective (M ↪ₑ[L] N) (M → N) coe_fn
| f g h :=
begin
  cases f,
  cases g,
  simp only,
  ext x,
  exact function.funext_iff.1 h x,
end

@[ext]
lemma ext ⦃f g : M ↪ₑ[L] N⦄ (h : ∀ x, f x = g x) : f = g :=
coe_injective (funext h)

lemma ext_iff {f g : M ↪ₑ[L] N} : f = g ↔ ∀ x, f x = g x :=
⟨λ h x, h ▸ rfl, λ h, ext h⟩

variables (L) (M)
/-- The identity elementary embedding from a structure to itself -/
@[refl] def refl : M ↪ₑ[L] M :=
{ to_fun := id }

variables {L} {M}

instance : inhabited (M ↪ₑ[L] M) := ⟨refl L M⟩

@[simp] lemma refl_apply (x : M) :
  refl L M x = x := rfl

/-- Composition of elementary embeddings -/
@[trans] def comp (hnp : N ↪ₑ[L] P) (hmn : M ↪ₑ[L] N) : M ↪ₑ[L] P :=
{ to_fun := hnp ∘ hmn }

@[simp] lemma comp_apply (g : N ↪ₑ[L] P) (f : M ↪ₑ[L] N) (x : M) :
  g.comp f x = g (f x) := rfl

/-- Composition of elementary embeddings is associative. -/
lemma comp_assoc (f : M ↪ₑ[L] N) (g : N ↪ₑ[L] P) (h : P ↪ₑ[L] Q) :
  (h.comp g).comp f = h.comp (g.comp f) := rfl

end elementary_embedding

namespace equiv

/-- A first-order equivalence is also an elementary embedding. -/
def to_elementary_embedding (f : M ≃[L] N) : M ↪ₑ[L] N :=
{ to_fun := f }

@[simp] lemma to_elementary_embedding_to_embedding (f : M ≃[L] N) :
  f.to_elementary_embedding.to_embedding = f.to_embedding := rfl

@[simp] lemma coe_to_elementary_embedding (f : M ≃[L] N) :
  (f.to_elementary_embedding : M → N) = (f : M → N) := rfl

end equiv

@[simp] lemma realize_term_substructure {α : Type*} {S : L.substructure M} (v : α → S)
  (t : L.term α) :
  t.realize (coe ∘ v) = (↑(t.realize v) : M) :=
S.subtype.realize_term t

namespace substructure

@[simp] lemma realize_bounded_formula_top {α : Type*} {n : ℕ} {φ : L.bounded_formula α n}
  {v : α → (⊤ : L.substructure M)} {xs : fin n → (⊤ : L.substructure M)} :
  φ.realize v xs ↔ φ.realize ((coe : _ → M) ∘ v) (coe ∘ xs) :=
begin
  rw ← substructure.top_equiv.realize_bounded_formula φ,
  simp,
end

@[simp] lemma realize_formula_top {α : Type*} {φ : L.formula α} {v : α → (⊤ : L.substructure M)} :
  φ.realize v ↔ φ.realize ((coe : (⊤ : L.substructure M) → M) ∘ v) :=
begin
  rw ← substructure.top_equiv.realize_formula φ,
  simp,
end

/-- A substructure is elementary when every formula applied to a tuple in the subtructure
  agrees with its value in the overall structure. -/
def is_elementary (S : L.substructure M) : Prop :=
∀{n} (φ : L.formula (fin n)) (x : fin n → S), φ.realize ((coe : _ → M) ∘ x) ↔ φ.realize x

end substructure

variables (L) (M)
/-- An elementary substructure is one in which every formula applied to a tuple in the subtructure
  agrees with its value in the overall structure. -/
structure elementary_substructure :=
(to_substructure : L.substructure M)
(is_elementary' : to_substructure.is_elementary)

variables {L} {M}

namespace elementary_substructure

instance : has_coe (L.elementary_substructure M) (L.substructure M) :=
⟨elementary_substructure.to_substructure⟩

instance : set_like (L.elementary_substructure M) M :=
⟨λ x, x.to_substructure.carrier, λ ⟨⟨s, hs1⟩, hs2⟩ ⟨⟨t, ht1⟩, ht2⟩ h, begin
  congr,
  exact h,
end⟩

@[simp] lemma is_elementary (S : L.elementary_substructure M) :
  (S : L.substructure M).is_elementary := S.is_elementary'

/-- The natural embedding of an `L.substructure` of `M` into `M`. -/
def subtype (S : L.elementary_substructure M) : S ↪ₑ[L] M :=
{ to_fun := coe,
  map_formula' := λ n, S.is_elementary }

@[simp] theorem coe_subtype {S : L.elementary_substructure M} : ⇑S.subtype = coe := rfl

/-- The substructure `M` of the structure `M` is elementary. -/
instance : has_top (L.elementary_substructure M) :=
⟨⟨⊤, λ n φ x, substructure.realize_formula_top.symm⟩⟩

instance : inhabited (L.elementary_substructure M) := ⟨⊤⟩

@[simp] lemma mem_top (x : M) : x ∈ (⊤ : L.elementary_substructure M) := set.mem_univ x

@[simp] lemma coe_top : ((⊤ : L.elementary_substructure M) : set M) = set.univ := rfl

end elementary_substructure

end language
end first_order<|MERGE_RESOLUTION|>--- conflicted
+++ resolved
@@ -63,13 +63,8 @@
   rw [eq_comm, h]
 end
 
-<<<<<<< HEAD
-@[simp] lemma map_const (φ : M ↪ₑ[L] N) (c : L.const) : φ c = c :=
-(φ.map_fun c default).trans fun_map_eq_coe_const
-=======
 @[simp] lemma map_constants (φ : M ↪ₑ[L] N) (c : L.constants) : φ c = c :=
 (φ.map_fun c default).trans fun_map_eq_coe_constants
->>>>>>> 257bddff
 
 @[simp] lemma map_rel (φ : M ↪ₑ[L] N) {n : ℕ} (r : L.relations n) (x : fin n → M) :
   rel_map r (φ ∘ x) ↔ rel_map r x :=
