/-
Copyright (c) 2021 Aaron Anderson. All rights reserved.
Released under Apache 2.0 license as described in the file LICENSE.
Authors: Aaron Anderson
-/
import data.set_like.basic
import data.fintype.basic
import model_theory.terms_and_formulas

/-!
# Definable Sets
This file defines what it means for a set over a first-order structure to be definable.

## Main Definitions
* `first_order.language.is_definable` is defined so that `L.is_definable A s` indicates that the
set `s` of a finite cartesian power of `M` is definable with parameters in `A`.
* `first_order.language.is_definable₁` is defined so that `L.is_definable₁ A s` indicates that
`(s : set M)` is definable with parameters in `A`.
* `first_order.language.is_definable₂` is defined so that `L.is_definable₂ A s` indicates that
`(s : set (M × M))` is definable with parameters in `A`.
* A `first_order.language.definable_set` is defined so that `L.definable_set α A` is the boolean
  algebra of subsets of `α → M` defined by formulas with parameters in `A`.

## Main Results
* `L.definable_set M α` forms a `boolean_algebra`.
* `is_definable.image_comp_sum` shows that definability is closed under projections.

-/

universes u v w

namespace first_order
namespace language

variables {L : language.{u v}} {M : Type w} [L.Structure M] {A : set M}
open_locale first_order
open Structure set

/-! ### Definability -/

section definability

variables (L) {α : Type} [fintype α] {β : Type} [fintype β] (A)

/-- A subset of a finite Cartesian product of a structure is definable over a set `A` when
  membership in the set is given by a first-order formula with parameters from `A`. -/
structure is_definable (s : set (α → M)) : Prop :=
<<<<<<< HEAD
(exists_formula : ∃ (φ : L[[A]].formula α), s = set_of φ.realize)

variables {L} {A} {B : set M} {s : set (α → M)}

lemma is_definable.map_expansion {L' : language} [L'.Structure M] (h : L.is_definable A s)
  (φ : L →ᴸ L') [φ.is_expansion_on M] :
  L'.is_definable A s :=
begin
  obtain ⟨ψ, rfl⟩ := h,
  refine ⟨⟨(φ.add_constants A).on_formula ψ, _⟩⟩,
  ext x,
  simp only [mem_set_of_eq, Lhom.realize_on_formula],
end

lemma is_empty_definable_iff :
  L.is_definable ∅ s ↔ ∃ (φ : L.formula α), s = set_of φ.realize :=
begin
  split,
  { rintro ⟨φ, rfl⟩,
    refine ⟨(L.Lhom_trim_empty_constants (∅ : set M)).on_formula φ, _⟩,
    ext x,
    simp only [mem_set_of_eq, Lhom.realize_on_formula], },
  { rintro ⟨φ, rfl⟩,
    refine ⟨⟨(L.Lhom_with_constants (∅ : set M)).on_formula φ, _⟩⟩,
    ext x,
    simp only [mem_set_of_eq, Lhom.realize_on_formula], }
end

lemma is_definable_iff_empty_definable_with_params :
  L.is_definable A s ↔ L[[A]].is_definable ∅ s :=
begin
  rw is_empty_definable_iff,
  split,
  { rintro ⟨φ, rfl⟩,
    refine ⟨φ, rfl⟩ },
  { rintro ⟨φ, rfl⟩,
    refine ⟨⟨φ, rfl⟩⟩ },
end
=======
(exists_formula : ∃ (φ : L.formula α), s = set_of φ.realize)
>>>>>>> 257bddff

lemma is_definable.mono (hAs : L.is_definable A s) (hAB : A ⊆ B) :
  L.is_definable B s :=
begin
  rw [is_definable_iff_empty_definable_with_params] at *,
  exact hAs.map_expansion (L.Lhom_constants_inclusion hAB),
end

@[simp]
lemma is_definable_empty : L.is_definable A (∅ : set (α → M)) :=
⟨⟨⊥, by {ext, simp} ⟩⟩

@[simp]
lemma is_definable_univ : L.is_definable A (univ : set (α → M)) :=
⟨⟨⊤, by {ext, simp} ⟩⟩

@[simp]
lemma is_definable.inter {f g : set (α → M)} (hf : L.is_definable A f) (hg : L.is_definable A g) :
  L.is_definable A (f ∩ g) :=
⟨begin
  rcases hf.exists_formula with ⟨φ, rfl⟩,
  rcases hg.exists_formula with ⟨θ, rfl⟩,
  refine ⟨φ ⊓ θ, _⟩,
  ext,
  simp,
end⟩

@[simp]
lemma is_definable.union {f g : set (α → M)} (hf : L.is_definable A f) (hg : L.is_definable A g) :
  L.is_definable A (f ∪ g) :=
⟨begin
  rcases hf.exists_formula with ⟨φ, hφ⟩,
  rcases hg.exists_formula with ⟨θ, hθ⟩,
  refine ⟨φ ⊔ θ, _⟩,
  ext,
<<<<<<< HEAD
  rw [hφ, hθ, mem_set_of_eq, formula.realize_sup, mem_union_eq, mem_set_of_eq,
    mem_set_of_eq],
=======
  rw [hφ, hθ, set.mem_set_of_eq, formula.realize_sup, set.mem_union_eq, set.mem_set_of_eq,
    set.mem_set_of_eq],
>>>>>>> 257bddff
end⟩

lemma is_definable_finset_inf {ι : Type*} {f : Π (i : ι), set (α → M)}
  (hf : ∀ i, L.is_definable A (f i)) (s : finset ι) :
  L.is_definable A (s.inf f) :=
begin
  classical,
  refine finset.induction is_definable_univ (λ i s is h, _) s,
  rw finset.inf_insert,
  exact (hf i).inter h,
end

lemma is_definable_finset_sup {ι : Type*} {f : Π (i : ι), set (α → M)}
  (hf : ∀ i, L.is_definable A (f i)) (s : finset ι) :
  L.is_definable A (s.sup f) :=
begin
  classical,
  refine finset.induction is_definable_empty (λ i s is h, _) s,
  rw finset.sup_insert,
  exact (hf i).union h,
end

lemma is_definable_finset_bInter {ι : Type*} {f : Π (i : ι), set (α → M)}
  (hf : ∀ i, L.is_definable A (f i)) (s : finset ι) :
  L.is_definable A (⋂ i ∈ s, f i) :=
begin
  refine (congr rfl (le_antisymm _ _)).mp (is_definable_finset_inf hf s),
  { rw [le_eq_subset, subset_Inter₂_iff],
    simp_rw [← le_eq_subset],
    exact λ _, finset.inf_le },
  { rw finset.le_inf_iff,
    exact λ i is, bInter_subset_of_mem is }
end

lemma is_definable_finset_bUnion {ι : Type*} {f : Π (i : ι), set (α → M)}
  (hf : ∀ i, L.is_definable A (f i)) (s : finset ι) :
  L.is_definable A (⋃ i ∈ s, f i) :=
begin
  refine (congr rfl (le_antisymm _ _)).mp (is_definable_finset_sup hf s),
  { rw finset.sup_le_iff,
    exact λ i is, subset_bUnion_of_mem is },
  { rw [set.le_eq_subset, Union₂_subset_iff],
    simp_rw [← le_eq_subset],
    exact λ i is, finset.le_sup is }
end

@[simp]
lemma is_definable.compl {s : set (α → M)} (hf : L.is_definable A s) :
  L.is_definable A sᶜ :=
⟨begin
  rcases hf.exists_formula with ⟨φ, hφ⟩,
  refine ⟨φ.not, _⟩,
  rw hφ,
  refl,
end⟩

@[simp]
lemma is_definable.sdiff {s t : set (α → M)} (hs : L.is_definable A s)
  (ht : L.is_definable A t) :
  L.is_definable A (s \ t) :=
hs.inter ht.compl

lemma is_definable.preimage_comp (f : α → β) {s : set (α → M)}
  (h : L.is_definable A s) :
  L.is_definable A ((λ g : β → M, g ∘ f) ⁻¹' s) :=
begin
  obtain ⟨φ, rfl⟩ := h.exists_formula,
  refine ⟨⟨(φ.relabel f), _⟩⟩,
  ext,
  simp only [set.preimage_set_of_eq, mem_set_of_eq, formula.realize_relabel],
end

lemma is_definable.image_comp_equiv {s : set (β → M)}
  (h : L.is_definable A s) (f : α ≃ β) :
  L.is_definable A ((λ g : β → M, g ∘ f) '' s) :=
begin
  refine (congr rfl _).mp (h.preimage_comp f.symm),
  rw image_eq_preimage_of_inverse,
  { intro i,
    ext b,
    simp },
  { intro i,
    ext a,
    simp }
end

/-- This lemma is only intended as a helper for `is_definable.image_comp_sum_inl`. -/
lemma is_definable.image_comp_sum_inl_fin (m : ℕ) {s : set ((α ⊕ (fin m)) → M)}
  (h : L.is_definable A s) :
  L.is_definable A ((λ g : (α ⊕ (fin m)) → M, g ∘ sum.inl) '' s) :=
begin
  obtain ⟨φ, rfl⟩ := h.exists_formula,
  refine ⟨⟨(bounded_formula.relabel id φ).exs, _⟩⟩,
  ext x,
  simp only [set.mem_image, mem_set_of_eq, bounded_formula.realize_exs],
  split,
  { rintro ⟨y, hy, rfl⟩,
    refine ⟨y ∘ sum.inr, _⟩,
    rw bounded_formula.realize_relabel,
    refine (congr (congr rfl _) (funext fin_zero_elim)).mp hy,
    ext x,
    cases x,
    { simp },
    { rw [function.comp.right_id, sum.elim_inr, function.comp_apply,
        ← function.comp_apply y sum.inr],
      refine congr rfl _,
      ext,
      rw fin.coe_cast_add, } },
  { rintro ⟨y, hy⟩,
    refine ⟨sum.elim x y, _, sum.elim_comp_inl _ _⟩,
    rw bounded_formula.realize_relabel at hy,
    rw formula.realize,
    refine (congr (congr rfl (congr rfl _)) (funext fin_zero_elim)).mp hy,
    ext x,
    rw function.comp_apply,
    refine congr rfl _,
    ext,
    rw fin.coe_cast_add },
end

/-- Shows that definability is closed under general projections. -/
lemma is_definable.image_comp {s : set (β → M)} (h : L.is_definable A s)
  (f : α → β) :
  L.is_definable A ((λ g : β → M, g ∘ f) '' s) :=
begin
  classical,
  have h := h.image_comp_equiv (equiv.trans (equiv.sum_congr (_root_.equiv.refl _)
    (fintype.equiv_fin _).symm) (equiv.set.sum_compl (range f))),
  have h := (h.image_comp_sum_inl_fin _).preimage_comp (range_splitting f),
  have h' : L.is_definable A ({ x : α → M |
    ∀ a, x a = x (range_splitting f (range_factorization f a))}),
  { have h' : ∀ a, L.is_definable A {x : α → M | x a =
      x (range_splitting f (range_factorization f a))},
    { refine λ a, ⟨⟨(var a).equal (var (range_splitting f (range_factorization f a))), ext _⟩⟩,
      simp, },
    refine (congr rfl (ext _)).mp (is_definable_finset_bInter h' finset.univ),
    simp },
  refine (congr rfl (ext (λ x, _))).mp (h.inter h'),
  simp only [equiv.coe_trans, mem_inter_eq, mem_preimage, mem_image,
    exists_exists_and_eq_and, mem_set_of_eq],
  split,
  { rintro ⟨⟨y, ys, hy⟩, hx⟩,
    refine ⟨y, ys, _⟩,
    ext a,
    rw [hx a, ← function.comp_apply x, ← hy],
    simp, },
  { rintro ⟨y, ys, rfl⟩,
    refine ⟨⟨y, ys, _⟩, λ a, _⟩,
    { ext,
      simp [set.apply_range_splitting f] },
    { rw [function.comp_apply, function.comp_apply, apply_range_splitting f,
        range_factorization_coe], }}
end

variables (L) {M} (A)

/-- A 1-dimensional version of `is_definable`, for `set M`. -/
def is_definable₁ (s : set M) : Prop := L.is_definable A { x : fin 1 → M | x 0 ∈ s }

/-- A 2-dimensional version of `is_definable`, for `set (M × M)`. -/
def is_definable₂ (s : set (M × M)) : Prop := L.is_definable A { x : fin 2 → M | (x 0, x 1) ∈ s }

variables (α)

/-- Definable sets are subsets of finite Cartesian products of a structure such that membership is
  given by a first-order formula. -/
def definable_set := subtype (λ s : set (α → M), L.is_definable A s)

namespace definable_set
variables {A} {α}

instance : has_top (L.definable_set A α) := ⟨⟨⊤, is_definable_univ⟩⟩

instance : has_bot (L.definable_set A α) := ⟨⟨⊥, is_definable_empty⟩⟩

instance : inhabited (L.definable_set A α) := ⟨⊥⟩

instance : set_like (L.definable_set A α) (α → M) :=
{ coe := subtype.val,
  coe_injective' := subtype.val_injective }

@[simp]
lemma mem_top {x : α → M} : x ∈ (⊤ : L.definable_set A α) := mem_univ x

@[simp]
lemma coe_top : ((⊤ : L.definable_set A α) : set (α → M)) = ⊤ := rfl

@[simp]
lemma not_mem_bot {x : α → M} : ¬ x ∈ (⊥ : L.definable_set A α) := not_mem_empty x

@[simp]
lemma coe_bot : ((⊥ : L.definable_set A α) : set (α → M)) = ⊥ := rfl

instance : lattice (L.definable_set A α) :=
subtype.lattice (λ _ _, is_definable.union) (λ _ _, is_definable.inter)

lemma le_iff {s t : L.definable_set A α} : s ≤ t ↔ (s : set (α → M)) ≤ (t : set (α → M)) := iff.rfl

@[simp]
lemma coe_sup {s t : L.definable_set A α} : ((s ⊔ t : L.definable_set A α) : set (α → M)) = s ∪ t :=
rfl

@[simp]
lemma mem_sup {s t : L.definable_set A α} {x : α → M} : x ∈ s ⊔ t ↔ x ∈ s ∨ x ∈ t := iff.rfl

@[simp]
lemma coe_inf {s t : L.definable_set A α} : ((s ⊓ t : L.definable_set A α) : set (α → M)) = s ∩ t :=
rfl

@[simp]
lemma mem_inf {s t : L.definable_set A α} {x : α → M} : x ∈ s ⊓ t ↔ x ∈ s ∧ x ∈ t := iff.rfl

instance : bounded_order (L.definable_set A α) :=
{ bot_le := λ s x hx, false.elim hx,
  le_top := λ s x hx, mem_univ x,
  .. definable_set.has_top L,
  .. definable_set.has_bot L }

instance : distrib_lattice (L.definable_set A α) :=
{ le_sup_inf := begin
    intros s t u x,
    simp only [and_imp, mem_inter_eq, set_like.mem_coe, coe_sup, coe_inf, mem_union_eq,
      subtype.val_eq_coe],
    tauto,
  end,
  .. definable_set.lattice L }

/-- The complement of a definable set is also definable. -/
@[reducible] instance : has_compl (L.definable_set A α) :=
⟨λ ⟨s, hs⟩, ⟨sᶜ, hs.compl⟩⟩

@[simp]
lemma mem_compl {s : L.definable_set A α} {x : α → M} : x ∈ sᶜ ↔ ¬ x ∈ s :=
begin
  cases s with s hs,
  refl,
end

@[simp]
lemma coe_compl {s : L.definable_set A α} : ((sᶜ : L.definable_set A α) : set (α → M)) = sᶜ :=
begin
  ext,
  simp,
end

instance : boolean_algebra (L.definable_set A α) :=
{ sdiff := λ s t, s ⊓ tᶜ,
  sdiff_eq := λ s t, rfl,
  sup_inf_sdiff := λ ⟨s, hs⟩ ⟨t, ht⟩,
  begin
    apply le_antisymm;
    simp [le_iff],
  end,
  inf_inf_sdiff := λ ⟨s, hs⟩ ⟨t, ht⟩, begin
    rw eq_bot_iff,
    simp only [coe_compl, le_iff, coe_bot, coe_inf, subtype.coe_mk,
      le_eq_subset],
    intros x hx,
    simp only [set.mem_inter_eq, mem_compl_eq] at hx,
    tauto,
  end,
  inf_compl_le_bot := λ ⟨s, hs⟩, by simp [le_iff],
  top_le_sup_compl := λ ⟨s, hs⟩, by simp [le_iff],
  .. definable_set.has_compl L,
  .. definable_set.bounded_order L,
  .. definable_set.distrib_lattice L }

end definable_set
end definability

end language
end first_order<|MERGE_RESOLUTION|>--- conflicted
+++ resolved
@@ -45,7 +45,6 @@
 /-- A subset of a finite Cartesian product of a structure is definable over a set `A` when
   membership in the set is given by a first-order formula with parameters from `A`. -/
 structure is_definable (s : set (α → M)) : Prop :=
-<<<<<<< HEAD
 (exists_formula : ∃ (φ : L[[A]].formula α), s = set_of φ.realize)
 
 variables {L} {A} {B : set M} {s : set (α → M)}
@@ -84,15 +83,12 @@
   { rintro ⟨φ, rfl⟩,
     refine ⟨⟨φ, rfl⟩⟩ },
 end
-=======
-(exists_formula : ∃ (φ : L.formula α), s = set_of φ.realize)
->>>>>>> 257bddff
 
 lemma is_definable.mono (hAs : L.is_definable A s) (hAB : A ⊆ B) :
   L.is_definable B s :=
 begin
   rw [is_definable_iff_empty_definable_with_params] at *,
-  exact hAs.map_expansion (L.Lhom_constants_inclusion hAB),
+  exact hAs.map_expansion (L.Lhom_with_constants_map (set.inclusion hAB)),
 end
 
 @[simp]
@@ -122,13 +118,8 @@
   rcases hg.exists_formula with ⟨θ, hθ⟩,
   refine ⟨φ ⊔ θ, _⟩,
   ext,
-<<<<<<< HEAD
   rw [hφ, hθ, mem_set_of_eq, formula.realize_sup, mem_union_eq, mem_set_of_eq,
     mem_set_of_eq],
-=======
-  rw [hφ, hθ, set.mem_set_of_eq, formula.realize_sup, set.mem_union_eq, set.mem_set_of_eq,
-    set.mem_set_of_eq],
->>>>>>> 257bddff
 end⟩
 
 lemma is_definable_finset_inf {ι : Type*} {f : Π (i : ι), set (α → M)}
