--- conflicted
+++ resolved
@@ -629,11 +629,7 @@
   cases NF_repr_split h with h₁ h₂,
   cases h₁.of_dvd_omega (split_dvd h) with e0 d,
   have := h₁.fst, have := h₁.snd,
-<<<<<<< HEAD
-  refine principal_add_omega_opow _ h₁.snd'.repr_lt (lt_of_lt_of_le (nat_lt_omega _) _),
-=======
   apply principal_add_omega_opow _ h₁.snd'.repr_lt (lt_of_lt_of_le (nat_lt_omega _) _),
->>>>>>> 3878c66b
   simpa using opow_le_opow_right omega_pos (one_le_iff_ne_zero.2 e0),
 end
 
@@ -680,19 +676,18 @@
   have No := Ne.oadd n (Na.below_of_lt' h),
   have := omega_le_oadd e n a, unfold repr at this,
   refine le_antisymm _ (opow_le_opow_left _ this),
-  apply (opow_le_of_limit
-    (ne_of_gt $ lt_of_lt_of_le (opow_pos _ omega_pos) this) omega_is_limit).2,
+  apply (opow_le_of_limit ((opow_pos _ omega_pos).trans_le this).ne' omega_is_limit).2,
   intros b l,
   have := (No.below_of_lt (lt_succ_self _)).repr_lt, unfold repr at this,
-  apply le_trans (opow_le_opow_left b $ le_of_lt this),
+  apply (opow_le_opow_left b $ this.le).trans,
   rw [← opow_mul, ← opow_mul],
   apply opow_le_opow_right omega_pos,
   cases le_or_lt ω (repr e) with h h,
-  { apply le_trans (mul_le_mul_left' (le_of_lt (lt_succ_self _)) _),
+  { apply (mul_le_mul_left' (lt_succ_self _).le _).trans,
     rw [succ, add_mul_succ _ (one_add_of_omega_le h), ← succ,
         succ_le, mul_lt_mul_iff_left (ordinal.pos_iff_ne_zero.2 e0)],
     exact omega_is_limit.2 _ l },
-  { refine le_trans (le_of_lt $ mul_lt_omega (omega_is_limit.2 _ h) l) _,
+  { apply (principal_mul_omega (omega_is_limit.2 _ h) l).le.trans,
     simpa using mul_le_mul_right' (one_le_iff_ne_zero.2 e0) ω }
 end
 
