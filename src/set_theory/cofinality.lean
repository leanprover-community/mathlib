/-
Copyright (c) 2017 Mario Carneiro. All rights reserved.
Released under Apache 2.0 license as described in the file LICENSE.
Authors: Mario Carneiro, Floris van Doorn
-/
import set_theory.cardinal_ordinal
/-!
# Cofinality

This file contains the definition of cofinality of a ordinal number and regular cardinals

## Main Definitions

* `ordinal.cof o` is the cofinality of the ordinal `o`.
  If `o` is the order type of the relation `<` on `α`, then `o.cof` is the smallest cardinality of a
  subset `s` of α that is *cofinal* in `α`, i.e. `∀ x : α, ∃ y ∈ s, ¬ y < x`.
* `cardinal.is_limit c` means that `c` is a (weak) limit cardinal: `c ≠ 0 ∧ ∀ x < c, succ x < c`.
* `cardinal.is_strong_limit c` means that `c` is a strong limit cardinal:
  `c ≠ 0 ∧ ∀ x < c, 2 ^ x < c`.
* `cardinal.is_regular c` means that `c` is a regular cardinal: `ω ≤ c ∧ c.ord.cof = c`.
* `cardinal.is_inaccessible c` means that `c` is strongly inaccessible:
  `ω < c ∧ is_regular c ∧ is_strong_limit c`.

## Main Statements

* `ordinal.infinite_pigeonhole_card`: the infinite pigeonhole principle
* `cardinal.lt_power_cof`: A consequence of König's theorem stating that `c < c ^ c.ord.cof` for
  `c ≥ ω`
* `cardinal.univ_inaccessible`: The type of ordinals in `Type u` form an inaccessible cardinal
  (in `Type v` with `v > u`). This shows (externally) that in `Type u` there are at least `u`
  inaccessible cardinals.

## Implementation Notes

* The cofinality is defined for ordinals.
  If `c` is a cardinal number, its cofinality is `c.ord.cof`.

## Tags

cofinality, regular cardinals, limits cardinals, inaccessible cardinals,
infinite pigeonhole principle


-/
noncomputable theory

open function cardinal set
open_locale classical cardinal

universes u v w
variables {α : Type*} {r : α → α → Prop}

namespace order
/-- Cofinality of a reflexive order `≼`. This is the smallest cardinality
  of a subset `S : set α` such that `∀ a, ∃ b ∈ S, a ≼ b`. -/
def cof (r : α → α → Prop) [is_refl α r] : cardinal :=
@cardinal.min {S : set α // ∀ a, ∃ b ∈ S, r a b}
  ⟨⟨set.univ, λ a, ⟨a, ⟨⟩, refl _⟩⟩⟩
  (λ S, #S)

lemma cof_le (r : α → α → Prop) [is_refl α r] {S : set α} (h : ∀a, ∃(b ∈ S), r a b) :
  order.cof r ≤ #S :=
le_trans (cardinal.min_le _ ⟨S, h⟩) le_rfl

lemma le_cof {r : α → α → Prop} [is_refl α r] (c : cardinal) :
  c ≤ order.cof r ↔ ∀ {S : set α} (h : ∀a, ∃(b ∈ S), r a b) , c ≤ #S :=
by { rw [order.cof, cardinal.le_min], exact ⟨λ H S h, H ⟨S, h⟩, λ H ⟨S, h⟩, H h ⟩ }

end order

theorem rel_iso.cof.aux {α : Type u} {β : Type v} {r s}
  [is_refl α r] [is_refl β s] (f : r ≃r s) :
  cardinal.lift.{(max u v)} (order.cof r) ≤
  cardinal.lift.{(max u v)} (order.cof s) :=
begin
  rw [order.cof, order.cof, lift_min, lift_min, cardinal.le_min],
  intro S, cases S with S H, simp only [comp, coe_sort_coe_base, subtype.coe_mk],
  refine le_trans (min_le _ _) _,
  { exact ⟨f ⁻¹' S, λ a,
    let ⟨b, bS, h⟩ := H (f a) in ⟨f.symm b, by simp [bS, ← f.map_rel_iff, h,
      -coe_fn_coe_base, -coe_fn_coe_trans, principal_seg.coe_coe_fn', initial_seg.coe_coe_fn]⟩⟩ },
  { exact lift_mk_le.{u v (max u v)}.2
    ⟨⟨λ ⟨x, h⟩, ⟨f x, h⟩, λ ⟨x, h₁⟩ ⟨y, h₂⟩ h₃,
      by congr; injection h₃ with h'; exact f.to_equiv.injective h'⟩⟩ }
end

theorem rel_iso.cof {α : Type u} {β : Type v} {r s}
  [is_refl α r] [is_refl β s] (f : r ≃r s) :
  cardinal.lift.{(max u v)} (order.cof r) =
  cardinal.lift.{(max u v)} (order.cof s) :=
le_antisymm (rel_iso.cof.aux f) (rel_iso.cof.aux f.symm)

def strict_order.cof (r : α → α → Prop) [h : is_irrefl α r] : cardinal :=
@order.cof α (λ x y, ¬ r y x) ⟨h.1⟩

namespace ordinal

/-- Cofinality of an ordinal. This is the smallest cardinal of a
  subset `S` of the ordinal which is unbounded, in the sense
  `∀ a, ∃ b ∈ S, a ≤ b`. It is defined for all ordinals, but
  `cof 0 = 0` and `cof (succ o) = 1`, so it is only really
  interesting on limit ordinals (when it is an infinite cardinal). -/
def cof (o : ordinal.{u}) : cardinal.{u} :=
quot.lift_on o (λ a, by exactI strict_order.cof a.r)
begin
  rintros ⟨α, r, _⟩ ⟨β, s, _⟩ ⟨⟨f, hf⟩⟩,
  rw ← cardinal.lift_inj,
  apply rel_iso.cof ⟨f, _⟩,
  simp [hf]
end

lemma cof_type (r : α → α → Prop) [is_well_order α r] : (type r).cof = strict_order.cof r := rfl

theorem le_cof_type [is_well_order α r] {c} : c ≤ cof (type r) ↔
  ∀ S : set α, (∀ a, ∃ b ∈ S, ¬ r b a) → c ≤ #S :=
by dsimp [cof, strict_order.cof, order.cof, type, quotient.mk, quot.lift_on];
   rw [cardinal.le_min, subtype.forall]; refl

theorem cof_type_le [is_well_order α r] (S : set α) (h : ∀ a, ∃ b ∈ S, ¬ r b a) :
  cof (type r) ≤ #S :=
le_cof_type.1 le_rfl S h

theorem lt_cof_type [is_well_order α r] (S : set α) (hl : #S < cof (type r)) :
  ∃ a, ∀ b ∈ S, r b a :=
not_forall_not.1 $ λ h, not_le_of_lt hl $ cof_type_le S (λ a, not_ball.1 (h a))

theorem cof_eq (r : α → α → Prop) [is_well_order α r] :
  ∃ S : set α, (∀ a, ∃ b ∈ S, ¬ r b a) ∧ #S = cof (type r) :=
begin
  have : ∃ i, cof (type r) = _,
  { dsimp [cof, order.cof, type, quotient.mk, quot.lift_on],
    apply cardinal.min_eq },
  exact let ⟨⟨S, hl⟩, e⟩ := this in ⟨S, hl, e.symm⟩,
end

theorem ord_cof_eq (r : α → α → Prop) [is_well_order α r] :
  ∃ S : set α, (∀ a, ∃ b ∈ S, ¬ r b a) ∧ type (subrel r S) = (cof (type r)).ord :=
let ⟨S, hS, e⟩ := cof_eq r, ⟨s, _, e'⟩ := cardinal.ord_eq S,
    T : set α := {a | ∃ aS : a ∈ S, ∀ b : S, s b ⟨_, aS⟩ → r b a} in
begin
  resetI, suffices,
  { refine ⟨T, this,
      le_antisymm _ (cardinal.ord_le.2 $ cof_type_le T this)⟩,
    rw [← e, e'],
    refine type_le'.2 ⟨rel_embedding.of_monotone
      (λ a, ⟨a, let ⟨aS, _⟩ := a.2 in aS⟩) (λ a b h, _)⟩,
    rcases a with ⟨a, aS, ha⟩, rcases b with ⟨b, bS, hb⟩,
    change s ⟨a, _⟩ ⟨b, _⟩,
    refine ((trichotomous_of s _ _).resolve_left (λ hn, _)).resolve_left _,
    { exact asymm h (ha _ hn) },
    { intro e, injection e with e, subst b,
      exact irrefl _ h } },
  { intro a,
    have : {b : S | ¬ r b a}.nonempty := let ⟨b, bS, ba⟩ := hS a in ⟨⟨b, bS⟩, ba⟩,
    let b := (is_well_order.wf).min _ this,
    have ba : ¬r b a := (is_well_order.wf).min_mem _ this,
    refine ⟨b, ⟨b.2, λ c, not_imp_not.1 $ λ h, _⟩, ba⟩,
    rw [show ∀b:S, (⟨b, b.2⟩:S) = b, by intro b; cases b; refl],
    exact (is_well_order.wf).not_lt_min _ this
      (is_order_connected.neg_trans h ba) }
end

<<<<<<< HEAD
private theorem card_mem_cof (o : ordinal) :
  o.card ∈ {a : cardinal.{u} | ∃ {ι} (f : ι → ordinal), lsub.{u u} f = o ∧ #ι = a} :=
⟨_, typein o.out.r, lsub_typein o, mk_ordinal_out o⟩
=======
private theorem card_mem_cof {o} : ∃ {ι} (f : ι → ordinal), lsub.{u u} f = o ∧ #ι = o.card :=
⟨_, _, lsub_typein o, mk_ordinal_out o⟩
>>>>>>> b0d94624

/-- The set in the `lsub` characterization of `cof` is nonempty. -/
theorem cof_lsub_def_nonempty (o) :
  {a : cardinal | ∃ {ι} (f : ι → ordinal), lsub.{u u} f = o ∧ #ι = a}.nonempty :=
<<<<<<< HEAD
⟨_, card_mem_cof o⟩
=======
⟨_, card_mem_cof⟩
>>>>>>> b0d94624

theorem cof_eq_Inf_lsub (o : ordinal.{u}) :
  cof o = Inf {a : cardinal | ∃ {ι : Type u} (f : ι → ordinal), lsub.{u u} f = o ∧ #ι = a} :=
begin
  refine le_antisymm (le_cInf (cof_lsub_def_nonempty o) _) (cInf_le' _),
  { rintros a ⟨ι, f, hf, rfl⟩,
    rw ←type_out o,
<<<<<<< HEAD
    let S := {a : o.out.α | typein o.out.r a ∈ set.range f},
    have h : ∀ a, ∃ b ∈ S, ¬ o.out.r b a := λ a, begin
      have := typein_lt_self a,
      simp_rw [←hf, lt_lsub_iff] at this,
      cases this with i hi,
      refine ⟨enum o.out.r (f i) _, _, _⟩,
      { rw [type_out, ←hf], apply lt_lsub },
      { simp [S] },
      { rwa [←typein_le_typein, typein_enum] }
    end,
    suffices : #S ≤ #ι,
    { exact (cof_type_le S h).trans this },
    suffices : function.injective (λ s : S, classical.some s.prop),
    { exact mk_le_of_injective this },
    intros s t hst,
    have := congr_arg f hst,
    rwa [classical.some_spec s.prop, classical.some_spec t.prop, typein_inj,
      subtype.coe_inj] at this },
  { rcases cof_eq o.out.r with ⟨S, hS, hS'⟩,dsimp,
    refine ⟨S, λ s, typein o.out.r s.val, le_antisymm (lsub_le.2 (λ i, typein_lt_self i))
      (le_of_forall_lt (λ a ha, _)), by rwa type_out o at hS'⟩,
    { rw ←type_out o at ha,
      rcases hS (enum o.out.r a ha) with ⟨b, hb, hb'⟩,
      rw [←typein_le_typein, typein_enum] at hb',
      exact hb'.trans_lt (lt_lsub.{u u} (λ s : S, typein o.out.r s.val) ⟨b, hb⟩) } }
=======
    refine (cof_type_le _ (λ a, _)).trans (@mk_le_of_injective _ _
      (λ s : (typein o.out.r)⁻¹' (set.range f), classical.some s.prop)
      (λ s t hst, let H := congr_arg f hst in by rwa [classical.some_spec s.prop,
        classical.some_spec t.prop, typein_inj, subtype.coe_inj] at H)),
    have := typein_lt_self a,
    simp_rw [←hf, lt_lsub_iff] at this,
    cases this with i hi,
    refine ⟨enum o.out.r (f i) _, _, _⟩,
    { rw [type_out, ←hf], apply lt_lsub },
    { rw [mem_preimage, typein_enum], exact mem_range_self i },
    { rwa [←typein_le_typein, typein_enum] } },
  { rcases cof_eq o.out.r with ⟨S, hS, hS'⟩,
    let f : S → ordinal := λ s, typein o.out.r s,
    refine ⟨S, f, le_antisymm (lsub_le.2 (λ i, typein_lt_self i)) (le_of_forall_lt (λ a ha, _)),
      by rwa type_out o at hS'⟩,
    rw ←type_out o at ha,
    rcases hS (enum o.out.r a ha) with ⟨b, hb, hb'⟩,
    rw [←typein_le_typein, typein_enum] at hb',
    exact hb'.trans_lt (lt_lsub.{u u} f ⟨b, hb⟩) }
>>>>>>> b0d94624
end

theorem lift_cof (o) : (cof o).lift = cof o.lift :=
induction_on o $ begin introsI α r _,
  cases lift_type r with _ e, rw e,
  apply le_antisymm,
  { unfreezingI { refine le_cof_type.2 (λ S H, _) },
    have : (#(ulift.up ⁻¹' S)).lift ≤ #S :=
     ⟨⟨λ ⟨⟨x, h⟩⟩, ⟨⟨x⟩, h⟩,
       λ ⟨⟨x, h₁⟩⟩ ⟨⟨y, h₂⟩⟩ e, by simp at e; congr; injection e⟩⟩,
    refine le_trans (cardinal.lift_le.2 $ cof_type_le _ _) this,
    exact λ a, let ⟨⟨b⟩, bs, br⟩ := H ⟨a⟩ in ⟨b, bs, br⟩ },
  { rcases cof_eq r with ⟨S, H, e'⟩,
    have : #(ulift.down ⁻¹' S) ≤ (#S).lift :=
     ⟨⟨λ ⟨⟨x⟩, h⟩, ⟨⟨x, h⟩⟩,
       λ ⟨⟨x⟩, h₁⟩ ⟨⟨y⟩, h₂⟩ e, by simp at e; congr; injections⟩⟩,
    rw e' at this,
    unfreezingI { refine le_trans (cof_type_le _ _) this },
    exact λ ⟨a⟩, let ⟨b, bs, br⟩ := H a in ⟨⟨b⟩, bs, br⟩ }
end

theorem cof_le_card (o) : cof o ≤ card o :=
<<<<<<< HEAD
by { rw cof_eq_Inf_lsub, exact cInf_le' (card_mem_cof o) }
=======
by { rw cof_eq_Inf_lsub, exact cInf_le' card_mem_cof }
>>>>>>> b0d94624

theorem cof_ord_le (c : cardinal) : cof c.ord ≤ c :=
by simpa using cof_le_card c.ord

theorem ord_cof_le (o : ordinal.{u}) : o.cof.ord ≤ o :=
(ord_le_ord.2 (cof_le_card o)).trans (ord_card_le o)

theorem exists_lsub_cof (o : ordinal) : ∃ {ι} (f : ι → ordinal), (lsub.{u u} f = o) ∧ #ι = cof o :=
by { rw cof_eq_Inf_lsub, exact Inf_mem (cof_lsub_def_nonempty o) }

theorem cof_lsub_le {ι} (f : ι → ordinal) : cof (lsub.{u u} f) ≤ #ι :=
by { rw cof_eq_Inf_lsub, exact cInf_le' ⟨ι, f, rfl, rfl⟩ }

theorem le_cof_iff_lsub {o : ordinal} {a : cardinal} :
  a ≤ cof o ↔ ∀ {ι} (f : ι → ordinal), lsub.{u u} f = o → a ≤ #ι :=
begin
  rw cof_eq_Inf_lsub,
  exact (le_cInf_iff'' (cof_lsub_def_nonempty o)).trans ⟨λ H ι f hf, H _ ⟨ι, f, hf, rfl⟩,
    λ H b ⟨ι, f, hf, hb⟩, ( by { rw ←hb, exact H _ hf} )⟩
end

theorem cof_lsub_le_lift {ι} (f : ι → ordinal) : cof (lsub f) ≤ cardinal.lift.{v u} (#ι) :=
begin
  rw ←mk_ulift,
  convert cof_lsub_le (λ i : ulift ι, f i.down),
  exact lsub_eq_of_range_eq.{u (max u v) (max u v)}
    (set.ext (λ x, ⟨λ ⟨i, hi⟩, ⟨ulift.up i, hi⟩, λ ⟨i, hi⟩, ⟨_, hi⟩⟩))
end

theorem lsub_lt_ord {ι} {f : ι → ordinal} {c : ordinal} (hι : #ι < c.cof) (hf : ∀ i, f i < c) :
  lsub.{u u} f < c :=
lt_of_le_of_ne (lsub_le.2 hf) (λ h, not_le_of_lt hι
  (by simpa [sup_ord, hf, h] using cof_lsub_le.{u} f))

theorem lsub_lt_ord_lift {ι} {f : ι → ordinal} {c : ordinal}
  (hι : cardinal.lift (#ι) < c.cof) (hf : ∀ i, f i < c) : lsub.{u v} f < c :=
lt_of_le_of_ne (lsub_le.2 hf) (λ h, not_le_of_lt hι
  (by simpa [sup_ord, hf, h] using cof_lsub_le_lift.{u} f))

theorem cof_sup_le_lift {ι} {f : ι → ordinal} (H : ∀ i, f i < sup f) : cof (sup f) ≤ (#ι).lift :=
by { rw ←sup_eq_lsub_iff_lt_sup at H, rw H, exact cof_lsub_le_lift f }

theorem cof_sup_le {ι} {f : ι → ordinal} (H : ∀ i, f i < sup.{u u} f) : cof (sup.{u u} f) ≤ #ι :=
by simpa using cof_sup_le_lift.{u u} H

theorem sup_lt_ord {ι} {f : ι → ordinal} {c : ordinal} (hι : #ι < c.cof) (hf : ∀ i, f i < c) :
  sup.{u u} f < c :=
(sup_le_lsub.{u u} f).trans_lt (lsub_lt_ord hι hf)

theorem sup_lt {ι} {f : ι → cardinal} {c : cardinal} (hι : #ι < c.ord.cof) (hf : ∀ i, f i < c) :
  cardinal.sup.{u u} f < c :=
by { rw [←ord_lt_ord, ←sup_ord], refine sup_lt_ord hι (λ i, _), rw ord_lt_ord, apply hf }

theorem exists_blsub_cof (o : ordinal) : ∃ (f : Π a < (cof o).ord, ordinal), blsub.{u u} _ f = o :=
begin
  rcases exists_lsub_cof o with ⟨ι, f, hf, hι⟩,
  rcases cardinal.ord_eq ι with ⟨r, hr, hι'⟩,
  rw @lsub_eq_blsub' ι r hr at hf,
  rw [←hι, hι'],
  exact ⟨_, hf⟩
end

theorem cof_blsub_le {o} (f : Π a < o, ordinal) : cof (blsub.{u u} o f) ≤ o.card :=
by { convert cof_lsub_le _, exact (mk_ordinal_out o).symm }

theorem le_cof_iff_blsub {b : ordinal} {a : cardinal} :
  a ≤ cof b ↔ ∀ {o} (f : Π a < o, ordinal), blsub.{u u} o f = b → a ≤ o.card :=
begin
  refine le_cof_iff_lsub.trans ⟨λ H o f hf, _, λ H ι f hf, _⟩,
  { convert H _ hf,
    exact (mk_ordinal_out o).symm },
  { rcases cardinal.ord_eq ι with ⟨r, hr, hι'⟩,
    rw @lsub_eq_blsub' ι r hr at hf,
    have := H _ hf,
    rwa [←hι', card_ord] at this }
end

theorem cof_blsub_le_lift {o} (f : Π a < o, ordinal) :
  cof (blsub o f) ≤ cardinal.lift.{v u} (o.card) :=
by { convert cof_lsub_le_lift _, exact (mk_ordinal_out o).symm }

theorem blsub_lt_ord {o : ordinal} {f : Π a < o, ordinal} {c : ordinal} (ho : o.card < c.cof)
  (hf : ∀ i hi, f i hi < c) : blsub.{u u} o f < c :=
lt_of_le_of_ne (blsub_le.2 hf) (λ h, not_le_of_lt ho
  (by simpa [sup_ord, hf, h] using cof_blsub_le.{u} f))

theorem blsub_lt_ord_lift {o : ordinal} {f : Π a < o, ordinal} {c : ordinal} (ho : o.card < c.cof)
  (hf : ∀ i hi, f i hi < c) : blsub.{u u} o f < c :=
lt_of_le_of_ne (blsub_le.2 hf) (λ h, not_le_of_lt ho
  (by simpa [sup_ord, hf, h] using cof_blsub_le.{u} f))

theorem cof_bsup_le_lift {o : ordinal} (f : Π a < o, ordinal) (H : ∀ i h, f i h < bsup o f) :
  cof (bsup o f) ≤ o.card.lift :=
by { rw ←bsup_eq_blsub_iff_lt_bsup at H, rw H, exact cof_blsub_le_lift f }

theorem cof_bsup_le {o : ordinal} : ∀ (f : Π a < o, ordinal), (∀ i h, f i h < bsup.{u u} o f) →
  cof (bsup.{u u} o f) ≤ o.card :=
induction_on o $ λ α r _ f H, by simpa using cof_bsup_le_lift.{u u} f H

theorem bsup_lt_ord {o : ordinal} {f : Π a < o, ordinal} {c : ordinal} (ho : o.card < c.cof)
  (hf : ∀ i hi, f i hi < c) : bsup.{u u} o f < c :=
(bsup_le_blsub.{u u} f).trans_lt (blsub_lt_ord ho hf)

@[simp] theorem cof_zero : cof 0 = 0 :=
(cof_le_card 0).antisymm (cardinal.zero_le _)

@[simp] theorem cof_eq_zero {o} : cof o = 0 ↔ o = 0 :=
⟨induction_on o $ λ α r _ z, by exactI
  let ⟨S, hl, e⟩ := cof_eq r in type_eq_zero_iff_is_empty.2 $
  ⟨λ a, let ⟨b, h, _⟩ := hl a in
    (mk_eq_zero_iff.1 (e.trans z)).elim' ⟨_, h⟩⟩,
λ e, by simp [e]⟩

@[simp] theorem cof_succ (o) : cof (succ o) = 1 :=
begin
  apply le_antisymm,
  { refine induction_on o (λ α r _, _),
    change cof (type _) ≤ _,
    rw [← (_ : #_ = 1)], apply cof_type_le,
    { refine λ a, ⟨sum.inr punit.star, set.mem_singleton _, _⟩,
      rcases a with a|⟨⟨⟨⟩⟩⟩; simp [empty_relation] },
    { rw [cardinal.mk_fintype, set.card_singleton], simp } },
  { rw [← cardinal.succ_zero, cardinal.succ_le],
    simpa [lt_iff_le_and_ne, cardinal.zero_le] using
      λ h, succ_ne_zero o (cof_eq_zero.1 (eq.symm h)) }
end

@[simp] theorem cof_eq_one_iff_is_succ {o} : cof.{u} o = 1 ↔ ∃ a, o = succ a :=
⟨induction_on o $ λ α r _ z, begin
  resetI,
  rcases cof_eq r with ⟨S, hl, e⟩, rw z at e,
  cases mk_ne_zero_iff.1 (by rw e; exact one_ne_zero) with a,
  refine ⟨typein r a, eq.symm $ quotient.sound
    ⟨rel_iso.of_surjective (rel_embedding.of_monotone _
      (λ x y, _)) (λ x, _)⟩⟩,
  { apply sum.rec; [exact subtype.val, exact λ _, a] },
  { rcases x with x|⟨⟨⟨⟩⟩⟩; rcases y with y|⟨⟨⟨⟩⟩⟩;
      simp [subrel, order.preimage, empty_relation],
    exact x.2 },
  { suffices : r x a ∨ ∃ (b : punit), ↑a = x, {simpa},
    rcases trichotomous_of r x a with h|h|h,
    { exact or.inl h },
    { exact or.inr ⟨punit.star, h.symm⟩ },
    { rcases hl x with ⟨a', aS, hn⟩,
      rw (_ : ↑a = a') at h, {exact absurd h hn},
      refine congr_arg subtype.val (_ : a = ⟨a', aS⟩),
      haveI := le_one_iff_subsingleton.1 (le_of_eq e),
      apply subsingleton.elim } }
end, λ ⟨a, e⟩, by simp [e]⟩

@[simp] theorem cof_add (a b : ordinal) : b ≠ 0 → cof (a + b) = cof b :=
induction_on a $ λ α r _, induction_on b $ λ β s _ b0, begin
  resetI,
  change cof (type _) = _,
  refine eq_of_forall_le_iff (λ c, _),
  rw [le_cof_type, le_cof_type],
  split; intros H S hS,
  { refine le_trans (H {a | sum.rec_on a (∅:set α) S} (λ a, _)) ⟨⟨_, _⟩⟩,
    { cases a with a b,
      { cases type_ne_zero_iff_nonempty.1 b0 with b,
        rcases hS b with ⟨b', bs, _⟩,
        exact ⟨sum.inr b', bs, by simp⟩ },
      { rcases hS b with ⟨b', bs, h⟩,
        exact ⟨sum.inr b', bs, by simp [h]⟩ } },
    { exact λ a, match a with ⟨sum.inr b, h⟩ := ⟨b, h⟩ end },
    { exact λ a b, match a, b with
        ⟨sum.inr a, h₁⟩, ⟨sum.inr b, h₂⟩, h := by congr; injection h
      end } },
  { refine le_trans (H (sum.inr ⁻¹' S) (λ a, _)) ⟨⟨_, _⟩⟩,
    { rcases hS (sum.inr a) with ⟨a'|b', bs, h⟩; simp at h,
      { cases h }, { exact ⟨b', bs, h⟩ } },
    { exact λ ⟨a, h⟩, ⟨_, h⟩ },
    { exact λ ⟨a, h₁⟩ ⟨b, h₂⟩ h,
        by injection h with h; congr; injection h } }
end

@[simp] theorem cof_cof (o : ordinal) : cof (cof o).ord= cof o :=
le_antisymm (le_trans (cof_le_card _) (by simp)) $
induction_on o $ λ α r _, by exactI
let ⟨S, hS, e₁⟩ := ord_cof_eq r,
    ⟨T, hT, e₂⟩ := cof_eq (subrel r S) in begin
  rw e₁ at e₂, rw ← e₂,
  refine le_trans (cof_type_le {a | ∃ h, (subtype.mk a h : S) ∈ T} (λ a, _)) ⟨⟨_, _⟩⟩,
  { rcases hS a with ⟨b, bS, br⟩,
    rcases hT ⟨b, bS⟩ with ⟨⟨c, cS⟩, cT, cs⟩,
    exact ⟨c, ⟨cS, cT⟩, is_order_connected.neg_trans cs br⟩ },
  { exact λ ⟨a, h⟩, ⟨⟨a, h.fst⟩, h.snd⟩ },
  { exact λ ⟨a, ha⟩ ⟨b, hb⟩ h,
      by injection h with h; congr; injection h },
end

theorem omega_le_cof {o} : ω ≤ cof o ↔ is_limit o :=
begin
  rcases zero_or_succ_or_limit o with rfl|⟨o,rfl⟩|l,
  { simp [not_zero_is_limit, cardinal.omega_ne_zero] },
  { simp [not_succ_is_limit, cardinal.one_lt_omega] },
  { simp [l], refine le_of_not_lt (λ h, _),
    cases cardinal.lt_omega.1 h with n e,
    have := cof_cof o,
    rw [e, ord_nat] at this,
    cases n,
    { simp at e, simpa [e, not_zero_is_limit] using l },
    { rw [← nat_cast_succ, cof_succ] at this,
      rw [← this, cof_eq_one_iff_is_succ] at e,
      rcases e with ⟨a, rfl⟩,
      exact not_succ_is_limit _ l } }
end

@[simp] theorem cof_omega : cof omega = ω :=
le_antisymm
  (by rw ← card_omega; apply cof_le_card)
  (omega_le_cof.2 omega_is_limit)

theorem cof_eq' (r : α → α → Prop) [is_well_order α r] (h : is_limit (type r)) :
  ∃ S : set α, (∀ a, ∃ b ∈ S, r a b) ∧ #S = cof (type r) :=
let ⟨S, H, e⟩ := cof_eq r in
⟨S, λ a,
  let a' := enum r _ (h.2 _ (typein_lt_type r a)) in
  let ⟨b, h, ab⟩ := H a' in
  ⟨b, h, (is_order_connected.conn a b a' $ (typein_lt_typein r).1
    (by rw typein_enum; apply ordinal.lt_succ_self)).resolve_right ab⟩,
e⟩

@[simp] theorem cof_univ : cof univ.{u v} = cardinal.univ :=
le_antisymm (cof_le_card _) begin
  refine le_of_forall_lt (λ c h, _),
  rcases lt_univ'.1 h with ⟨c, rfl⟩,
  rcases @cof_eq ordinal.{u} (<) _ with ⟨S, H, Se⟩,
  rw [univ, ← lift_cof, ← cardinal.lift_lift, cardinal.lift_lt, ← Se],
  refine lt_of_not_ge (λ h, _),
  cases cardinal.lift_down h with a e,
  refine quotient.induction_on a (λ α e, _) e,
  cases quotient.exact e with f,
  have f := equiv.ulift.symm.trans f,
  let g := λ a, (f a).1,
  let o := succ (sup.{u u} g),
  rcases H o with ⟨b, h, l⟩,
  refine l (lt_succ.2 _),
  rw ← show g (f.symm ⟨b, h⟩) = b, by dsimp [g]; simp,
  apply le_sup
end

/-- If the union of s is unbounded and s is smaller than the cofinality,
  then s has an unbounded member -/
theorem unbounded_of_unbounded_sUnion (r : α → α → Prop) [wo : is_well_order α r] {s : set (set α)}
  (h₁ : unbounded r $ ⋃₀ s) (h₂ : #s < strict_order.cof r) : ∃(x ∈ s), unbounded r x :=
begin
  by_contra h, simp only [not_exists, exists_prop, not_and, not_unbounded_iff] at h,
  apply not_le_of_lt h₂,
  let f : s → α := λ x : s, wo.wf.sup x (h x.1 x.2),
  let t : set α := range f,
  have : #t ≤ #s, exact mk_range_le, refine le_trans _ this,
  have : unbounded r t,
  { intro x, rcases h₁ x with ⟨y, ⟨c, hc, hy⟩, hxy⟩,
    refine ⟨f ⟨c, hc⟩, mem_range_self _, _⟩, intro hxz, apply hxy,
    refine trans (wo.wf.lt_sup _ hy) hxz },
  exact cardinal.min_le _ (subtype.mk t this)
end

/-- If the union of s is unbounded and s is smaller than the cofinality,
  then s has an unbounded member -/
theorem unbounded_of_unbounded_Union {α β : Type u} (r : α → α → Prop) [wo : is_well_order α r]
  (s : β → set α)
  (h₁ : unbounded r $ ⋃x, s x) (h₂ : #β < strict_order.cof r) : ∃x : β, unbounded r (s x) :=
begin
  rw [← sUnion_range] at h₁,
  have : #(range (λ (i : β), s i)) < strict_order.cof r := lt_of_le_of_lt mk_range_le h₂,
  rcases unbounded_of_unbounded_sUnion r h₁ this with ⟨_, ⟨x, rfl⟩, u⟩, exact ⟨x, u⟩
end

/-- The infinite pigeonhole principle -/
theorem infinite_pigeonhole {β α : Type u} (f : β → α) (h₁ : ω ≤ #β)
  (h₂ : #α < (#β).ord.cof) : ∃a : α, #(f ⁻¹' {a}) = #β :=
begin
  have : ¬∀a, #(f ⁻¹' {a}) < #β,
  { intro h,
    apply not_lt_of_ge (ge_of_eq $ mk_univ),
    rw [←@preimage_univ _ _ f, ←Union_of_singleton, preimage_Union],
    exact mk_Union_le_sum_mk.trans_lt ((sum_le_sup _).trans_lt $ mul_lt_of_lt h₁
      (h₂.trans_le $ cof_ord_le _) (sup_lt h₂ h)) },
  rw [not_forall] at this, cases this with x h,
  use x, apply le_antisymm _ (le_of_not_gt h),
  rw [le_mk_iff_exists_set], exact ⟨_, rfl⟩
end

/-- pigeonhole principle for a cardinality below the cardinality of the domain -/
theorem infinite_pigeonhole_card {β α : Type u} (f : β → α) (θ : cardinal) (hθ : θ ≤ #β)
  (h₁ : ω ≤ θ) (h₂ : #α < θ.ord.cof) : ∃a : α, θ ≤ #(f ⁻¹' {a}) :=
begin
  rcases le_mk_iff_exists_set.1 hθ with ⟨s, rfl⟩,
  cases infinite_pigeonhole (f ∘ subtype.val : s → α) h₁ h₂ with a ha,
  use a, rw [←ha, @preimage_comp _ _ _ subtype.val f],
  apply mk_preimage_of_injective _ _ subtype.val_injective
end

theorem infinite_pigeonhole_set {β α : Type u} {s : set β} (f : s → α) (θ : cardinal)
  (hθ : θ ≤ #s) (h₁ : ω ≤ θ) (h₂ : #α < θ.ord.cof) :
    ∃(a : α) (t : set β) (h : t ⊆ s), θ ≤ #t ∧ ∀{{x}} (hx : x ∈ t), f ⟨x, h hx⟩ = a :=
begin
  cases infinite_pigeonhole_card f θ hθ h₁ h₂ with a ha,
  refine ⟨a, {x | ∃(h : x ∈ s), f ⟨x, h⟩ = a}, _, _, _⟩,
  { rintro x ⟨hx, hx'⟩, exact hx },
  { refine le_trans ha _, apply ge_of_eq, apply quotient.sound, constructor,
    refine equiv.trans _ (equiv.subtype_subtype_equiv_subtype_exists _ _).symm,
    simp only [set_coe_eq_subtype, mem_singleton_iff, mem_preimage, mem_set_of_eq] },
  rintro x ⟨hx, hx'⟩, exact hx'
end

end ordinal

namespace cardinal
open ordinal

local infixr ^ := @pow cardinal.{u} cardinal cardinal.has_pow

/-- A cardinal is a limit if it is not zero or a successor
  cardinal. Note that `ω` is a limit cardinal by this definition. -/
def is_limit (c : cardinal) : Prop :=
c ≠ 0 ∧ ∀ x < c, succ x < c

/-- A cardinal is a strong limit if it is not zero and it is
  closed under powersets. Note that `ω` is a strong limit by this definition. -/
def is_strong_limit (c : cardinal) : Prop :=
c ≠ 0 ∧ ∀ x < c, 2 ^ x < c

theorem is_strong_limit.is_limit {c} (H : is_strong_limit c) : is_limit c :=
⟨H.1, λ x h, lt_of_le_of_lt (succ_le.2 $ cantor _) (H.2 _ h)⟩

/-- A cardinal is regular if it is infinite and it equals its own cofinality. -/
def is_regular (c : cardinal) : Prop :=
ω ≤ c ∧ c.ord.cof = c

lemma is_regular.omega_le {c : cardinal} (H : c.is_regular) : ω ≤ c :=
H.1

lemma is_regular.cof_eq {c : cardinal} (H : c.is_regular) : c.ord.cof = c :=
H.2

lemma is_regular.pos {c : cardinal} (H : c.is_regular) : 0 < c :=
omega_pos.trans_le H.1

lemma is_regular.ord_pos {c : cardinal} (H : c.is_regular) : 0 < c.ord :=
by { rw cardinal.lt_ord, exact H.pos }

theorem cof_is_regular {o : ordinal} (h : o.is_limit) : is_regular o.cof :=
⟨omega_le_cof.2 h, cof_cof _⟩

theorem omega_is_regular : is_regular ω :=
⟨le_rfl, by simp⟩

theorem succ_is_regular {c : cardinal.{u}} (h : ω ≤ c) : is_regular (succ c) :=
⟨le_trans h (le_of_lt $ lt_succ_self _), begin
  refine le_antisymm (cof_ord_le _) (succ_le.2 _),
  cases quotient.exists_rep (succ c) with α αe, simp at αe,
  rcases ord_eq α with ⟨r, wo, re⟩, resetI,
  have := ord_is_limit (le_trans h $ le_of_lt $ lt_succ_self _),
  rw [← αe, re] at this ⊢,
  rcases cof_eq' r this with ⟨S, H, Se⟩,
  rw [← Se],
  apply lt_imp_lt_of_le_imp_le
    (λ (h : #S ≤ c), mul_le_mul_right' h c),
  rw [mul_eq_self h, ← succ_le, ← αe, ← sum_const'],
  refine le_trans _ (sum_le_sum (λ x:S, card (typein r x)) _ _),
  { simp only [← card_typein, ← mk_sigma],
    refine ⟨embedding.of_surjective _ _⟩,
    { exact λ x, x.2.1 },
    { exact λ a, let ⟨b, h, ab⟩ := H a in ⟨⟨⟨_, h⟩, _, ab⟩, rfl⟩ } },
  { intro i,
    rw [← lt_succ, ← lt_ord, ← αe, re],
    apply typein_lt_type }
end⟩

theorem is_regular_aleph_one : is_regular (aleph 1) :=
by { rw ← succ_omega, exact succ_is_regular le_rfl }

theorem aleph'_succ_is_regular {o : ordinal} (h : ordinal.omega ≤ o) : is_regular (aleph' o.succ) :=
by { rw aleph'_succ, exact succ_is_regular (omega_le_aleph'.2 h) }

theorem aleph_succ_is_regular {o : ordinal} : is_regular (aleph o.succ) :=
by { rw aleph_succ, exact succ_is_regular (omega_le_aleph o) }

/--
A function whose codomain's cardinality is infinite but strictly smaller than its domain's
has a fiber with cardinality strictly great than the codomain.
-/
theorem infinite_pigeonhole_card_lt {β α : Type u} (f : β → α)
  (w : #α < #β) (w' : ω ≤ #α) :
  ∃ a : α, #α < #(f ⁻¹' {a}) :=
begin
  simp_rw [← succ_le],
  exact ordinal.infinite_pigeonhole_card f (#α).succ (succ_le.mpr w)
    (w'.trans (lt_succ_self _).le)
    ((lt_succ_self _).trans_le (succ_is_regular w').2.ge),
end

/--
A function whose codomain's cardinality is infinite but strictly smaller than its domain's
has an infinite fiber.
-/
theorem exists_infinite_fiber {β α : Type*} (f : β → α)
  (w : #α < #β) (w' : _root_.infinite α) :
  ∃ a : α, _root_.infinite (f ⁻¹' {a}) :=
begin
  simp_rw [cardinal.infinite_iff] at ⊢ w',
  cases infinite_pigeonhole_card_lt f w w' with a ha,
  exact ⟨a, w'.trans ha.le⟩,
end

/--
If an infinite type `β` can be expressed as a union of finite sets,
then the cardinality of the collection of those finite sets
must be at least the cardinality of `β`.
-/
lemma le_range_of_union_finset_eq_top
  {α β : Type*} [infinite β] (f : α → finset β) (w : (⋃ a, (f a : set β)) = ⊤) :
  #β ≤ #(range f) :=
begin
  have k : _root_.infinite (range f),
  { rw infinite_coe_iff,
    apply mt (union_finset_finite_of_range_finite f),
    rw w,
    exact infinite_univ, },
  by_contradiction h,
  simp only [not_le] at h,
  let u : Π b, ∃ a, b ∈ f a := λ b, by simpa using (w.ge : _) (set.mem_univ b),
  let u' : β → range f := λ b, ⟨f (u b).some, by simp⟩,
  have v' : ∀ a, u' ⁻¹' {⟨f a, by simp⟩} ≤ f a, begin rintros a p m,
    simp at m,
    rw ←m,
    apply (λ b, (u b).some_spec),
  end,
  obtain ⟨⟨-, ⟨a, rfl⟩⟩, p⟩ := exists_infinite_fiber u' h k,
  exact (@infinite.of_injective _ _ p (inclusion (v' a)) (inclusion_injective _)).false,
end

theorem sup_lt_ord_of_is_regular {ι} (f : ι → ordinal) {c} (hc : is_regular c) (hι : #ι < c)
  (hf : ∀ i, f i < c.ord) : ordinal.sup.{u u} f < c.ord :=
by { apply sup_lt_ord _ hf, rw [hc.2], exact hι }

theorem sup_lt_of_is_regular {ι} (f : ι → cardinal) {c} (hc : is_regular c) (hι : #ι < c)
  (hf : ∀ i, f i < c) : sup.{u u} f < c :=
by { apply sup_lt _ hf, rwa hc.2 }

theorem sum_lt_of_is_regular {ι} (f : ι → cardinal) {c} (hc : is_regular c) (hι : #ι < c)
  (hf : ∀ i, f i < c) : sum.{u u} f < c :=
(sum_le_sup _).trans_lt $ mul_lt_of_lt hc.1 hι $ sup_lt_of_is_regular f hc hι hf

/-- A cardinal is inaccessible if it is an uncountable regular strong limit cardinal. -/
def is_inaccessible (c : cardinal) :=
ω < c ∧ is_regular c ∧ is_strong_limit c

theorem is_inaccessible.mk {c}
 (h₁ : ω < c) (h₂ : c ≤ c.ord.cof) (h₃ : ∀ x < c, 2 ^ x < c) :
 is_inaccessible c :=
⟨h₁, ⟨le_of_lt h₁, le_antisymm (cof_ord_le _) h₂⟩,
  ne_of_gt (lt_trans omega_pos h₁), h₃⟩

/- Lean's foundations prove the existence of ω many inaccessible cardinals -/
theorem univ_inaccessible : is_inaccessible (univ.{u v}) :=
is_inaccessible.mk
  (by simpa using lift_lt_univ' ω)
  (by simp)
  (λ c h, begin
    rcases lt_univ'.1 h with ⟨c, rfl⟩,
    rw ← lift_two_power.{u (max (u+1) v)},
    apply lift_lt_univ'
  end)

theorem lt_power_cof {c : cardinal.{u}} : ω ≤ c → c < c ^ cof c.ord :=
quotient.induction_on c $ λ α h, begin
  rcases ord_eq α with ⟨r, wo, re⟩, resetI,
  have := ord_is_limit h,
  rw [mk_def, re] at this ⊢,
  rcases cof_eq' r this with ⟨S, H, Se⟩,
  have := sum_lt_prod (λ a:S, #{x // r x a}) (λ _, #α) (λ i, _),
  { simp only [cardinal.prod_const, cardinal.lift_id, ← Se, ← mk_sigma, power_def] at this ⊢,
    refine lt_of_le_of_lt _ this,
    refine ⟨embedding.of_surjective _ _⟩,
    { exact λ x, x.2.1 },
    { exact λ a, let ⟨b, h, ab⟩ := H a in ⟨⟨⟨_, h⟩, _, ab⟩, rfl⟩ } },
  { have := typein_lt_type r i,
    rwa [← re, lt_ord] at this }
end

theorem lt_cof_power {a b : cardinal} (ha : ω ≤ a) (b1 : 1 < b) :
  a < cof (b ^ a).ord :=
begin
  have b0 : b ≠ 0 := ne_of_gt (lt_trans zero_lt_one b1),
  apply lt_imp_lt_of_le_imp_le (power_le_power_left $ power_ne_zero a b0),
  rw [← power_mul, mul_eq_self ha],
  exact lt_power_cof (le_trans ha $ le_of_lt $ cantor' _ b1),
end

end cardinal<|MERGE_RESOLUTION|>--- conflicted
+++ resolved
@@ -160,23 +160,13 @@
       (is_order_connected.neg_trans h ba) }
 end
 
-<<<<<<< HEAD
-private theorem card_mem_cof (o : ordinal) :
-  o.card ∈ {a : cardinal.{u} | ∃ {ι} (f : ι → ordinal), lsub.{u u} f = o ∧ #ι = a} :=
-⟨_, typein o.out.r, lsub_typein o, mk_ordinal_out o⟩
-=======
 private theorem card_mem_cof {o} : ∃ {ι} (f : ι → ordinal), lsub.{u u} f = o ∧ #ι = o.card :=
 ⟨_, _, lsub_typein o, mk_ordinal_out o⟩
->>>>>>> b0d94624
 
 /-- The set in the `lsub` characterization of `cof` is nonempty. -/
 theorem cof_lsub_def_nonempty (o) :
   {a : cardinal | ∃ {ι} (f : ι → ordinal), lsub.{u u} f = o ∧ #ι = a}.nonempty :=
-<<<<<<< HEAD
-⟨_, card_mem_cof o⟩
-=======
 ⟨_, card_mem_cof⟩
->>>>>>> b0d94624
 
 theorem cof_eq_Inf_lsub (o : ordinal.{u}) :
   cof o = Inf {a : cardinal | ∃ {ι : Type u} (f : ι → ordinal), lsub.{u u} f = o ∧ #ι = a} :=
@@ -184,33 +174,6 @@
   refine le_antisymm (le_cInf (cof_lsub_def_nonempty o) _) (cInf_le' _),
   { rintros a ⟨ι, f, hf, rfl⟩,
     rw ←type_out o,
-<<<<<<< HEAD
-    let S := {a : o.out.α | typein o.out.r a ∈ set.range f},
-    have h : ∀ a, ∃ b ∈ S, ¬ o.out.r b a := λ a, begin
-      have := typein_lt_self a,
-      simp_rw [←hf, lt_lsub_iff] at this,
-      cases this with i hi,
-      refine ⟨enum o.out.r (f i) _, _, _⟩,
-      { rw [type_out, ←hf], apply lt_lsub },
-      { simp [S] },
-      { rwa [←typein_le_typein, typein_enum] }
-    end,
-    suffices : #S ≤ #ι,
-    { exact (cof_type_le S h).trans this },
-    suffices : function.injective (λ s : S, classical.some s.prop),
-    { exact mk_le_of_injective this },
-    intros s t hst,
-    have := congr_arg f hst,
-    rwa [classical.some_spec s.prop, classical.some_spec t.prop, typein_inj,
-      subtype.coe_inj] at this },
-  { rcases cof_eq o.out.r with ⟨S, hS, hS'⟩,dsimp,
-    refine ⟨S, λ s, typein o.out.r s.val, le_antisymm (lsub_le.2 (λ i, typein_lt_self i))
-      (le_of_forall_lt (λ a ha, _)), by rwa type_out o at hS'⟩,
-    { rw ←type_out o at ha,
-      rcases hS (enum o.out.r a ha) with ⟨b, hb, hb'⟩,
-      rw [←typein_le_typein, typein_enum] at hb',
-      exact hb'.trans_lt (lt_lsub.{u u} (λ s : S, typein o.out.r s.val) ⟨b, hb⟩) } }
-=======
     refine (cof_type_le _ (λ a, _)).trans (@mk_le_of_injective _ _
       (λ s : (typein o.out.r)⁻¹' (set.range f), classical.some s.prop)
       (λ s t hst, let H := congr_arg f hst in by rwa [classical.some_spec s.prop,
@@ -230,7 +193,6 @@
     rcases hS (enum o.out.r a ha) with ⟨b, hb, hb'⟩,
     rw [←typein_le_typein, typein_enum] at hb',
     exact hb'.trans_lt (lt_lsub.{u u} f ⟨b, hb⟩) }
->>>>>>> b0d94624
 end
 
 theorem lift_cof (o) : (cof o).lift = cof o.lift :=
@@ -253,11 +215,7 @@
 end
 
 theorem cof_le_card (o) : cof o ≤ card o :=
-<<<<<<< HEAD
-by { rw cof_eq_Inf_lsub, exact cInf_le' (card_mem_cof o) }
-=======
 by { rw cof_eq_Inf_lsub, exact cInf_le' card_mem_cof }
->>>>>>> b0d94624
 
 theorem cof_ord_le (c : cardinal) : cof c.ord ≤ c :=
 by simpa using cof_le_card c.ord
