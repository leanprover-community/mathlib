/-
Copyright (c) 2017 Mario Carneiro. All rights reserved.
Released under Apache 2.0 license as described in the file LICENSE.
Authors: Mario Carneiro, Floris van Doorn
-/
import set_theory.cardinal_ordinal
/-!
# Cofinality

This file contains the definition of cofinality of a ordinal number and regular cardinals

## Main Definitions

* `ordinal.cof o` is the cofinality of the ordinal `o`.
  If `o` is the order type of the relation `<` on `α`, then `o.cof` is the smallest cardinality of a
  subset `s` of α that is *cofinal* in `α`, i.e. `∀ x : α, ∃ y ∈ s, ¬ y < x`.
* `cardinal.is_limit c` means that `c` is a (weak) limit cardinal: `c ≠ 0 ∧ ∀ x < c, succ x < c`.
* `cardinal.is_strong_limit c` means that `c` is a strong limit cardinal:
  `c ≠ 0 ∧ ∀ x < c, 2 ^ x < c`.
* `cardinal.is_regular c` means that `c` is a regular cardinal: `ω ≤ c ∧ c.ord.cof = c`.
* `cardinal.is_inaccessible c` means that `c` is strongly inaccessible:
  `ω < c ∧ is_regular c ∧ is_strong_limit c`.

## Main Statements

* `ordinal.infinite_pigeonhole_card`: the infinite pigeonhole principle
* `cardinal.lt_power_cof`: A consequence of König's theorem stating that `c < c ^ c.ord.cof` for
  `c ≥ ω`
* `cardinal.univ_inaccessible`: The type of ordinals in `Type u` form an inaccessible cardinal
  (in `Type v` with `v > u`). This shows (externally) that in `Type u` there are at least `u`
  inaccessible cardinals.

## Implementation Notes

* The cofinality is defined for ordinals.
  If `c` is a cardinal number, its cofinality is `c.ord.cof`.

## Tags

cofinality, regular cardinals, limits cardinals, inaccessible cardinals,
infinite pigeonhole principle


-/
noncomputable theory

open function cardinal set
open_locale classical cardinal

universes u v w
variables {α : Type*} {r : α → α → Prop}

/-! ### Cofinality of orders -/

namespace order
/-- Cofinality of a reflexive order `≼`. This is the smallest cardinality
  of a subset `S : set α` such that `∀ a, ∃ b ∈ S, a ≼ b`. -/
def cof (r : α → α → Prop) [is_refl α r] : cardinal :=
@cardinal.min {S : set α // ∀ a, ∃ b ∈ S, r a b}
  ⟨⟨set.univ, λ a, ⟨a, ⟨⟩, refl _⟩⟩⟩
  (λ S, #S)

lemma cof_le (r : α → α → Prop) [is_refl α r] {S : set α} (h : ∀a, ∃(b ∈ S), r a b) :
  order.cof r ≤ #S :=
le_trans (cardinal.min_le _ ⟨S, h⟩) le_rfl

lemma le_cof {r : α → α → Prop} [is_refl α r] (c : cardinal) :
  c ≤ order.cof r ↔ ∀ {S : set α} (h : ∀a, ∃(b ∈ S), r a b) , c ≤ #S :=
by { rw [order.cof, cardinal.le_min], exact ⟨λ H S h, H ⟨S, h⟩, λ H ⟨S, h⟩, H h ⟩ }

end order

theorem rel_iso.cof.aux {α : Type u} {β : Type v} {r s}
  [is_refl α r] [is_refl β s] (f : r ≃r s) :
  cardinal.lift.{(max u v)} (order.cof r) ≤
  cardinal.lift.{(max u v)} (order.cof s) :=
begin
  rw [order.cof, order.cof, lift_min, lift_min, cardinal.le_min],
  intro S, cases S with S H, simp only [comp, coe_sort_coe_base, subtype.coe_mk],
  refine le_trans (min_le _ _) _,
  { exact ⟨f ⁻¹' S, λ a,
    let ⟨b, bS, h⟩ := H (f a) in ⟨f.symm b, by simp [bS, ← f.map_rel_iff, h,
      -coe_fn_coe_base, -coe_fn_coe_trans, principal_seg.coe_coe_fn', initial_seg.coe_coe_fn]⟩⟩ },
  { exact lift_mk_le.{u v (max u v)}.2
    ⟨⟨λ ⟨x, h⟩, ⟨f x, h⟩, λ ⟨x, h₁⟩ ⟨y, h₂⟩ h₃,
      by congr; injection h₃ with h'; exact f.to_equiv.injective h'⟩⟩ }
end

theorem rel_iso.cof {α : Type u} {β : Type v} {r s}
  [is_refl α r] [is_refl β s] (f : r ≃r s) :
  cardinal.lift.{(max u v)} (order.cof r) =
  cardinal.lift.{(max u v)} (order.cof s) :=
le_antisymm (rel_iso.cof.aux f) (rel_iso.cof.aux f.symm)

def strict_order.cof (r : α → α → Prop) [h : is_irrefl α r] : cardinal :=
@order.cof α (λ x y, ¬ r y x) ⟨h.1⟩

/-! ### Cofinality of ordinals -/

namespace ordinal

/-- Cofinality of an ordinal. This is the smallest cardinal of a
  subset `S` of the ordinal which is unbounded, in the sense
  `∀ a, ∃ b ∈ S, a ≤ b`. It is defined for all ordinals, but
  `cof 0 = 0` and `cof (succ o) = 1`, so it is only really
  interesting on limit ordinals (when it is an infinite cardinal). -/
def cof (o : ordinal.{u}) : cardinal.{u} :=
quot.lift_on o (λ a, by exactI strict_order.cof a.r)
begin
  rintros ⟨α, r, _⟩ ⟨β, s, _⟩ ⟨⟨f, hf⟩⟩,
  rw ← cardinal.lift_inj,
  apply rel_iso.cof ⟨f, _⟩,
  simp [hf]
end

lemma cof_type (r : α → α → Prop) [is_well_order α r] : (type r).cof = strict_order.cof r := rfl

theorem le_cof_type [is_well_order α r] {c} : c ≤ cof (type r) ↔
  ∀ S : set α, (∀ a, ∃ b ∈ S, ¬ r b a) → c ≤ #S :=
by dsimp [cof, strict_order.cof, order.cof, type, quotient.mk, quot.lift_on];
   rw [cardinal.le_min, subtype.forall]; refl

theorem cof_type_le [is_well_order α r] (S : set α) (h : ∀ a, ∃ b ∈ S, ¬ r b a) :
  cof (type r) ≤ #S :=
le_cof_type.1 le_rfl S h

theorem lt_cof_type [is_well_order α r] (S : set α) (hl : #S < cof (type r)) :
  ∃ a, ∀ b ∈ S, r b a :=
not_forall_not.1 $ λ h, not_le_of_lt hl $ cof_type_le S (λ a, not_ball.1 (h a))

theorem cof_eq (r : α → α → Prop) [is_well_order α r] :
  ∃ S : set α, (∀ a, ∃ b ∈ S, ¬ r b a) ∧ #S = cof (type r) :=
begin
  have : ∃ i, cof (type r) = _,
  { dsimp [cof, order.cof, type, quotient.mk, quot.lift_on],
    apply cardinal.min_eq },
  exact let ⟨⟨S, hl⟩, e⟩ := this in ⟨S, hl, e.symm⟩,
end

theorem ord_cof_eq (r : α → α → Prop) [is_well_order α r] :
  ∃ S : set α, (∀ a, ∃ b ∈ S, ¬ r b a) ∧ type (subrel r S) = (cof (type r)).ord :=
let ⟨S, hS, e⟩ := cof_eq r, ⟨s, _, e'⟩ := cardinal.ord_eq S,
    T : set α := {a | ∃ aS : a ∈ S, ∀ b : S, s b ⟨_, aS⟩ → r b a} in
begin
  resetI, suffices,
  { refine ⟨T, this,
      le_antisymm _ (cardinal.ord_le.2 $ cof_type_le T this)⟩,
    rw [← e, e'],
    refine type_le'.2 ⟨rel_embedding.of_monotone
      (λ a, ⟨a, let ⟨aS, _⟩ := a.2 in aS⟩) (λ a b h, _)⟩,
    rcases a with ⟨a, aS, ha⟩, rcases b with ⟨b, bS, hb⟩,
    change s ⟨a, _⟩ ⟨b, _⟩,
    refine ((trichotomous_of s _ _).resolve_left (λ hn, _)).resolve_left _,
    { exact asymm h (ha _ hn) },
    { intro e, injection e with e, subst b,
      exact irrefl _ h } },
  { intro a,
    have : {b : S | ¬ r b a}.nonempty := let ⟨b, bS, ba⟩ := hS a in ⟨⟨b, bS⟩, ba⟩,
    let b := (is_well_order.wf).min _ this,
    have ba : ¬r b a := (is_well_order.wf).min_mem _ this,
    refine ⟨b, ⟨b.2, λ c, not_imp_not.1 $ λ h, _⟩, ba⟩,
    rw [show ∀b:S, (⟨b, b.2⟩:S) = b, by intro b; cases b; refl],
    exact (is_well_order.wf).not_lt_min _ this
      (is_order_connected.neg_trans h ba) }
end

/-! ### Cofinality of suprema and least strict upper bounds -/

private theorem card_mem_cof {o} : ∃ {ι} (f : ι → ordinal), lsub.{u u} f = o ∧ #ι = o.card :=
⟨_, _, lsub_typein o, mk_ordinal_out o⟩

/-- The set in the `lsub` characterization of `cof` is nonempty. -/
theorem cof_lsub_def_nonempty (o) :
  {a : cardinal | ∃ {ι} (f : ι → ordinal), lsub.{u u} f = o ∧ #ι = a}.nonempty :=
⟨_, card_mem_cof⟩

theorem cof_eq_Inf_lsub (o : ordinal.{u}) :
  cof o = Inf {a : cardinal | ∃ {ι : Type u} (f : ι → ordinal), lsub.{u u} f = o ∧ #ι = a} :=
begin
  refine le_antisymm (le_cInf (cof_lsub_def_nonempty o) _) (cInf_le' _),
  { rintros a ⟨ι, f, hf, rfl⟩,
    rw ←type_lt o,
    refine (cof_type_le _ (λ a, _)).trans (@mk_le_of_injective _ _
      (λ s : (typein ((<) : o.out.α → o.out.α → Prop))⁻¹' (set.range f), classical.some s.prop)
      (λ s t hst, let H := congr_arg f hst in by rwa [classical.some_spec s.prop,
        classical.some_spec t.prop, typein_inj, subtype.coe_inj] at H)),
    have := typein_lt_self a,
    simp_rw [←hf, lt_lsub_iff] at this,
    cases this with i hi,
    refine ⟨enum (<) (f i) _, _, _⟩,
    { rw [type_lt, ←hf], apply lt_lsub },
    { rw [mem_preimage, typein_enum], exact mem_range_self i },
    { rwa [←typein_le_typein, typein_enum] } },
  { rcases cof_eq (<) with ⟨S, hS, hS'⟩,
    let f : S → ordinal := λ s, typein (<) s.val,
    refine ⟨S, f, le_antisymm (lsub_le (λ i, typein_lt_self i)) (le_of_forall_lt (λ a ha, _)),
      by rwa type_lt o at hS'⟩,
    rw ←type_lt o at ha,
    rcases hS (enum (<) a ha) with ⟨b, hb, hb'⟩,
    rw [←typein_le_typein, typein_enum] at hb',
    exact hb'.trans_lt (lt_lsub.{u u} f ⟨b, hb⟩) }
end

theorem lift_cof (o) : (cof o).lift = cof o.lift :=
induction_on o $ begin introsI α r _,
  cases lift_type r with _ e, rw e,
  apply le_antisymm,
  { unfreezingI { refine le_cof_type.2 (λ S H, _) },
    have : (#(ulift.up ⁻¹' S)).lift ≤ #S :=
     ⟨⟨λ ⟨⟨x, h⟩⟩, ⟨⟨x⟩, h⟩,
       λ ⟨⟨x, h₁⟩⟩ ⟨⟨y, h₂⟩⟩ e, by simp at e; congr; injection e⟩⟩,
    refine le_trans (cardinal.lift_le.2 $ cof_type_le _ _) this,
    exact λ a, let ⟨⟨b⟩, bs, br⟩ := H ⟨a⟩ in ⟨b, bs, br⟩ },
  { rcases cof_eq r with ⟨S, H, e'⟩,
    have : #(ulift.down ⁻¹' S) ≤ (#S).lift :=
     ⟨⟨λ ⟨⟨x⟩, h⟩, ⟨⟨x, h⟩⟩,
       λ ⟨⟨x⟩, h₁⟩ ⟨⟨y⟩, h₂⟩ e, by simp at e; congr; injections⟩⟩,
    rw e' at this,
    unfreezingI { refine le_trans (cof_type_le _ _) this },
    exact λ ⟨a⟩, let ⟨b, bs, br⟩ := H a in ⟨⟨b⟩, bs, br⟩ }
end

theorem cof_le_card (o) : cof o ≤ card o :=
by { rw cof_eq_Inf_lsub, exact cInf_le' card_mem_cof }

theorem cof_ord_le (c : cardinal) : cof c.ord ≤ c :=
by simpa using cof_le_card c.ord

theorem ord_cof_le (o : ordinal.{u}) : o.cof.ord ≤ o :=
(ord_le_ord.2 (cof_le_card o)).trans (ord_card_le o)

<<<<<<< HEAD
theorem exists_lsub_cof (o : ordinal) : ∃ {ι} (f : ι → ordinal), (lsub.{u u} f = o) ∧ #ι = cof o :=
by { rw cof_eq_Inf_lsub, exact Inf_mem (cof_lsub_def_nonempty o) }

=======
theorem exists_lsub_cof (o : ordinal) : ∃ {ι} (f : ι → ordinal), lsub.{u u} f = o ∧ #ι = cof o :=
by { rw cof_eq_Inf_lsub, exact Inf_mem (cof_lsub_def_nonempty o) }

theorem cof_lsub_le {ι} (f : ι → ordinal) : cof (lsub.{u u} f) ≤ #ι :=
by { rw cof_eq_Inf_lsub, exact cInf_le' ⟨ι, f, rfl, rfl⟩ }

>>>>>>> 6fe0c3b1
theorem le_cof_iff_lsub {o : ordinal} {a : cardinal} :
  a ≤ cof o ↔ ∀ {ι} (f : ι → ordinal), lsub.{u u} f = o → a ≤ #ι :=
begin
  rw cof_eq_Inf_lsub,
  exact (le_cInf_iff'' (cof_lsub_def_nonempty o)).trans ⟨λ H ι f hf, H _ ⟨ι, f, hf, rfl⟩,
    λ H b ⟨ι, f, hf, hb⟩, ( by { rw ←hb, exact H _ hf} )⟩
end

<<<<<<< HEAD
theorem cof_lsub_le {ι} (f : ι → ordinal) : cof (lsub.{u u} f) ≤ #ι :=
by { rw cof_eq_Inf_lsub, exact cInf_le' ⟨ι, f, rfl, rfl⟩ }

theorem cof_lsub_le_lift {ι} (f : ι → ordinal) : cof (lsub f) ≤ cardinal.lift.{v u} (#ι) :=
begin
  rw ←mk_ulift,
  convert cof_lsub_le (λ i : ulift ι, f i.down),
  exact lsub_eq_of_range_eq.{u (max u v) max u v}
    (set.ext (λ x, ⟨λ ⟨i, hi⟩, ⟨ulift.up i, hi⟩, λ ⟨i, hi⟩, ⟨_, hi⟩⟩))
end

theorem lsub_lt_ord_lift {ι} {f : ι → ordinal} {c : ordinal} (hι : cardinal.lift (#ι) < c.cof)
  (hf : ∀ i, f i < c) : lsub.{u v} f < c :=
lt_of_le_of_ne (lsub_le.2 hf) (λ h, by { subst h, exact (cof_lsub_le_lift f).not_lt hι })

theorem lsub_lt_ord {ι} {f : ι → ordinal} {c : ordinal} (hι : #ι < c.cof) :
  (∀ i, f i < c) → lsub.{u u} f < c :=
lsub_lt_ord_lift (by rwa (#ι).lift_id)

theorem cof_sup_le_lift {ι} {f : ι → ordinal} (H : ∀ i, f i < sup f) : cof (sup f) ≤ (#ι).lift :=
by { rw ←sup_eq_lsub_iff_lt_sup at H, rw H, exact cof_lsub_le_lift f }

theorem cof_sup_le {ι} {f : ι → ordinal} (H : ∀ i, f i < sup.{u u} f) : cof (sup.{u u} f) ≤ #ι :=
by { rw ←(#ι).lift_id, exact cof_sup_le_lift H }

theorem sup_lt_ord_lift {ι} {f : ι → ordinal} {c : ordinal} (hι : cardinal.lift (#ι) < c.cof)
  (hf : ∀ i, f i < c) : sup.{u v} f < c :=
(sup_le_lsub.{u v} f).trans_lt (lsub_lt_ord_lift hι hf)

theorem sup_lt_ord {ι} {f : ι → ordinal} {c : ordinal} (hι : #ι < c.cof) :
  (∀ i, f i < c) → sup.{u u} f < c :=
sup_lt_ord_lift (by rwa (#ι).lift_id)

theorem sup_lt_lift {ι} {f : ι → cardinal} {c : cardinal} (hι : cardinal.lift (#ι) < c.ord.cof)
  (hf : ∀ i, f i < c) : cardinal.sup.{u v} f < c :=
by { rw [←ord_lt_ord, ←sup_ord], refine sup_lt_ord_lift hι (λ i, _), rw ord_lt_ord, apply hf }

theorem sup_lt {ι} {f : ι → cardinal} {c : cardinal} (hι : #ι < c.ord.cof) :
  (∀ i, f i < c) → cardinal.sup.{u u} f < c :=
sup_lt_lift (by rwa (#ι).lift_id)

=======
>>>>>>> 6fe0c3b1
theorem exists_blsub_cof (o : ordinal) : ∃ (f : Π a < (cof o).ord, ordinal), blsub.{u u} _ f = o :=
begin
  rcases exists_lsub_cof o with ⟨ι, f, hf, hι⟩,
  rcases cardinal.ord_eq ι with ⟨r, hr, hι'⟩,
<<<<<<< HEAD
  rw @lsub_eq_blsub' ι r hr at hf,
=======
  rw ←@blsub_eq_lsub' ι r hr at hf,
>>>>>>> 6fe0c3b1
  rw [←hι, hι'],
  exact ⟨_, hf⟩
end

<<<<<<< HEAD
theorem le_cof_iff_blsub {b : ordinal} {a : cardinal} :
  a ≤ cof b ↔ ∀ {o} (f : Π a < o, ordinal), blsub.{u u} o f = b → a ≤ o.card :=
begin
  refine le_cof_iff_lsub.trans ⟨λ H o f hf, _, λ H ι f hf, _⟩,
  { convert H _ hf,
    exact (mk_ordinal_out o).symm },
  { rcases cardinal.ord_eq ι with ⟨r, hr, hι'⟩,
    rw @lsub_eq_blsub' ι r hr at hf,
    have := H _ hf,
    rwa [←hι', card_ord] at this }
end

theorem cof_blsub_le_lift {o} (f : Π a < o, ordinal) :
  cof (blsub o f) ≤ cardinal.lift.{v u} (o.card) :=
by { convert cof_lsub_le_lift _, exact (mk_ordinal_out o).symm }

theorem cof_blsub_le {o} (f : Π a < o, ordinal) : cof (blsub.{u u} o f) ≤ o.card :=
by { rw ←(o.card).lift_id, exact cof_blsub_le_lift f }

theorem blsub_lt_ord_lift {o : ordinal} {f : Π a < o, ordinal} {c : ordinal}
  (ho : o.card.lift < c.cof) (hf : ∀ i hi, f i hi < c) : blsub.{u v} o f < c :=
lt_of_le_of_ne (blsub_le.2 hf) (λ h, not_le_of_lt ho
  (by simpa [sup_ord, hf, h] using cof_blsub_le_lift.{u} f))

theorem blsub_lt_ord {o : ordinal} {f : Π a < o, ordinal} {c : ordinal} (ho : o.card < c.cof)
  (hf : ∀ i hi, f i hi < c) : blsub.{u u} o f < c :=
blsub_lt_ord_lift (by rwa (o.card).lift_id) hf

theorem cof_bsup_le_lift {o : ordinal} {f : Π a < o, ordinal} (H : ∀ i h, f i h < bsup o f) :
  cof (bsup o f) ≤ o.card.lift :=
by { rw ←bsup_eq_blsub_iff_lt_bsup at H, rw H, exact cof_blsub_le_lift f }

theorem cof_bsup_le {o : ordinal} {f : Π a < o, ordinal} :
  (∀ i h, f i h < bsup.{u u} o f) → cof (bsup.{u u} o f) ≤ o.card :=
by { rw ←(o.card).lift_id, exact cof_bsup_le_lift }

theorem bsup_lt_ord_lift {o : ordinal} {f : Π a < o, ordinal} {c : ordinal}
  (ho : o.card.lift < c.cof) (hf : ∀ i hi, f i hi < c) : bsup.{u v} o f < c :=
(bsup_le_blsub f).trans_lt (blsub_lt_ord_lift ho hf)

theorem bsup_lt_ord {o : ordinal} {f : Π a < o, ordinal} {c : ordinal} (ho : o.card < c.cof) :
  (∀ i hi, f i hi < c) → bsup.{u u} o f < c :=
bsup_lt_ord_lift (by rwa (o.card).lift_id)

/-! ### Basic results -/
=======
theorem cof_blsub_le {o} (f : Π a < o, ordinal) : cof (blsub.{u u} o f) ≤ o.card :=
by { convert cof_lsub_le _, exact (mk_ordinal_out o).symm }

theorem le_cof_iff_blsub {b : ordinal} {a : cardinal} :
  a ≤ cof b ↔ ∀ {o} (f : Π a < o, ordinal), blsub.{u u} o f = b → a ≤ o.card :=
le_cof_iff_lsub.trans ⟨λ H o f hf, by simpa using H _ hf, λ H ι f hf, begin
  rcases cardinal.ord_eq ι with ⟨r, hr, hι'⟩,
  rw ←@blsub_eq_lsub' ι r hr at hf,
  simpa using H _ hf
end⟩
>>>>>>> 6fe0c3b1

@[simp] theorem cof_zero : cof 0 = 0 :=
(cof_le_card 0).antisymm (cardinal.zero_le _)

@[simp] theorem cof_eq_zero {o} : cof o = 0 ↔ o = 0 :=
⟨induction_on o $ λ α r _ z, by exactI
  let ⟨S, hl, e⟩ := cof_eq r in type_eq_zero_iff_is_empty.2 $
  ⟨λ a, let ⟨b, h, _⟩ := hl a in
    (mk_eq_zero_iff.1 (e.trans z)).elim' ⟨_, h⟩⟩,
λ e, by simp [e]⟩

@[simp] theorem cof_succ (o) : cof (succ o) = 1 :=
begin
  apply le_antisymm,
  { refine induction_on o (λ α r _, _),
    change cof (type _) ≤ _,
    rw [← (_ : #_ = 1)], apply cof_type_le,
    { refine λ a, ⟨sum.inr punit.star, set.mem_singleton _, _⟩,
      rcases a with a|⟨⟨⟨⟩⟩⟩; simp [empty_relation] },
    { rw [cardinal.mk_fintype, set.card_singleton], simp } },
  { rw [← cardinal.succ_zero, cardinal.succ_le],
    simpa [lt_iff_le_and_ne, cardinal.zero_le] using
      λ h, succ_ne_zero o (cof_eq_zero.1 (eq.symm h)) }
end

@[simp] theorem cof_eq_one_iff_is_succ {o} : cof.{u} o = 1 ↔ ∃ a, o = succ a :=
⟨induction_on o $ λ α r _ z, begin
  resetI,
  rcases cof_eq r with ⟨S, hl, e⟩, rw z at e,
  cases mk_ne_zero_iff.1 (by rw e; exact one_ne_zero) with a,
  refine ⟨typein r a, eq.symm $ quotient.sound
    ⟨rel_iso.of_surjective (rel_embedding.of_monotone _
      (λ x y, _)) (λ x, _)⟩⟩,
  { apply sum.rec; [exact subtype.val, exact λ _, a] },
  { rcases x with x|⟨⟨⟨⟩⟩⟩; rcases y with y|⟨⟨⟨⟩⟩⟩;
      simp [subrel, order.preimage, empty_relation],
    exact x.2 },
  { suffices : r x a ∨ ∃ (b : punit), ↑a = x, {simpa},
    rcases trichotomous_of r x a with h|h|h,
    { exact or.inl h },
    { exact or.inr ⟨punit.star, h.symm⟩ },
    { rcases hl x with ⟨a', aS, hn⟩,
      rw (_ : ↑a = a') at h, {exact absurd h hn},
      refine congr_arg subtype.val (_ : a = ⟨a', aS⟩),
      haveI := le_one_iff_subsingleton.1 (le_of_eq e),
      apply subsingleton.elim } }
end, λ ⟨a, e⟩, by simp [e]⟩

@[simp] theorem cof_add (a b : ordinal) : b ≠ 0 → cof (a + b) = cof b :=
induction_on a $ λ α r _, induction_on b $ λ β s _ b0, begin
  resetI,
  change cof (type _) = _,
  refine eq_of_forall_le_iff (λ c, _),
  rw [le_cof_type, le_cof_type],
  split; intros H S hS,
  { refine le_trans (H {a | sum.rec_on a (∅:set α) S} (λ a, _)) ⟨⟨_, _⟩⟩,
    { cases a with a b,
      { cases type_ne_zero_iff_nonempty.1 b0 with b,
        rcases hS b with ⟨b', bs, _⟩,
        exact ⟨sum.inr b', bs, by simp⟩ },
      { rcases hS b with ⟨b', bs, h⟩,
        exact ⟨sum.inr b', bs, by simp [h]⟩ } },
    { exact λ a, match a with ⟨sum.inr b, h⟩ := ⟨b, h⟩ end },
    { exact λ a b, match a, b with
        ⟨sum.inr a, h₁⟩, ⟨sum.inr b, h₂⟩, h := by congr; injection h
      end } },
  { refine le_trans (H (sum.inr ⁻¹' S) (λ a, _)) ⟨⟨_, _⟩⟩,
    { rcases hS (sum.inr a) with ⟨a'|b', bs, h⟩; simp at h,
      { cases h }, { exact ⟨b', bs, h⟩ } },
    { exact λ ⟨a, h⟩, ⟨_, h⟩ },
    { exact λ ⟨a, h₁⟩ ⟨b, h₂⟩ h,
        by injection h with h; congr; injection h } }
end

@[simp] theorem cof_cof (o : ordinal) : cof (cof o).ord= cof o :=
le_antisymm (le_trans (cof_le_card _) (by simp)) $
induction_on o $ λ α r _, by exactI
let ⟨S, hS, e₁⟩ := ord_cof_eq r,
    ⟨T, hT, e₂⟩ := cof_eq (subrel r S) in begin
  rw e₁ at e₂, rw ← e₂,
  refine le_trans (cof_type_le {a | ∃ h, (subtype.mk a h : S) ∈ T} (λ a, _)) ⟨⟨_, _⟩⟩,
  { rcases hS a with ⟨b, bS, br⟩,
    rcases hT ⟨b, bS⟩ with ⟨⟨c, cS⟩, cT, cs⟩,
    exact ⟨c, ⟨cS, cT⟩, is_order_connected.neg_trans cs br⟩ },
  { exact λ ⟨a, h⟩, ⟨⟨a, h.fst⟩, h.snd⟩ },
  { exact λ ⟨a, ha⟩ ⟨b, hb⟩ h,
      by injection h with h; congr; injection h },
end

theorem omega_le_cof {o} : ω ≤ cof o ↔ is_limit o :=
begin
  rcases zero_or_succ_or_limit o with rfl|⟨o,rfl⟩|l,
  { simp [not_zero_is_limit, cardinal.omega_ne_zero] },
  { simp [not_succ_is_limit, cardinal.one_lt_omega] },
  { simp [l], refine le_of_not_lt (λ h, _),
    cases cardinal.lt_omega.1 h with n e,
    have := cof_cof o,
    rw [e, ord_nat] at this,
    cases n,
    { simp at e, simpa [e, not_zero_is_limit] using l },
    { rw [← nat_cast_succ, cof_succ] at this,
      rw [← this, cof_eq_one_iff_is_succ] at e,
      rcases e with ⟨a, rfl⟩,
      exact not_succ_is_limit _ l } }
end

@[simp] theorem cof_omega : cof omega = ω :=
le_antisymm
  (by rw ← card_omega; apply cof_le_card)
  (omega_le_cof.2 omega_is_limit)

theorem cof_eq' (r : α → α → Prop) [is_well_order α r] (h : is_limit (type r)) :
  ∃ S : set α, (∀ a, ∃ b ∈ S, r a b) ∧ #S = cof (type r) :=
let ⟨S, H, e⟩ := cof_eq r in
⟨S, λ a,
  let a' := enum r _ (h.2 _ (typein_lt_type r a)) in
  let ⟨b, h, ab⟩ := H a' in
  ⟨b, h, (is_order_connected.conn a b a' $ (typein_lt_typein r).1
    (by rw typein_enum; apply ordinal.lt_succ_self)).resolve_right ab⟩,
e⟩

<<<<<<< HEAD
=======
theorem cof_sup_le_lift {ι} (f : ι → ordinal) (H : ∀ i, f i < sup f) :
  cof (sup f) ≤ (#ι).lift :=
begin
  generalize e : sup f = o,
  refine ordinal.induction_on o _ e, introsI α r _ e',
  rw e' at H,
  refine le_trans (cof_type_le (set.range (λ i, enum r _ (H i))) _)
    ⟨embedding.of_surjective _ _⟩,
  { intro a, by_contra h,
    apply not_le_of_lt (typein_lt_type r a),
    rw [← e', sup_le_iff],
    intro i,
    have h : ∀ (x : ι), r (enum r (f x) _) a, { simpa using h },
    simpa only [typein_enum] using le_of_lt ((typein_lt_typein r).2 (h i)) },
  { exact λ i, ⟨_, set.mem_range_self i.1⟩ },
  { intro a, rcases a with ⟨_, i, rfl⟩, exact ⟨⟨i⟩, by simp⟩ }
end

theorem cof_sup_le {ι} (f : ι → ordinal) (H : ∀ i, f i < sup.{u u} f) :
  cof (sup.{u u} f) ≤ #ι :=
by simpa using cof_sup_le_lift.{u u} f H

theorem cof_bsup_le_lift {o : ordinal} : ∀ (f : Π a < o, ordinal), (∀ i h, f i h < bsup o f) →
  cof (bsup o f) ≤ o.card.lift :=
induction_on o $ λ α r _ f H,
begin
  resetI,
  rw ←sup_eq_bsup' r rfl,
  refine cof_sup_le_lift _ _,
  rw sup_eq_bsup',
  exact λ a, H _ _
end

theorem cof_bsup_le {o : ordinal} : ∀ (f : Π a < o, ordinal), (∀ i h, f i h < bsup.{u u} o f) →
  cof (bsup.{u u} o f) ≤ o.card :=
induction_on o $ λ α r _ f H,
by simpa using cof_bsup_le_lift.{u u} f H

>>>>>>> 6fe0c3b1
@[simp] theorem cof_univ : cof univ.{u v} = cardinal.univ :=
le_antisymm (cof_le_card _) begin
  refine le_of_forall_lt (λ c h, _),
  rcases lt_univ'.1 h with ⟨c, rfl⟩,
  rcases @cof_eq ordinal.{u} (<) _ with ⟨S, H, Se⟩,
  rw [univ, ← lift_cof, ← cardinal.lift_lift, cardinal.lift_lt, ← Se],
  refine lt_of_not_ge (λ h, _),
  cases cardinal.lift_down h with a e,
  refine quotient.induction_on a (λ α e, _) e,
  cases quotient.exact e with f,
  have f := equiv.ulift.symm.trans f,
  let g := λ a, (f a).1,
  let o := succ (sup.{u u} g),
  rcases H o with ⟨b, h, l⟩,
  refine l (lt_succ.2 _),
  rw ← show g (f.symm ⟨b, h⟩) = b, by dsimp [g]; simp,
  apply le_sup
end

<<<<<<< HEAD
/-! ### Infinite pigeonhole principle -/
=======
theorem sup_lt_ord {ι} (f : ι → ordinal) {c : ordinal} (H1 : #ι < c.cof)
  (H2 : ∀ i, f i < c) : sup.{u u} f < c :=
begin
  apply lt_of_le_of_ne,
  { rw sup_le_iff, exact λ i, (H2 i).le },
  rintro h, apply not_le_of_lt H1,
  simpa [sup_ord, H2, h] using cof_sup_le.{u} f
end

theorem sup_lt {ι} (f : ι → cardinal) {c : cardinal} (H1 : #ι < c.ord.cof)
  (H2 : ∀ i, f i < c) : cardinal.sup.{u u} f < c :=
by { rw [←ord_lt_ord, ←sup_ord], apply sup_lt_ord _ H1, intro i, rw ord_lt_ord, apply H2 }
>>>>>>> 6fe0c3b1

/-- If the union of s is unbounded and s is smaller than the cofinality,
  then s has an unbounded member -/
theorem unbounded_of_unbounded_sUnion (r : α → α → Prop) [wo : is_well_order α r] {s : set (set α)}
  (h₁ : unbounded r $ ⋃₀ s) (h₂ : #s < strict_order.cof r) : ∃(x ∈ s), unbounded r x :=
begin
  by_contra h, simp only [not_exists, exists_prop, not_and, not_unbounded_iff] at h,
  apply not_le_of_lt h₂,
  let f : s → α := λ x : s, wo.wf.sup x (h x.1 x.2),
  let t : set α := range f,
  have : #t ≤ #s, exact mk_range_le, refine le_trans _ this,
  have : unbounded r t,
  { intro x, rcases h₁ x with ⟨y, ⟨c, hc, hy⟩, hxy⟩,
    refine ⟨f ⟨c, hc⟩, mem_range_self _, _⟩, intro hxz, apply hxy,
    refine trans (wo.wf.lt_sup _ hy) hxz },
  exact cardinal.min_le _ (subtype.mk t this)
end

/-- If the union of s is unbounded and s is smaller than the cofinality,
  then s has an unbounded member -/
theorem unbounded_of_unbounded_Union {α β : Type u} (r : α → α → Prop) [wo : is_well_order α r]
  (s : β → set α)
  (h₁ : unbounded r $ ⋃x, s x) (h₂ : #β < strict_order.cof r) : ∃x : β, unbounded r (s x) :=
begin
  rw [← sUnion_range] at h₁,
  have : #(range (λ (i : β), s i)) < strict_order.cof r := lt_of_le_of_lt mk_range_le h₂,
  rcases unbounded_of_unbounded_sUnion r h₁ this with ⟨_, ⟨x, rfl⟩, u⟩, exact ⟨x, u⟩
end

/-- The infinite pigeonhole principle -/
theorem infinite_pigeonhole {β α : Type u} (f : β → α) (h₁ : ω ≤ #β)
  (h₂ : #α < (#β).ord.cof) : ∃a : α, #(f ⁻¹' {a}) = #β :=
begin
  have : ¬∀a, #(f ⁻¹' {a}) < #β,
  { intro h,
    apply not_lt_of_ge (ge_of_eq $ mk_univ),
    rw [←@preimage_univ _ _ f, ←Union_of_singleton, preimage_Union],
    exact mk_Union_le_sum_mk.trans_lt ((sum_le_sup _).trans_lt $ mul_lt_of_lt h₁
      (h₂.trans_le $ cof_ord_le _) (sup_lt h₂ h)) },
  rw [not_forall] at this, cases this with x h,
  use x, apply le_antisymm _ (le_of_not_gt h),
  rw [le_mk_iff_exists_set], exact ⟨_, rfl⟩
end

/-- pigeonhole principle for a cardinality below the cardinality of the domain -/
theorem infinite_pigeonhole_card {β α : Type u} (f : β → α) (θ : cardinal) (hθ : θ ≤ #β)
  (h₁ : ω ≤ θ) (h₂ : #α < θ.ord.cof) : ∃a : α, θ ≤ #(f ⁻¹' {a}) :=
begin
  rcases le_mk_iff_exists_set.1 hθ with ⟨s, rfl⟩,
  cases infinite_pigeonhole (f ∘ subtype.val : s → α) h₁ h₂ with a ha,
  use a, rw [←ha, @preimage_comp _ _ _ subtype.val f],
  apply mk_preimage_of_injective _ _ subtype.val_injective
end

theorem infinite_pigeonhole_set {β α : Type u} {s : set β} (f : s → α) (θ : cardinal)
  (hθ : θ ≤ #s) (h₁ : ω ≤ θ) (h₂ : #α < θ.ord.cof) :
    ∃(a : α) (t : set β) (h : t ⊆ s), θ ≤ #t ∧ ∀{{x}} (hx : x ∈ t), f ⟨x, h hx⟩ = a :=
begin
  cases infinite_pigeonhole_card f θ hθ h₁ h₂ with a ha,
  refine ⟨a, {x | ∃(h : x ∈ s), f ⟨x, h⟩ = a}, _, _, _⟩,
  { rintro x ⟨hx, hx'⟩, exact hx },
  { refine le_trans ha _, apply ge_of_eq, apply quotient.sound, constructor,
    refine equiv.trans _ (equiv.subtype_subtype_equiv_subtype_exists _ _).symm,
    simp only [set_coe_eq_subtype, mem_singleton_iff, mem_preimage, mem_set_of_eq] },
  rintro x ⟨hx, hx'⟩, exact hx'
end

end ordinal

/-! ### Regular and inaccessible cardinals -/

namespace cardinal
open ordinal

local infixr ^ := @pow cardinal.{u} cardinal cardinal.has_pow

/-- A cardinal is a limit if it is not zero or a successor
  cardinal. Note that `ω` is a limit cardinal by this definition. -/
def is_limit (c : cardinal) : Prop :=
c ≠ 0 ∧ ∀ x < c, succ x < c

/-- A cardinal is a strong limit if it is not zero and it is
  closed under powersets. Note that `ω` is a strong limit by this definition. -/
def is_strong_limit (c : cardinal) : Prop :=
c ≠ 0 ∧ ∀ x < c, 2 ^ x < c

theorem is_strong_limit.is_limit {c} (H : is_strong_limit c) : is_limit c :=
⟨H.1, λ x h, lt_of_le_of_lt (succ_le.2 $ cantor _) (H.2 _ h)⟩

/-- A cardinal is regular if it is infinite and it equals its own cofinality. -/
def is_regular (c : cardinal) : Prop :=
ω ≤ c ∧ c.ord.cof = c

lemma is_regular.omega_le {c : cardinal} (H : c.is_regular) : ω ≤ c :=
H.1

lemma is_regular.cof_eq {c : cardinal} (H : c.is_regular) : c.ord.cof = c :=
H.2

lemma is_regular.pos {c : cardinal} (H : c.is_regular) : 0 < c :=
omega_pos.trans_le H.1

lemma is_regular.ord_pos {c : cardinal} (H : c.is_regular) : 0 < c.ord :=
by { rw cardinal.lt_ord, exact H.pos }

theorem cof_is_regular {o : ordinal} (h : o.is_limit) : is_regular o.cof :=
⟨omega_le_cof.2 h, cof_cof _⟩

theorem omega_is_regular : is_regular ω :=
⟨le_rfl, by simp⟩

theorem succ_is_regular {c : cardinal.{u}} (h : ω ≤ c) : is_regular (succ c) :=
⟨le_trans h (le_of_lt $ lt_succ_self _), begin
  refine le_antisymm (cof_ord_le _) (succ_le.2 _),
  cases quotient.exists_rep (succ c) with α αe, simp at αe,
  rcases ord_eq α with ⟨r, wo, re⟩, resetI,
  have := ord_is_limit (le_trans h $ le_of_lt $ lt_succ_self _),
  rw [← αe, re] at this ⊢,
  rcases cof_eq' r this with ⟨S, H, Se⟩,
  rw [← Se],
  apply lt_imp_lt_of_le_imp_le
    (λ (h : #S ≤ c), mul_le_mul_right' h c),
  rw [mul_eq_self h, ← succ_le, ← αe, ← sum_const'],
  refine le_trans _ (sum_le_sum (λ x:S, card (typein r x)) _ _),
  { simp only [← card_typein, ← mk_sigma],
    refine ⟨embedding.of_surjective _ _⟩,
    { exact λ x, x.2.1 },
    { exact λ a, let ⟨b, h, ab⟩ := H a in ⟨⟨⟨_, h⟩, _, ab⟩, rfl⟩ } },
  { intro i,
    rw [← lt_succ, ← lt_ord, ← αe, re],
    apply typein_lt_type }
end⟩

theorem is_regular_aleph_one : is_regular (aleph 1) :=
by { rw ← succ_omega, exact succ_is_regular le_rfl }

theorem aleph'_succ_is_regular {o : ordinal} (h : ordinal.omega ≤ o) : is_regular (aleph' o.succ) :=
by { rw aleph'_succ, exact succ_is_regular (omega_le_aleph'.2 h) }

theorem aleph_succ_is_regular {o : ordinal} : is_regular (aleph o.succ) :=
by { rw aleph_succ, exact succ_is_regular (omega_le_aleph o) }

/--
A function whose codomain's cardinality is infinite but strictly smaller than its domain's
has a fiber with cardinality strictly great than the codomain.
-/
theorem infinite_pigeonhole_card_lt {β α : Type u} (f : β → α)
  (w : #α < #β) (w' : ω ≤ #α) :
  ∃ a : α, #α < #(f ⁻¹' {a}) :=
begin
  simp_rw [← succ_le],
  exact ordinal.infinite_pigeonhole_card f (#α).succ (succ_le.mpr w)
    (w'.trans (lt_succ_self _).le)
    ((lt_succ_self _).trans_le (succ_is_regular w').2.ge),
end

/--
A function whose codomain's cardinality is infinite but strictly smaller than its domain's
has an infinite fiber.
-/
theorem exists_infinite_fiber {β α : Type*} (f : β → α)
  (w : #α < #β) (w' : _root_.infinite α) :
  ∃ a : α, _root_.infinite (f ⁻¹' {a}) :=
begin
  simp_rw [cardinal.infinite_iff] at ⊢ w',
  cases infinite_pigeonhole_card_lt f w w' with a ha,
  exact ⟨a, w'.trans ha.le⟩,
end

/--
If an infinite type `β` can be expressed as a union of finite sets,
then the cardinality of the collection of those finite sets
must be at least the cardinality of `β`.
-/
lemma le_range_of_union_finset_eq_top
  {α β : Type*} [infinite β] (f : α → finset β) (w : (⋃ a, (f a : set β)) = ⊤) :
  #β ≤ #(range f) :=
begin
  have k : _root_.infinite (range f),
  { rw infinite_coe_iff,
    apply mt (union_finset_finite_of_range_finite f),
    rw w,
    exact infinite_univ, },
  by_contradiction h,
  simp only [not_le] at h,
  let u : Π b, ∃ a, b ∈ f a := λ b, by simpa using (w.ge : _) (set.mem_univ b),
  let u' : β → range f := λ b, ⟨f (u b).some, by simp⟩,
  have v' : ∀ a, u' ⁻¹' {⟨f a, by simp⟩} ≤ f a, begin rintros a p m,
    simp at m,
    rw ←m,
    apply (λ b, (u b).some_spec),
  end,
  obtain ⟨⟨-, ⟨a, rfl⟩⟩, p⟩ := exists_infinite_fiber u' h k,
  exact (@infinite.of_injective _ _ p (inclusion (v' a)) (inclusion_injective _)).false,
end

theorem lsub_lt_ord_lift_of_is_regular {ι} {f : ι → ordinal} {c} (hc : is_regular c)
  (hι : cardinal.lift (#ι) < c) : (∀ i, f i < c.ord) → ordinal.lsub f < c.ord :=
lsub_lt_ord_lift (by rwa hc.2)

theorem lsub_lt_ord_of_is_regular {ι} {f : ι → ordinal} {c} (hc : is_regular c) (hι : #ι < c) :
  (∀ i, f i < c.ord) → ordinal.lsub f < c.ord :=
lsub_lt_ord (by rwa hc.2)

theorem sup_lt_ord_lift_of_is_regular {ι} {f : ι → ordinal} {c} (hc : is_regular c)
  (hι : cardinal.lift (#ι) < c) : (∀ i, f i < c.ord) → ordinal.sup f < c.ord :=
sup_lt_ord_lift (by rwa hc.2)

theorem sup_lt_ord_of_is_regular {ι} {f : ι → ordinal} {c} (hc : is_regular c) (hι : #ι < c) :
  (∀ i, f i < c.ord) → ordinal.sup f < c.ord :=
sup_lt_ord (by rwa hc.2)

theorem blsub_lt_ord_lift_of_is_regular {o : ordinal} {f : Π a < o, ordinal} {c} (hc : is_regular c)
  (ho : cardinal.lift o.card < c) : (∀ i hi, f i hi < c.ord) → ordinal.blsub o f < c.ord :=
blsub_lt_ord_lift (by rwa hc.2)

theorem blsub_lt_ord_of_is_regular {o : ordinal} {f : Π a < o, ordinal} {c} (hc : is_regular c)
  (ho : o.card < c) : (∀ i hi, f i hi < c.ord) → ordinal.blsub o f < c.ord :=
blsub_lt_ord (by rwa hc.2)

theorem bsup_lt_ord_lift_of_is_regular {o : ordinal} {f : Π a < o, ordinal} {c} (hc : is_regular c)
  (hι : cardinal.lift o.card < c) : (∀ i hi, f i hi < c.ord) → ordinal.bsup o f < c.ord :=
bsup_lt_ord_lift (by rwa hc.2)

theorem bsup_lt_ord_of_is_regular {o : ordinal} {f : Π a < o, ordinal} {c} (hc : is_regular c)
  (hι : o.card < c) : (∀ i hi, f i hi < c.ord) → ordinal.bsup o f < c.ord :=
bsup_lt_ord (by rwa hc.2)

theorem sup_lt_lift_of_is_regular {ι} {f : ι → cardinal} {c} (hc : is_regular c)
  (hι : cardinal.lift (#ι) < c) : (∀ i, f i < c) → sup.{u v} f < c :=
sup_lt_lift (by rwa hc.2)

theorem sup_lt_of_is_regular {ι} {f : ι → cardinal} {c} (hc : is_regular c) (hι : #ι < c) :
  (∀ i, f i < c) → sup.{u u} f < c :=
sup_lt (by rwa hc.2)

theorem sum_lt_lift_of_is_regular {ι : Type u} {f : ι → cardinal} {c : cardinal} (hc : is_regular c)
  (hι : cardinal.lift.{v u} (#ι) < c) (hf : ∀ i, f i < c) : sum f < c :=
(sum_le_sup_lift _).trans_lt $
  mul_lt_of_lt hc.1 (by rwa lift_umax) (sup_lt_lift_of_is_regular hc hι hf)

theorem sum_lt_of_is_regular {ι : Type u} {f : ι → cardinal} {c : cardinal} (hc : is_regular c)
  (hι : #ι < c) : (∀ i, f i < c) → sum f < c :=
sum_lt_lift_of_is_regular.{u u} hc (by rwa lift_id)

/-- A cardinal is inaccessible if it is an uncountable regular strong limit cardinal. -/
def is_inaccessible (c : cardinal) :=
ω < c ∧ is_regular c ∧ is_strong_limit c

theorem is_inaccessible.mk {c}
 (h₁ : ω < c) (h₂ : c ≤ c.ord.cof) (h₃ : ∀ x < c, 2 ^ x < c) :
 is_inaccessible c :=
⟨h₁, ⟨le_of_lt h₁, le_antisymm (cof_ord_le _) h₂⟩,
  ne_of_gt (lt_trans omega_pos h₁), h₃⟩

/- Lean's foundations prove the existence of ω many inaccessible cardinals -/
theorem univ_inaccessible : is_inaccessible (univ.{u v}) :=
is_inaccessible.mk
  (by simpa using lift_lt_univ' ω)
  (by simp)
  (λ c h, begin
    rcases lt_univ'.1 h with ⟨c, rfl⟩,
    rw ← lift_two_power.{u (max (u+1) v)},
    apply lift_lt_univ'
  end)

theorem lt_power_cof {c : cardinal.{u}} : ω ≤ c → c < c ^ cof c.ord :=
quotient.induction_on c $ λ α h, begin
  rcases ord_eq α with ⟨r, wo, re⟩, resetI,
  have := ord_is_limit h,
  rw [mk_def, re] at this ⊢,
  rcases cof_eq' r this with ⟨S, H, Se⟩,
  have := sum_lt_prod (λ a:S, #{x // r x a}) (λ _, #α) (λ i, _),
  { simp only [cardinal.prod_const, cardinal.lift_id, ← Se, ← mk_sigma, power_def] at this ⊢,
    refine lt_of_le_of_lt _ this,
    refine ⟨embedding.of_surjective _ _⟩,
    { exact λ x, x.2.1 },
    { exact λ a, let ⟨b, h, ab⟩ := H a in ⟨⟨⟨_, h⟩, _, ab⟩, rfl⟩ } },
  { have := typein_lt_type r i,
    rwa [← re, lt_ord] at this }
end

theorem lt_cof_power {a b : cardinal} (ha : ω ≤ a) (b1 : 1 < b) :
  a < cof (b ^ a).ord :=
begin
  have b0 : b ≠ 0 := ne_of_gt (lt_trans zero_lt_one b1),
  apply lt_imp_lt_of_le_imp_le (power_le_power_left $ power_ne_zero a b0),
  rw [← power_mul, mul_eq_self ha],
  exact lt_power_cof (le_trans ha $ le_of_lt $ cantor' _ b1),
end

end cardinal<|MERGE_RESOLUTION|>--- conflicted
+++ resolved
@@ -229,18 +229,12 @@
 theorem ord_cof_le (o : ordinal.{u}) : o.cof.ord ≤ o :=
 (ord_le_ord.2 (cof_le_card o)).trans (ord_card_le o)
 
-<<<<<<< HEAD
-theorem exists_lsub_cof (o : ordinal) : ∃ {ι} (f : ι → ordinal), (lsub.{u u} f = o) ∧ #ι = cof o :=
-by { rw cof_eq_Inf_lsub, exact Inf_mem (cof_lsub_def_nonempty o) }
-
-=======
 theorem exists_lsub_cof (o : ordinal) : ∃ {ι} (f : ι → ordinal), lsub.{u u} f = o ∧ #ι = cof o :=
 by { rw cof_eq_Inf_lsub, exact Inf_mem (cof_lsub_def_nonempty o) }
 
 theorem cof_lsub_le {ι} (f : ι → ordinal) : cof (lsub.{u u} f) ≤ #ι :=
 by { rw cof_eq_Inf_lsub, exact cInf_le' ⟨ι, f, rfl, rfl⟩ }
 
->>>>>>> 6fe0c3b1
 theorem le_cof_iff_lsub {o : ordinal} {a : cardinal} :
   a ≤ cof o ↔ ∀ {ι} (f : ι → ordinal), lsub.{u u} f = o → a ≤ #ι :=
 begin
@@ -249,7 +243,6 @@
     λ H b ⟨ι, f, hf, hb⟩, ( by { rw ←hb, exact H _ hf} )⟩
 end
 
-<<<<<<< HEAD
 theorem cof_lsub_le {ι} (f : ι → ordinal) : cof (lsub.{u u} f) ≤ #ι :=
 by { rw cof_eq_Inf_lsub, exact cInf_le' ⟨ι, f, rfl, rfl⟩ }
 
@@ -291,22 +284,15 @@
   (∀ i, f i < c) → cardinal.sup.{u u} f < c :=
 sup_lt_lift (by rwa (#ι).lift_id)
 
-=======
->>>>>>> 6fe0c3b1
 theorem exists_blsub_cof (o : ordinal) : ∃ (f : Π a < (cof o).ord, ordinal), blsub.{u u} _ f = o :=
 begin
   rcases exists_lsub_cof o with ⟨ι, f, hf, hι⟩,
   rcases cardinal.ord_eq ι with ⟨r, hr, hι'⟩,
-<<<<<<< HEAD
-  rw @lsub_eq_blsub' ι r hr at hf,
-=======
   rw ←@blsub_eq_lsub' ι r hr at hf,
->>>>>>> 6fe0c3b1
   rw [←hι, hι'],
   exact ⟨_, hf⟩
 end
 
-<<<<<<< HEAD
 theorem le_cof_iff_blsub {b : ordinal} {a : cardinal} :
   a ≤ cof b ↔ ∀ {o} (f : Π a < o, ordinal), blsub.{u u} o f = b → a ≤ o.card :=
 begin
@@ -352,18 +338,6 @@
 bsup_lt_ord_lift (by rwa (o.card).lift_id)
 
 /-! ### Basic results -/
-=======
-theorem cof_blsub_le {o} (f : Π a < o, ordinal) : cof (blsub.{u u} o f) ≤ o.card :=
-by { convert cof_lsub_le _, exact (mk_ordinal_out o).symm }
-
-theorem le_cof_iff_blsub {b : ordinal} {a : cardinal} :
-  a ≤ cof b ↔ ∀ {o} (f : Π a < o, ordinal), blsub.{u u} o f = b → a ≤ o.card :=
-le_cof_iff_lsub.trans ⟨λ H o f hf, by simpa using H _ hf, λ H ι f hf, begin
-  rcases cardinal.ord_eq ι with ⟨r, hr, hι'⟩,
-  rw ←@blsub_eq_lsub' ι r hr at hf,
-  simpa using H _ hf
-end⟩
->>>>>>> 6fe0c3b1
 
 @[simp] theorem cof_zero : cof 0 = 0 :=
 (cof_le_card 0).antisymm (cardinal.zero_le _)
@@ -485,47 +459,6 @@
     (by rw typein_enum; apply ordinal.lt_succ_self)).resolve_right ab⟩,
 e⟩
 
-<<<<<<< HEAD
-=======
-theorem cof_sup_le_lift {ι} (f : ι → ordinal) (H : ∀ i, f i < sup f) :
-  cof (sup f) ≤ (#ι).lift :=
-begin
-  generalize e : sup f = o,
-  refine ordinal.induction_on o _ e, introsI α r _ e',
-  rw e' at H,
-  refine le_trans (cof_type_le (set.range (λ i, enum r _ (H i))) _)
-    ⟨embedding.of_surjective _ _⟩,
-  { intro a, by_contra h,
-    apply not_le_of_lt (typein_lt_type r a),
-    rw [← e', sup_le_iff],
-    intro i,
-    have h : ∀ (x : ι), r (enum r (f x) _) a, { simpa using h },
-    simpa only [typein_enum] using le_of_lt ((typein_lt_typein r).2 (h i)) },
-  { exact λ i, ⟨_, set.mem_range_self i.1⟩ },
-  { intro a, rcases a with ⟨_, i, rfl⟩, exact ⟨⟨i⟩, by simp⟩ }
-end
-
-theorem cof_sup_le {ι} (f : ι → ordinal) (H : ∀ i, f i < sup.{u u} f) :
-  cof (sup.{u u} f) ≤ #ι :=
-by simpa using cof_sup_le_lift.{u u} f H
-
-theorem cof_bsup_le_lift {o : ordinal} : ∀ (f : Π a < o, ordinal), (∀ i h, f i h < bsup o f) →
-  cof (bsup o f) ≤ o.card.lift :=
-induction_on o $ λ α r _ f H,
-begin
-  resetI,
-  rw ←sup_eq_bsup' r rfl,
-  refine cof_sup_le_lift _ _,
-  rw sup_eq_bsup',
-  exact λ a, H _ _
-end
-
-theorem cof_bsup_le {o : ordinal} : ∀ (f : Π a < o, ordinal), (∀ i h, f i h < bsup.{u u} o f) →
-  cof (bsup.{u u} o f) ≤ o.card :=
-induction_on o $ λ α r _ f H,
-by simpa using cof_bsup_le_lift.{u u} f H
-
->>>>>>> 6fe0c3b1
 @[simp] theorem cof_univ : cof univ.{u v} = cardinal.univ :=
 le_antisymm (cof_le_card _) begin
   refine le_of_forall_lt (λ c h, _),
@@ -545,22 +478,7 @@
   apply le_sup
 end
 
-<<<<<<< HEAD
 /-! ### Infinite pigeonhole principle -/
-=======
-theorem sup_lt_ord {ι} (f : ι → ordinal) {c : ordinal} (H1 : #ι < c.cof)
-  (H2 : ∀ i, f i < c) : sup.{u u} f < c :=
-begin
-  apply lt_of_le_of_ne,
-  { rw sup_le_iff, exact λ i, (H2 i).le },
-  rintro h, apply not_le_of_lt H1,
-  simpa [sup_ord, H2, h] using cof_sup_le.{u} f
-end
-
-theorem sup_lt {ι} (f : ι → cardinal) {c : cardinal} (H1 : #ι < c.ord.cof)
-  (H2 : ∀ i, f i < c) : cardinal.sup.{u u} f < c :=
-by { rw [←ord_lt_ord, ←sup_ord], apply sup_lt_ord _ H1, intro i, rw ord_lt_ord, apply H2 }
->>>>>>> 6fe0c3b1
 
 /-- If the union of s is unbounded and s is smaller than the cofinality,
   then s has an unbounded member -/
