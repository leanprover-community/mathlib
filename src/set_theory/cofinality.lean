/-
Copyright (c) 2017 Mario Carneiro. All rights reserved.
Released under Apache 2.0 license as described in the file LICENSE.
Authors: Mario Carneiro, Floris van Doorn
-/
import set_theory.cardinal_ordinal
/-!
# Cofinality

This file contains the definition of cofinality of a ordinal number and regular cardinals

## Main Definitions

* `ordinal.cof o` is the cofinality of the ordinal `o`.
  If `o` is the order type of the relation `<` on `α`, then `o.cof` is the smallest cardinality of a
  subset `s` of α that is *cofinal* in `α`, i.e. `∀ x : α, ∃ y ∈ s, ¬ y < x`.
* `cardinal.is_limit c` means that `c` is a (weak) limit cardinal: `c ≠ 0 ∧ ∀ x < c, succ x < c`.
* `cardinal.is_strong_limit c` means that `c` is a strong limit cardinal:
  `c ≠ 0 ∧ ∀ x < c, 2 ^ x < c`.
* `cardinal.is_regular c` means that `c` is a regular cardinal: `ω ≤ c ∧ c.ord.cof = c`.
* `cardinal.is_inaccessible c` means that `c` is strongly inaccessible:
  `ω < c ∧ is_regular c ∧ is_strong_limit c`.

## Main Statements

* `ordinal.infinite_pigeonhole_card`: the infinite pigeonhole principle
* `cardinal.lt_power_cof`: A consequence of König's theorem stating that `c < c ^ c.ord.cof` for
  `c ≥ ω`
* `cardinal.univ_inaccessible`: The type of ordinals in `Type u` form an inaccessible cardinal
  (in `Type v` with `v > u`). This shows (externally) that in `Type u` there are at least `u`
  inaccessible cardinals.

## Implementation Notes

* The cofinality is defined for ordinals.
  If `c` is a cardinal number, its cofinality is `c.ord.cof`.

## Tags

cofinality, regular cardinals, limits cardinals, inaccessible cardinals,
infinite pigeonhole principle


-/
noncomputable theory

open function cardinal set
open_locale classical cardinal

universes u v w
variables {α : Type*} {r : α → α → Prop}

/-! ### Cofinality of orders -/

namespace order
/-- Cofinality of a reflexive order `≼`. This is the smallest cardinality
  of a subset `S : set α` such that `∀ a, ∃ b ∈ S, a ≼ b`. -/
def cof (r : α → α → Prop) [is_refl α r] : cardinal :=
@cardinal.min {S : set α // ∀ a, ∃ b ∈ S, r a b}
  ⟨⟨set.univ, λ a, ⟨a, ⟨⟩, refl _⟩⟩⟩
  (λ S, #S)

lemma cof_le (r : α → α → Prop) [is_refl α r] {S : set α} (h : ∀a, ∃(b ∈ S), r a b) :
  order.cof r ≤ #S :=
le_trans (cardinal.min_le _ ⟨S, h⟩) le_rfl

lemma le_cof {r : α → α → Prop} [is_refl α r] (c : cardinal) :
  c ≤ order.cof r ↔ ∀ {S : set α} (h : ∀a, ∃(b ∈ S), r a b) , c ≤ #S :=
by { rw [order.cof, cardinal.le_min], exact ⟨λ H S h, H ⟨S, h⟩, λ H ⟨S, h⟩, H h ⟩ }

end order

theorem rel_iso.cof.aux {α : Type u} {β : Type v} {r s}
  [is_refl α r] [is_refl β s] (f : r ≃r s) :
  cardinal.lift.{(max u v)} (order.cof r) ≤
  cardinal.lift.{(max u v)} (order.cof s) :=
begin
  rw [order.cof, order.cof, lift_min, lift_min, cardinal.le_min],
  intro S, cases S with S H, simp only [comp, coe_sort_coe_base, subtype.coe_mk],
  refine le_trans (min_le _ _) _,
  { exact ⟨f ⁻¹' S, λ a,
    let ⟨b, bS, h⟩ := H (f a) in ⟨f.symm b, by simp [bS, ← f.map_rel_iff, h,
      -coe_fn_coe_base, -coe_fn_coe_trans, principal_seg.coe_coe_fn', initial_seg.coe_coe_fn]⟩⟩ },
  { exact lift_mk_le.{u v (max u v)}.2
    ⟨⟨λ ⟨x, h⟩, ⟨f x, h⟩, λ ⟨x, h₁⟩ ⟨y, h₂⟩ h₃,
      by congr; injection h₃ with h'; exact f.to_equiv.injective h'⟩⟩ }
end

theorem rel_iso.cof {α : Type u} {β : Type v} {r s}
  [is_refl α r] [is_refl β s] (f : r ≃r s) :
  cardinal.lift.{(max u v)} (order.cof r) =
  cardinal.lift.{(max u v)} (order.cof s) :=
le_antisymm (rel_iso.cof.aux f) (rel_iso.cof.aux f.symm)

def strict_order.cof (r : α → α → Prop) [h : is_irrefl α r] : cardinal :=
@order.cof α (λ x y, ¬ r y x) ⟨h.1⟩

/-! ### Cofinality of ordinals -/

namespace ordinal

/-- Cofinality of an ordinal. This is the smallest cardinal of a
  subset `S` of the ordinal which is unbounded, in the sense
  `∀ a, ∃ b ∈ S, a ≤ b`. It is defined for all ordinals, but
  `cof 0 = 0` and `cof (succ o) = 1`, so it is only really
  interesting on limit ordinals (when it is an infinite cardinal). -/
def cof (o : ordinal.{u}) : cardinal.{u} :=
quot.lift_on o (λ a, by exactI strict_order.cof a.r)
begin
  rintros ⟨α, r, _⟩ ⟨β, s, _⟩ ⟨⟨f, hf⟩⟩,
  rw ← cardinal.lift_inj,
  apply rel_iso.cof ⟨f, _⟩,
  simp [hf]
end

lemma cof_type (r : α → α → Prop) [is_well_order α r] : (type r).cof = strict_order.cof r := rfl

theorem le_cof_type [is_well_order α r] {c} : c ≤ cof (type r) ↔
  ∀ S : set α, (∀ a, ∃ b ∈ S, ¬ r b a) → c ≤ #S :=
by dsimp [cof, strict_order.cof, order.cof, type, quotient.mk, quot.lift_on];
   rw [cardinal.le_min, subtype.forall]; refl

theorem cof_type_le [is_well_order α r] (S : set α) (h : ∀ a, ∃ b ∈ S, ¬ r b a) :
  cof (type r) ≤ #S :=
le_cof_type.1 le_rfl S h

theorem lt_cof_type [is_well_order α r] (S : set α) (hl : #S < cof (type r)) :
  ∃ a, ∀ b ∈ S, r b a :=
not_forall_not.1 $ λ h, not_le_of_lt hl $ cof_type_le S (λ a, not_ball.1 (h a))

theorem cof_eq (r : α → α → Prop) [is_well_order α r] :
  ∃ S : set α, (∀ a, ∃ b ∈ S, ¬ r b a) ∧ #S = cof (type r) :=
begin
  have : ∃ i, cof (type r) = _,
  { dsimp [cof, order.cof, type, quotient.mk, quot.lift_on],
    apply cardinal.min_eq },
  exact let ⟨⟨S, hl⟩, e⟩ := this in ⟨S, hl, e.symm⟩,
end

theorem ord_cof_eq (r : α → α → Prop) [is_well_order α r] :
  ∃ S : set α, (∀ a, ∃ b ∈ S, ¬ r b a) ∧ type (subrel r S) = (cof (type r)).ord :=
let ⟨S, hS, e⟩ := cof_eq r, ⟨s, _, e'⟩ := cardinal.ord_eq S,
    T : set α := {a | ∃ aS : a ∈ S, ∀ b : S, s b ⟨_, aS⟩ → r b a} in
begin
  resetI, suffices,
  { refine ⟨T, this,
      le_antisymm _ (cardinal.ord_le.2 $ cof_type_le T this)⟩,
    rw [← e, e'],
    refine type_le'.2 ⟨rel_embedding.of_monotone
      (λ a, ⟨a, let ⟨aS, _⟩ := a.2 in aS⟩) (λ a b h, _)⟩,
    rcases a with ⟨a, aS, ha⟩, rcases b with ⟨b, bS, hb⟩,
    change s ⟨a, _⟩ ⟨b, _⟩,
    refine ((trichotomous_of s _ _).resolve_left (λ hn, _)).resolve_left _,
    { exact asymm h (ha _ hn) },
    { intro e, injection e with e, subst b,
      exact irrefl _ h } },
  { intro a,
    have : {b : S | ¬ r b a}.nonempty := let ⟨b, bS, ba⟩ := hS a in ⟨⟨b, bS⟩, ba⟩,
    let b := (is_well_order.wf).min _ this,
    have ba : ¬r b a := (is_well_order.wf).min_mem _ this,
    refine ⟨b, ⟨b.2, λ c, not_imp_not.1 $ λ h, _⟩, ba⟩,
    rw [show ∀b:S, (⟨b, b.2⟩:S) = b, by intro b; cases b; refl],
    exact (is_well_order.wf).not_lt_min _ this
      (is_order_connected.neg_trans h ba) }
end

/-! ### Cofinality of suprema and least strict upper bounds -/

private theorem card_mem_cof {o} : ∃ {ι} (f : ι → ordinal), lsub.{u u} f = o ∧ #ι = o.card :=
⟨_, _, lsub_typein o, mk_ordinal_out o⟩

/-- The set in the `lsub` characterization of `cof` is nonempty. -/
theorem cof_lsub_def_nonempty (o) :
  {a : cardinal | ∃ {ι} (f : ι → ordinal), lsub.{u u} f = o ∧ #ι = a}.nonempty :=
⟨_, card_mem_cof⟩

theorem cof_eq_Inf_lsub (o : ordinal.{u}) :
  cof o = Inf {a : cardinal | ∃ {ι : Type u} (f : ι → ordinal), lsub.{u u} f = o ∧ #ι = a} :=
begin
  refine le_antisymm (le_cInf (cof_lsub_def_nonempty o) _) (cInf_le' _),
  { rintros a ⟨ι, f, hf, rfl⟩,
    rw ←type_lt o,
    refine (cof_type_le _ (λ a, _)).trans (@mk_le_of_injective _ _
      (λ s : (typein ((<) : o.out.α → o.out.α → Prop))⁻¹' (set.range f), classical.some s.prop)
      (λ s t hst, let H := congr_arg f hst in by rwa [classical.some_spec s.prop,
        classical.some_spec t.prop, typein_inj, subtype.coe_inj] at H)),
    have := typein_lt_self a,
    simp_rw [←hf, lt_lsub_iff] at this,
    cases this with i hi,
    refine ⟨enum (<) (f i) _, _, _⟩,
    { rw [type_lt, ←hf], apply lt_lsub },
    { rw [mem_preimage, typein_enum], exact mem_range_self i },
    { rwa [←typein_le_typein, typein_enum] } },
  { rcases cof_eq (<) with ⟨S, hS, hS'⟩,
    let f : S → ordinal := λ s, typein (<) s.val,
    refine ⟨S, f, le_antisymm (lsub_le (λ i, typein_lt_self i)) (le_of_forall_lt (λ a ha, _)),
      by rwa type_lt o at hS'⟩,
    rw ←type_lt o at ha,
    rcases hS (enum (<) a ha) with ⟨b, hb, hb'⟩,
    rw [←typein_le_typein, typein_enum] at hb',
    exact hb'.trans_lt (lt_lsub.{u u} f ⟨b, hb⟩) }
end

theorem lift_cof (o) : (cof o).lift = cof o.lift :=
induction_on o $ begin introsI α r _,
  cases lift_type r with _ e, rw e,
  apply le_antisymm,
  { unfreezingI { refine le_cof_type.2 (λ S H, _) },
    have : (#(ulift.up ⁻¹' S)).lift ≤ #S :=
     ⟨⟨λ ⟨⟨x, h⟩⟩, ⟨⟨x⟩, h⟩,
       λ ⟨⟨x, h₁⟩⟩ ⟨⟨y, h₂⟩⟩ e, by simp at e; congr; injection e⟩⟩,
    refine le_trans (cardinal.lift_le.2 $ cof_type_le _ _) this,
    exact λ a, let ⟨⟨b⟩, bs, br⟩ := H ⟨a⟩ in ⟨b, bs, br⟩ },
  { rcases cof_eq r with ⟨S, H, e'⟩,
    have : #(ulift.down ⁻¹' S) ≤ (#S).lift :=
     ⟨⟨λ ⟨⟨x⟩, h⟩, ⟨⟨x, h⟩⟩,
       λ ⟨⟨x⟩, h₁⟩ ⟨⟨y⟩, h₂⟩ e, by simp at e; congr; injections⟩⟩,
    rw e' at this,
    unfreezingI { refine le_trans (cof_type_le _ _) this },
    exact λ ⟨a⟩, let ⟨b, bs, br⟩ := H a in ⟨⟨b⟩, bs, br⟩ }
end

theorem cof_le_card (o) : cof o ≤ card o :=
by { rw cof_eq_Inf_lsub, exact cInf_le' card_mem_cof }

theorem cof_ord_le (c : cardinal) : cof c.ord ≤ c :=
by simpa using cof_le_card c.ord

theorem ord_cof_le (o : ordinal.{u}) : o.cof.ord ≤ o :=
(ord_le_ord.2 (cof_le_card o)).trans (ord_card_le o)

theorem exists_lsub_cof (o : ordinal) : ∃ {ι} (f : ι → ordinal), lsub.{u u} f = o ∧ #ι = cof o :=
by { rw cof_eq_Inf_lsub, exact Inf_mem (cof_lsub_def_nonempty o) }

theorem cof_lsub_le {ι} (f : ι → ordinal) : cof (lsub.{u u} f) ≤ #ι :=
by { rw cof_eq_Inf_lsub, exact cInf_le' ⟨ι, f, rfl, rfl⟩ }

theorem cof_lsub_le_lift {ι} (f : ι → ordinal) : cof (lsub f) ≤ cardinal.lift.{v u} (#ι) :=
begin
  rw ←mk_ulift,
  convert cof_lsub_le (λ i : ulift ι, f i.down),
  exact lsub_eq_of_range_eq.{u (max u v) max u v}
    (set.ext (λ x, ⟨λ ⟨i, hi⟩, ⟨ulift.up i, hi⟩, λ ⟨i, hi⟩, ⟨_, hi⟩⟩))
end

theorem le_cof_iff_lsub {o : ordinal} {a : cardinal} :
  a ≤ cof o ↔ ∀ {ι} (f : ι → ordinal), lsub.{u u} f = o → a ≤ #ι :=
begin
  rw cof_eq_Inf_lsub,
  exact (le_cInf_iff'' (cof_lsub_def_nonempty o)).trans ⟨λ H ι f hf, H _ ⟨ι, f, hf, rfl⟩,
    λ H b ⟨ι, f, hf, hb⟩, ( by { rw ←hb, exact H _ hf} )⟩
end

theorem lsub_lt_ord_lift {ι} {f : ι → ordinal} {c : ordinal} (hι : cardinal.lift (#ι) < c.cof)
  (hf : ∀ i, f i < c) : lsub.{u v} f < c :=
lt_of_le_of_ne (lsub_le hf) (λ h, by { subst h, exact (cof_lsub_le_lift f).not_lt hι })

theorem lsub_lt_ord {ι} {f : ι → ordinal} {c : ordinal} (hι : #ι < c.cof) :
  (∀ i, f i < c) → lsub.{u u} f < c :=
lsub_lt_ord_lift (by rwa (#ι).lift_id)

theorem cof_sup_le_lift {ι} {f : ι → ordinal} (H : ∀ i, f i < sup f) : cof (sup f) ≤ (#ι).lift :=
by { rw ←sup_eq_lsub_iff_lt_sup at H, rw H, exact cof_lsub_le_lift f }

theorem cof_sup_le {ι} {f : ι → ordinal} (H : ∀ i, f i < sup.{u u} f) : cof (sup.{u u} f) ≤ #ι :=
by { rw ←(#ι).lift_id, exact cof_sup_le_lift H }

theorem sup_lt_ord_lift {ι} {f : ι → ordinal} {c : ordinal} (hι : cardinal.lift (#ι) < c.cof)
  (hf : ∀ i, f i < c) : sup.{u v} f < c :=
(sup_le_lsub.{u v} f).trans_lt (lsub_lt_ord_lift hι hf)

theorem sup_lt_ord {ι} {f : ι → ordinal} {c : ordinal} (hι : #ι < c.cof) :
  (∀ i, f i < c) → sup.{u u} f < c :=
sup_lt_ord_lift (by rwa (#ι).lift_id)

theorem sup_lt_lift {ι} {f : ι → cardinal} {c : cardinal} (hι : cardinal.lift (#ι) < c.ord.cof)
  (hf : ∀ i, f i < c) : cardinal.sup.{u v} f < c :=
by { rw [←ord_lt_ord, ←sup_ord], refine sup_lt_ord_lift hι (λ i, _), rw ord_lt_ord, apply hf }

theorem sup_lt {ι} {f : ι → cardinal} {c : cardinal} (hι : #ι < c.ord.cof) :
  (∀ i, f i < c) → cardinal.sup.{u u} f < c :=
sup_lt_lift (by rwa (#ι).lift_id)

theorem exists_blsub_cof (o : ordinal) : ∃ (f : Π a < (cof o).ord, ordinal), blsub.{u u} _ f = o :=
begin
  rcases exists_lsub_cof o with ⟨ι, f, hf, hι⟩,
  rcases cardinal.ord_eq ι with ⟨r, hr, hι'⟩,
  rw ←@blsub_eq_lsub' ι r hr at hf,
  rw [←hι, hι'],
  exact ⟨_, hf⟩
end

theorem le_cof_iff_blsub {b : ordinal} {a : cardinal} :
  a ≤ cof b ↔ ∀ {o} (f : Π a < o, ordinal), blsub.{u u} o f = b → a ≤ o.card :=
le_cof_iff_lsub.trans ⟨λ H o f hf, by simpa using H _ hf, λ H ι f hf, begin
  rcases cardinal.ord_eq ι with ⟨r, hr, hι'⟩,
  rw ←@blsub_eq_lsub' ι r hr at hf,
  simpa using H _ hf
end⟩

theorem cof_blsub_le_lift {o} (f : Π a < o, ordinal) :
  cof (blsub o f) ≤ cardinal.lift.{v u} (o.card) :=
by { convert cof_lsub_le_lift _, exact (mk_ordinal_out o).symm }

theorem cof_blsub_le {o} (f : Π a < o, ordinal) : cof (blsub.{u u} o f) ≤ o.card :=
by { rw ←(o.card).lift_id, exact cof_blsub_le_lift f }

theorem blsub_lt_ord_lift {o : ordinal} {f : Π a < o, ordinal} {c : ordinal}
  (ho : o.card.lift < c.cof) (hf : ∀ i hi, f i hi < c) : blsub.{u v} o f < c :=
lt_of_le_of_ne (blsub_le hf) (λ h, not_le_of_lt ho
  (by simpa [sup_ord, hf, h] using cof_blsub_le_lift.{u} f))

theorem blsub_lt_ord {o : ordinal} {f : Π a < o, ordinal} {c : ordinal} (ho : o.card < c.cof)
  (hf : ∀ i hi, f i hi < c) : blsub.{u u} o f < c :=
blsub_lt_ord_lift (by rwa (o.card).lift_id) hf

theorem cof_bsup_le_lift {o : ordinal} {f : Π a < o, ordinal} (H : ∀ i h, f i h < bsup o f) :
  cof (bsup o f) ≤ o.card.lift :=
by { rw ←bsup_eq_blsub_iff_lt_bsup at H, rw H, exact cof_blsub_le_lift f }

theorem cof_bsup_le {o : ordinal} {f : Π a < o, ordinal} :
  (∀ i h, f i h < bsup.{u u} o f) → cof (bsup.{u u} o f) ≤ o.card :=
by { rw ←(o.card).lift_id, exact cof_bsup_le_lift }

theorem bsup_lt_ord_lift {o : ordinal} {f : Π a < o, ordinal} {c : ordinal}
  (ho : o.card.lift < c.cof) (hf : ∀ i hi, f i hi < c) : bsup.{u v} o f < c :=
(bsup_le_blsub f).trans_lt (blsub_lt_ord_lift ho hf)

theorem bsup_lt_ord {o : ordinal} {f : Π a < o, ordinal} {c : ordinal} (ho : o.card < c.cof) :
  (∀ i hi, f i hi < c) → bsup.{u u} o f < c :=
bsup_lt_ord_lift (by rwa (o.card).lift_id)

/-! ### Basic results -/

@[simp] theorem cof_zero : cof 0 = 0 :=
(cof_le_card 0).antisymm (cardinal.zero_le _)

@[simp] theorem cof_eq_zero {o} : cof o = 0 ↔ o = 0 :=
⟨induction_on o $ λ α r _ z, by exactI
  let ⟨S, hl, e⟩ := cof_eq r in type_eq_zero_iff_is_empty.2 $
  ⟨λ a, let ⟨b, h, _⟩ := hl a in
    (mk_eq_zero_iff.1 (e.trans z)).elim' ⟨_, h⟩⟩,
λ e, by simp [e]⟩

theorem cof_ne_zero {o} : cof o ≠ 0 ↔ o ≠ 0 :=
by simp only [ne.def, cof_eq_zero]

@[simp] theorem cof_succ (o) : cof (succ o) = 1 :=
begin
  apply le_antisymm,
  { refine induction_on o (λ α r _, _),
    change cof (type _) ≤ _,
    rw [← (_ : #_ = 1)], apply cof_type_le,
    { refine λ a, ⟨sum.inr punit.star, set.mem_singleton _, _⟩,
      rcases a with a|⟨⟨⟨⟩⟩⟩; simp [empty_relation] },
    { rw [cardinal.mk_fintype, set.card_singleton], simp } },
  { rw [← cardinal.succ_zero, cardinal.succ_le],
    simpa [lt_iff_le_and_ne, cardinal.zero_le] using
      λ h, succ_ne_zero o (cof_eq_zero.1 (eq.symm h)) }
end

@[simp] theorem cof_eq_one_iff_is_succ {o} : cof.{u} o = 1 ↔ ∃ a, o = succ a :=
⟨induction_on o $ λ α r _ z, begin
  resetI,
  rcases cof_eq r with ⟨S, hl, e⟩, rw z at e,
  cases mk_ne_zero_iff.1 (by rw e; exact one_ne_zero) with a,
  refine ⟨typein r a, eq.symm $ quotient.sound
    ⟨rel_iso.of_surjective (rel_embedding.of_monotone _
      (λ x y, _)) (λ x, _)⟩⟩,
  { apply sum.rec; [exact subtype.val, exact λ _, a] },
  { rcases x with x|⟨⟨⟨⟩⟩⟩; rcases y with y|⟨⟨⟨⟩⟩⟩;
      simp [subrel, order.preimage, empty_relation],
    exact x.2 },
  { suffices : r x a ∨ ∃ (b : punit), ↑a = x, {simpa},
    rcases trichotomous_of r x a with h|h|h,
    { exact or.inl h },
    { exact or.inr ⟨punit.star, h.symm⟩ },
    { rcases hl x with ⟨a', aS, hn⟩,
      rw (_ : ↑a = a') at h, {exact absurd h hn},
      refine congr_arg subtype.val (_ : a = ⟨a', aS⟩),
      haveI := le_one_iff_subsingleton.1 (le_of_eq e),
      apply subsingleton.elim } }
end, λ ⟨a, e⟩, by simp [e]⟩

/-- A fundamental sequence for `a`, or FS for short, is an increasing sequence of length
    `o = cof a` that converges at `a`. We provide `o` explicitly in order to avoid type rewrites. -/
def is_fs (a o : ordinal.{u}) (f : Π b < o, ordinal.{u}) : Prop :=
o ≤ a.cof.ord ∧ (∀ {i j} (hi hj), i < j → f i hi < f j hj) ∧ blsub.{u u} o f = a

section fs
variables {a o : ordinal.{u}} {f : Π b < o, ordinal.{u}} (hf : is_fs a o f)

theorem is_fs.cof_eq : a.cof.ord = o :=
hf.1.antisymm' (by { rw ←hf.2.2, exact (ord_le_ord.2 (cof_blsub_le f)).trans (ord_card_le o) })

theorem is_fs.strict_mono : ∀ {i j : ordinal} (hi : i < o) (hj : j < o), i < j → f i hi < f j hj :=
hf.2.1

theorem is_fs.blsub_eq : blsub.{u u} o f = a :=
hf.2.2

include hf
theorem is_fs.monotone {i j : ordinal} (hi : i < o) (hj : j < o) (hij : i ≤ j) : f i hi ≤ f j hj :=
begin
  rcases lt_or_eq_of_le hij with hij | rfl,
  { exact le_of_lt (hf.2.1 hi hj hij) },
  { refl }
end

end fs

theorem is_fs.trans {a o o' : ordinal.{u}} {f : Π b < o, ordinal.{u}} (hf : is_fs a o f)
  {g : Π b < o', ordinal.{u}} (hg : is_fs o o' g) :
  is_fs a o' (λ i hi, f (g i hi) (by { rw ←hg.2.2, apply lt_blsub })) :=
begin
  refine ⟨_, λ i j _ _ h, hf.2.1 _ _ (hg.2.1 _ _ h), _⟩,
  { rw hf.cof_eq,
    exact hg.1.trans (ord_cof_le o) },
  { rw @blsub_comp.{u u u} o _ f (@is_fs.monotone _ _ f hf),
    exact hf.2.2 }
end

theorem is_normal.is_fs {f : ordinal.{u} → ordinal.{u}} (hf : is_normal f) {a o} (ha : is_limit a)
  {g} (hg : is_fs a o g) : is_fs (f a) o (λ b hb, f (g b hb)) :=
begin
  refine ⟨_, λ i j _ _ h, hf.strict_mono (hg.2.1 _ _ h), _⟩,
  { rcases exists_lsub_cof (f a) with ⟨ι, f', hf', hι⟩,
    rw [←hg.cof_eq, ord_le_ord, ←hι],
    suffices : lsub.{u u} (λ i, (Inf {b : ordinal | f' i ≤ f b})) = a,
    { rw ←this,
      apply cof_lsub_le },
    have H : ∀ i, ∃ b < a, f' i ≤ f b := λ i, begin
      have := lt_lsub.{u u} f' i,
      rwa [hf', ←is_normal.blsub_eq.{u u} hf ha, lt_blsub_iff] at this
    end,
    refine le_antisymm (lsub_le (λ i, _)) (le_of_forall_lt (λ b hb, _)),
    { rcases H i with ⟨b, hb, hb'⟩,
      exact lt_of_le_of_lt (cInf_le' hb') hb },
    { have := hf.strict_mono hb,
      rw [←hf', lt_lsub_iff] at this,
      cases this with i hi,
      rcases H i with ⟨b, _, hb⟩,
      exact lt_of_le_of_lt ((le_cInf_iff'' ⟨b, hb⟩).2
        (λ c hc, hf.strict_mono.le_iff_le.1 (hi.trans hc))) (lt_lsub _ i) } },
  { rw @blsub_comp.{u u u} a _ (λ b _, f b) (λ i j hi hj h, hf.strict_mono.monotone h) g hg.2.2,
    exact is_normal.blsub_eq.{u u} hf ha }
end

/-- Every ordinal has a fundamental sequence. -/
theorem exists_fs (a : ordinal.{u}) : ∃ f, is_fs a a.cof.ord f :=
begin
  suffices : ∃ o f, is_fs a o f,
  { rcases this with ⟨o, f, hf⟩,
    convert exists.intro f hf;
    rw hf.cof_eq },
  rcases exists_lsub_cof a with ⟨ι, f, hf, hι⟩,
  rcases ord_eq ι with ⟨r, wo, hr⟩,
  haveI := wo,
  let r' := subrel r {i | ∀ j, r j i → f j < f i},
  let hrr' : r' ↪r r := subrel.rel_embedding _ _,
  haveI := hrr'.is_well_order,
  refine ⟨_, _, (type_le'.2 ⟨hrr'⟩).trans _, λ i j _ h _, (enum r' j h).prop _ _,
    le_antisymm (blsub_le (λ i hi, lsub_le_iff.1 hf.le _)) _⟩,
  { rw [←hι, hr] },
  { change r (hrr'.1 _ ) (hrr'.1 _ ),
    rwa [hrr'.2, @enum_lt_enum _ r'] },
  { rw [←hf, lsub_le_iff],
    intro i,
    suffices : ∃ i' hi', f i ≤ bfamily_of_family' r' (λ i, f i) i' hi',
    { rcases this with ⟨i', hi', hfg⟩,
      exact hfg.trans_lt (lt_blsub _ _ _) },
    by_cases h : ∀ j, r j i → f j < f i,
    { refine ⟨typein r' ⟨i, h⟩, typein_lt_type _ _, _⟩,
      rw bfamily_of_family'_typein,
      refl },
    { push_neg at h,
      cases wo.wf.min_mem _ h with hji hij,
      refine ⟨typein r' ⟨_, λ k hkj, lt_of_lt_of_le _ hij⟩, typein_lt_type _ _, _⟩,
      { by_contra' H,
        exact (wo.wf.not_lt_min _ h ⟨is_trans.trans _ _ _ hkj hji, H⟩) hkj },
      { rwa bfamily_of_family'_typein } } }
end

theorem is_normal.cof_eq {f} (hf : is_normal f) {a} (ha : is_limit a) : cof (f a) = cof a :=
let ⟨g, hg⟩ := exists_fs a in ord_injective (hf.is_fs ha hg).cof_eq

theorem is_normal.cof_le {f} (hf : is_normal f) (a) : cof a ≤ cof (f a) :=
begin
  rcases zero_or_succ_or_limit a with rfl | ⟨b, rfl⟩ | ha,
  { rw cof_zero,
    exact zero_le _ },
  { rw [cof_succ, cardinal.one_le_iff_ne_zero, cof_ne_zero, ←ordinal.pos_iff_ne_zero],
    exact (ordinal.zero_le (f b)).trans_lt (hf.1 b) },
  { rw hf.cof_eq ha }
end

@[simp] theorem cof_add (a b : ordinal) : b ≠ 0 → cof (a + b) = cof b :=
λ h, begin
  rcases zero_or_succ_or_limit b with rfl | ⟨c, rfl⟩ | hb,
  { contradiction },
  { rw [add_succ, cof_succ, cof_succ] },
  { exact (add_is_normal a).cof_eq hb }
end

<<<<<<< HEAD
@[simp] theorem cof_cof (a : ordinal.{u}) : cof (cof a).ord = cof a :=
begin
  cases exists_fs a with f hf,
  cases exists_fs a.cof.ord with g hg,
=======
/-- A fundamental sequence for `a` is an increasing sequence of length `o = cof a` that converges at
    `a`. We provide `o` explicitly in order to avoid type rewrites. -/
def is_fundamental_sequence (a o : ordinal.{u}) (f : Π b < o, ordinal.{u}) : Prop :=
o ≤ a.cof.ord ∧ (∀ {i j} (hi hj), i < j → f i hi < f j hj) ∧ blsub.{u u} o f = a

section fundamental_sequence
variables {a o : ordinal.{u}} {f : Π b < o, ordinal.{u}} (hf : is_fundamental_sequence a o f)

theorem is_fundamental_sequence.cof_eq : a.cof.ord = o :=
hf.1.antisymm' (by { rw ←hf.2.2, exact (ord_le_ord.2 (cof_blsub_le f)).trans (ord_card_le o) })

theorem is_fundamental_sequence.strict_mono :
  ∀ {i j : ordinal} (hi : i < o) (hj : j < o), i < j → f i hi < f j hj :=
hf.2.1

theorem is_fundamental_sequence.blsub_eq : blsub.{u u} o f = a :=
hf.2.2

include hf
theorem is_fundamental_sequence.monotone {i j : ordinal} (hi : i < o) (hj : j < o) (hij : i ≤ j) :
  f i hi ≤ f j hj :=
begin
  rcases lt_or_eq_of_le hij with hij | rfl,
  { exact le_of_lt (hf.2.1 hi hj hij) },
  { refl }
end

end fundamental_sequence

theorem is_fundamental_sequence.trans {a o o' : ordinal.{u}} {f : Π b < o, ordinal.{u}}
  (hf : is_fundamental_sequence a o f) {g : Π b < o', ordinal.{u}}
  (hg : is_fundamental_sequence o o' g) :
  is_fundamental_sequence a o' (λ i hi, f (g i hi) (by { rw ←hg.2.2, apply lt_blsub })) :=
begin
  refine ⟨_, λ i j _ _ h, hf.2.1 _ _ (hg.2.1 _ _ h), _⟩,
  { rw hf.cof_eq,
    exact hg.1.trans (ord_cof_le o) },
  { rw @blsub_comp.{u u u} o _ f (@is_fundamental_sequence.monotone _ _ f hf),
    exact hf.2.2 }
end

/-- Every ordinal has a fundamental sequence. -/
theorem exists_fundamental_sequence (a : ordinal.{u}) :
  ∃ f, is_fundamental_sequence a a.cof.ord f :=
begin
  suffices : ∃ o f, is_fundamental_sequence a o f,
  { rcases this with ⟨o, f, hf⟩,
    convert exists.intro f hf;
    rw hf.cof_eq },
  rcases exists_lsub_cof a with ⟨ι, f, hf, hι⟩,
  rcases ord_eq ι with ⟨r, wo, hr⟩,
  haveI := wo,
  let r' := subrel r {i | ∀ j, r j i → f j < f i},
  let hrr' : r' ↪r r := subrel.rel_embedding _ _,
  haveI := hrr'.is_well_order,
  refine ⟨_, _, (type_le'.2 ⟨hrr'⟩).trans _, λ i j _ h _, (enum r' j h).prop _ _,
    le_antisymm (blsub_le (λ i hi, lsub_le_iff.1 hf.le _)) _⟩,
  { rw [←hι, hr] },
  { change r (hrr'.1 _ ) (hrr'.1 _ ),
    rwa [hrr'.2, @enum_lt_enum _ r'] },
  { rw [←hf, lsub_le_iff],
    intro i,
    suffices : ∃ i' hi', f i ≤ bfamily_of_family' r' (λ i, f i) i' hi',
    { rcases this with ⟨i', hi', hfg⟩,
      exact hfg.trans_lt (lt_blsub _ _ _) },
    by_cases h : ∀ j, r j i → f j < f i,
    { refine ⟨typein r' ⟨i, h⟩, typein_lt_type _ _, _⟩,
      rw bfamily_of_family'_typein,
      refl },
    { push_neg at h,
      cases wo.wf.min_mem _ h with hji hij,
      refine ⟨typein r' ⟨_, λ k hkj, lt_of_lt_of_le _ hij⟩, typein_lt_type _ _, _⟩,
      { by_contra' H,
        exact (wo.wf.not_lt_min _ h ⟨is_trans.trans _ _ _ hkj hji, H⟩) hkj },
      { rwa bfamily_of_family'_typein } } }
end

@[simp] theorem cof_cof (a : ordinal.{u}) : cof (cof a).ord = cof a :=
begin
  cases exists_fundamental_sequence a with f hf,
  cases exists_fundamental_sequence a.cof.ord with g hg,
>>>>>>> e5ae0991
  exact ord_injective ((hf.trans hg).cof_eq.symm)
end

theorem omega_le_cof {o} : ω ≤ cof o ↔ is_limit o :=
begin
  rcases zero_or_succ_or_limit o with rfl|⟨o,rfl⟩|l,
  { simp [not_zero_is_limit, cardinal.omega_ne_zero] },
  { simp [not_succ_is_limit, cardinal.one_lt_omega] },
  { simp [l], refine le_of_not_lt (λ h, _),
    cases cardinal.lt_omega.1 h with n e,
    have := cof_cof o,
    rw [e, ord_nat] at this,
    cases n,
    { simp at e, simpa [e, not_zero_is_limit] using l },
    { rw [← nat_cast_succ, cof_succ] at this,
      rw [← this, cof_eq_one_iff_is_succ] at e,
      rcases e with ⟨a, rfl⟩,
      exact not_succ_is_limit _ l } }
end

@[simp] theorem cof_omega : cof omega = ω :=
le_antisymm
  (by rw ← card_omega; apply cof_le_card)
  (omega_le_cof.2 omega_is_limit)

theorem cof_eq' (r : α → α → Prop) [is_well_order α r] (h : is_limit (type r)) :
  ∃ S : set α, (∀ a, ∃ b ∈ S, r a b) ∧ #S = cof (type r) :=
let ⟨S, H, e⟩ := cof_eq r in
⟨S, λ a,
  let a' := enum r _ (h.2 _ (typein_lt_type r a)) in
  let ⟨b, h, ab⟩ := H a' in
  ⟨b, h, (is_order_connected.conn a b a' $ (typein_lt_typein r).1
    (by rw typein_enum; apply ordinal.lt_succ_self)).resolve_right ab⟩,
e⟩

@[simp] theorem cof_univ : cof univ.{u v} = cardinal.univ :=
le_antisymm (cof_le_card _) begin
  refine le_of_forall_lt (λ c h, _),
  rcases lt_univ'.1 h with ⟨c, rfl⟩,
  rcases @cof_eq ordinal.{u} (<) _ with ⟨S, H, Se⟩,
  rw [univ, ← lift_cof, ← cardinal.lift_lift, cardinal.lift_lt, ← Se],
  refine lt_of_not_ge (λ h, _),
  cases cardinal.lift_down h with a e,
  refine quotient.induction_on a (λ α e, _) e,
  cases quotient.exact e with f,
  have f := equiv.ulift.symm.trans f,
  let g := λ a, (f a).1,
  let o := succ (sup.{u u} g),
  rcases H o with ⟨b, h, l⟩,
  refine l (lt_succ.2 _),
  rw ← show g (f.symm ⟨b, h⟩) = b, by dsimp [g]; simp,
  apply le_sup
end

/-! ### Infinite pigeonhole principle -/

/-- If the union of s is unbounded and s is smaller than the cofinality,
  then s has an unbounded member -/
theorem unbounded_of_unbounded_sUnion (r : α → α → Prop) [wo : is_well_order α r] {s : set (set α)}
  (h₁ : unbounded r $ ⋃₀ s) (h₂ : #s < strict_order.cof r) : ∃(x ∈ s), unbounded r x :=
begin
  by_contra h, simp only [not_exists, exists_prop, not_and, not_unbounded_iff] at h,
  apply not_le_of_lt h₂,
  let f : s → α := λ x : s, wo.wf.sup x (h x.1 x.2),
  let t : set α := range f,
  have : #t ≤ #s, exact mk_range_le, refine le_trans _ this,
  have : unbounded r t,
  { intro x, rcases h₁ x with ⟨y, ⟨c, hc, hy⟩, hxy⟩,
    refine ⟨f ⟨c, hc⟩, mem_range_self _, _⟩, intro hxz, apply hxy,
    refine trans (wo.wf.lt_sup _ hy) hxz },
  exact cardinal.min_le _ (subtype.mk t this)
end

/-- If the union of s is unbounded and s is smaller than the cofinality,
  then s has an unbounded member -/
theorem unbounded_of_unbounded_Union {α β : Type u} (r : α → α → Prop) [wo : is_well_order α r]
  (s : β → set α)
  (h₁ : unbounded r $ ⋃x, s x) (h₂ : #β < strict_order.cof r) : ∃x : β, unbounded r (s x) :=
begin
  rw [← sUnion_range] at h₁,
  have : #(range (λ (i : β), s i)) < strict_order.cof r := lt_of_le_of_lt mk_range_le h₂,
  rcases unbounded_of_unbounded_sUnion r h₁ this with ⟨_, ⟨x, rfl⟩, u⟩, exact ⟨x, u⟩
end

/-- The infinite pigeonhole principle -/
theorem infinite_pigeonhole {β α : Type u} (f : β → α) (h₁ : ω ≤ #β)
  (h₂ : #α < (#β).ord.cof) : ∃a : α, #(f ⁻¹' {a}) = #β :=
begin
  have : ¬∀a, #(f ⁻¹' {a}) < #β,
  { intro h,
    apply not_lt_of_ge (ge_of_eq $ mk_univ),
    rw [←@preimage_univ _ _ f, ←Union_of_singleton, preimage_Union],
    exact mk_Union_le_sum_mk.trans_lt ((sum_le_sup _).trans_lt $ mul_lt_of_lt h₁
      (h₂.trans_le $ cof_ord_le _) (sup_lt h₂ h)) },
  rw [not_forall] at this, cases this with x h,
  use x, apply le_antisymm _ (le_of_not_gt h),
  rw [le_mk_iff_exists_set], exact ⟨_, rfl⟩
end

/-- pigeonhole principle for a cardinality below the cardinality of the domain -/
theorem infinite_pigeonhole_card {β α : Type u} (f : β → α) (θ : cardinal) (hθ : θ ≤ #β)
  (h₁ : ω ≤ θ) (h₂ : #α < θ.ord.cof) : ∃a : α, θ ≤ #(f ⁻¹' {a}) :=
begin
  rcases le_mk_iff_exists_set.1 hθ with ⟨s, rfl⟩,
  cases infinite_pigeonhole (f ∘ subtype.val : s → α) h₁ h₂ with a ha,
  use a, rw [←ha, @preimage_comp _ _ _ subtype.val f],
  apply mk_preimage_of_injective _ _ subtype.val_injective
end

theorem infinite_pigeonhole_set {β α : Type u} {s : set β} (f : s → α) (θ : cardinal)
  (hθ : θ ≤ #s) (h₁ : ω ≤ θ) (h₂ : #α < θ.ord.cof) :
    ∃(a : α) (t : set β) (h : t ⊆ s), θ ≤ #t ∧ ∀{{x}} (hx : x ∈ t), f ⟨x, h hx⟩ = a :=
begin
  cases infinite_pigeonhole_card f θ hθ h₁ h₂ with a ha,
  refine ⟨a, {x | ∃(h : x ∈ s), f ⟨x, h⟩ = a}, _, _, _⟩,
  { rintro x ⟨hx, hx'⟩, exact hx },
  { refine le_trans ha _, apply ge_of_eq, apply quotient.sound, constructor,
    refine equiv.trans _ (equiv.subtype_subtype_equiv_subtype_exists _ _).symm,
    simp only [set_coe_eq_subtype, mem_singleton_iff, mem_preimage, mem_set_of_eq] },
  rintro x ⟨hx, hx'⟩, exact hx'
end

end ordinal

/-! ### Regular and inaccessible cardinals -/

namespace cardinal
open ordinal

local infixr ^ := @pow cardinal.{u} cardinal cardinal.has_pow

/-- A cardinal is a limit if it is not zero or a successor
  cardinal. Note that `ω` is a limit cardinal by this definition. -/
def is_limit (c : cardinal) : Prop :=
c ≠ 0 ∧ ∀ x < c, succ x < c

/-- A cardinal is a strong limit if it is not zero and it is
  closed under powersets. Note that `ω` is a strong limit by this definition. -/
def is_strong_limit (c : cardinal) : Prop :=
c ≠ 0 ∧ ∀ x < c, 2 ^ x < c

theorem is_strong_limit.is_limit {c} (H : is_strong_limit c) : is_limit c :=
⟨H.1, λ x h, lt_of_le_of_lt (succ_le.2 $ cantor _) (H.2 _ h)⟩

/-- A cardinal is regular if it is infinite and it equals its own cofinality. -/
def is_regular (c : cardinal) : Prop :=
ω ≤ c ∧ c.ord.cof = c

lemma is_regular.omega_le {c : cardinal} (H : c.is_regular) : ω ≤ c :=
H.1

lemma is_regular.cof_eq {c : cardinal} (H : c.is_regular) : c.ord.cof = c :=
H.2

lemma is_regular.pos {c : cardinal} (H : c.is_regular) : 0 < c :=
omega_pos.trans_le H.1

lemma is_regular.ord_pos {c : cardinal} (H : c.is_regular) : 0 < c.ord :=
by { rw cardinal.lt_ord, exact H.pos }

theorem cof_is_regular {o : ordinal} (h : o.is_limit) : is_regular o.cof :=
⟨omega_le_cof.2 h, cof_cof _⟩

theorem omega_is_regular : is_regular ω :=
⟨le_rfl, by simp⟩

theorem succ_is_regular {c : cardinal.{u}} (h : ω ≤ c) : is_regular (succ c) :=
⟨le_trans h (le_of_lt $ lt_succ_self _), begin
  refine le_antisymm (cof_ord_le _) (succ_le.2 _),
  cases quotient.exists_rep (succ c) with α αe, simp at αe,
  rcases ord_eq α with ⟨r, wo, re⟩, resetI,
  have := ord_is_limit (le_trans h $ le_of_lt $ lt_succ_self _),
  rw [← αe, re] at this ⊢,
  rcases cof_eq' r this with ⟨S, H, Se⟩,
  rw [← Se],
  apply lt_imp_lt_of_le_imp_le
    (λ (h : #S ≤ c), mul_le_mul_right' h c),
  rw [mul_eq_self h, ← succ_le, ← αe, ← sum_const'],
  refine le_trans _ (sum_le_sum (λ x:S, card (typein r x)) _ _),
  { simp only [← card_typein, ← mk_sigma],
    refine ⟨embedding.of_surjective _ _⟩,
    { exact λ x, x.2.1 },
    { exact λ a, let ⟨b, h, ab⟩ := H a in ⟨⟨⟨_, h⟩, _, ab⟩, rfl⟩ } },
  { intro i,
    rw [← lt_succ, ← lt_ord, ← αe, re],
    apply typein_lt_type }
end⟩

theorem is_regular_aleph_one : is_regular (aleph 1) :=
by { rw ← succ_omega, exact succ_is_regular le_rfl }

theorem aleph'_succ_is_regular {o : ordinal} (h : ordinal.omega ≤ o) : is_regular (aleph' o.succ) :=
by { rw aleph'_succ, exact succ_is_regular (omega_le_aleph'.2 h) }

theorem aleph_succ_is_regular {o : ordinal} : is_regular (aleph o.succ) :=
by { rw aleph_succ, exact succ_is_regular (omega_le_aleph o) }

/--
A function whose codomain's cardinality is infinite but strictly smaller than its domain's
has a fiber with cardinality strictly great than the codomain.
-/
theorem infinite_pigeonhole_card_lt {β α : Type u} (f : β → α)
  (w : #α < #β) (w' : ω ≤ #α) :
  ∃ a : α, #α < #(f ⁻¹' {a}) :=
begin
  simp_rw [← succ_le],
  exact ordinal.infinite_pigeonhole_card f (#α).succ (succ_le.mpr w)
    (w'.trans (lt_succ_self _).le)
    ((lt_succ_self _).trans_le (succ_is_regular w').2.ge),
end

/--
A function whose codomain's cardinality is infinite but strictly smaller than its domain's
has an infinite fiber.
-/
theorem exists_infinite_fiber {β α : Type*} (f : β → α)
  (w : #α < #β) (w' : _root_.infinite α) :
  ∃ a : α, _root_.infinite (f ⁻¹' {a}) :=
begin
  simp_rw [cardinal.infinite_iff] at ⊢ w',
  cases infinite_pigeonhole_card_lt f w w' with a ha,
  exact ⟨a, w'.trans ha.le⟩,
end

/--
If an infinite type `β` can be expressed as a union of finite sets,
then the cardinality of the collection of those finite sets
must be at least the cardinality of `β`.
-/
lemma le_range_of_union_finset_eq_top
  {α β : Type*} [infinite β] (f : α → finset β) (w : (⋃ a, (f a : set β)) = ⊤) :
  #β ≤ #(range f) :=
begin
  have k : _root_.infinite (range f),
  { rw infinite_coe_iff,
    apply mt (union_finset_finite_of_range_finite f),
    rw w,
    exact infinite_univ, },
  by_contradiction h,
  simp only [not_le] at h,
  let u : Π b, ∃ a, b ∈ f a := λ b, by simpa using (w.ge : _) (set.mem_univ b),
  let u' : β → range f := λ b, ⟨f (u b).some, by simp⟩,
  have v' : ∀ a, u' ⁻¹' {⟨f a, by simp⟩} ≤ f a, begin rintros a p m,
    simp at m,
    rw ←m,
    apply (λ b, (u b).some_spec),
  end,
  obtain ⟨⟨-, ⟨a, rfl⟩⟩, p⟩ := exists_infinite_fiber u' h k,
  exact (@infinite.of_injective _ _ p (inclusion (v' a)) (inclusion_injective _)).false,
end

theorem lsub_lt_ord_lift_of_is_regular {ι} {f : ι → ordinal} {c} (hc : is_regular c)
  (hι : cardinal.lift (#ι) < c) : (∀ i, f i < c.ord) → ordinal.lsub f < c.ord :=
lsub_lt_ord_lift (by rwa hc.2)

theorem lsub_lt_ord_of_is_regular {ι} {f : ι → ordinal} {c} (hc : is_regular c) (hι : #ι < c) :
  (∀ i, f i < c.ord) → ordinal.lsub f < c.ord :=
lsub_lt_ord (by rwa hc.2)

theorem sup_lt_ord_lift_of_is_regular {ι} {f : ι → ordinal} {c} (hc : is_regular c)
  (hι : cardinal.lift (#ι) < c) : (∀ i, f i < c.ord) → ordinal.sup f < c.ord :=
sup_lt_ord_lift (by rwa hc.2)

theorem sup_lt_ord_of_is_regular {ι} {f : ι → ordinal} {c} (hc : is_regular c) (hι : #ι < c) :
  (∀ i, f i < c.ord) → ordinal.sup f < c.ord :=
sup_lt_ord (by rwa hc.2)

theorem blsub_lt_ord_lift_of_is_regular {o : ordinal} {f : Π a < o, ordinal} {c} (hc : is_regular c)
  (ho : cardinal.lift o.card < c) : (∀ i hi, f i hi < c.ord) → ordinal.blsub o f < c.ord :=
blsub_lt_ord_lift (by rwa hc.2)

theorem blsub_lt_ord_of_is_regular {o : ordinal} {f : Π a < o, ordinal} {c} (hc : is_regular c)
  (ho : o.card < c) : (∀ i hi, f i hi < c.ord) → ordinal.blsub o f < c.ord :=
blsub_lt_ord (by rwa hc.2)

theorem bsup_lt_ord_lift_of_is_regular {o : ordinal} {f : Π a < o, ordinal} {c} (hc : is_regular c)
  (hι : cardinal.lift o.card < c) : (∀ i hi, f i hi < c.ord) → ordinal.bsup o f < c.ord :=
bsup_lt_ord_lift (by rwa hc.2)

theorem bsup_lt_ord_of_is_regular {o : ordinal} {f : Π a < o, ordinal} {c} (hc : is_regular c)
  (hι : o.card < c) : (∀ i hi, f i hi < c.ord) → ordinal.bsup o f < c.ord :=
bsup_lt_ord (by rwa hc.2)

theorem sup_lt_lift_of_is_regular {ι} {f : ι → cardinal} {c} (hc : is_regular c)
  (hι : cardinal.lift (#ι) < c) : (∀ i, f i < c) → sup.{u v} f < c :=
sup_lt_lift (by rwa hc.2)

theorem sup_lt_of_is_regular {ι} {f : ι → cardinal} {c} (hc : is_regular c) (hι : #ι < c) :
  (∀ i, f i < c) → sup.{u u} f < c :=
sup_lt (by rwa hc.2)

theorem sum_lt_lift_of_is_regular {ι : Type u} {f : ι → cardinal} {c : cardinal} (hc : is_regular c)
  (hι : cardinal.lift.{v u} (#ι) < c) (hf : ∀ i, f i < c) : sum f < c :=
(sum_le_sup_lift _).trans_lt $ mul_lt_of_lt hc.1 hι (sup_lt_lift_of_is_regular hc hι hf)

theorem sum_lt_of_is_regular {ι : Type u} {f : ι → cardinal} {c : cardinal} (hc : is_regular c)
  (hι : #ι < c) : (∀ i, f i < c) → sum f < c :=
sum_lt_lift_of_is_regular.{u u} hc (by rwa lift_id)

/-- A cardinal is inaccessible if it is an uncountable regular strong limit cardinal. -/
def is_inaccessible (c : cardinal) :=
ω < c ∧ is_regular c ∧ is_strong_limit c

theorem is_inaccessible.mk {c}
 (h₁ : ω < c) (h₂ : c ≤ c.ord.cof) (h₃ : ∀ x < c, 2 ^ x < c) :
 is_inaccessible c :=
⟨h₁, ⟨le_of_lt h₁, le_antisymm (cof_ord_le _) h₂⟩,
  ne_of_gt (lt_trans omega_pos h₁), h₃⟩

/- Lean's foundations prove the existence of ω many inaccessible cardinals -/
theorem univ_inaccessible : is_inaccessible (univ.{u v}) :=
is_inaccessible.mk
  (by simpa using lift_lt_univ' ω)
  (by simp)
  (λ c h, begin
    rcases lt_univ'.1 h with ⟨c, rfl⟩,
    rw ← lift_two_power.{u (max (u+1) v)},
    apply lift_lt_univ'
  end)

theorem lt_power_cof {c : cardinal.{u}} : ω ≤ c → c < c ^ cof c.ord :=
quotient.induction_on c $ λ α h, begin
  rcases ord_eq α with ⟨r, wo, re⟩, resetI,
  have := ord_is_limit h,
  rw [mk_def, re] at this ⊢,
  rcases cof_eq' r this with ⟨S, H, Se⟩,
  have := sum_lt_prod (λ a:S, #{x // r x a}) (λ _, #α) (λ i, _),
  { simp only [cardinal.prod_const, cardinal.lift_id, ← Se, ← mk_sigma, power_def] at this ⊢,
    refine lt_of_le_of_lt _ this,
    refine ⟨embedding.of_surjective _ _⟩,
    { exact λ x, x.2.1 },
    { exact λ a, let ⟨b, h, ab⟩ := H a in ⟨⟨⟨_, h⟩, _, ab⟩, rfl⟩ } },
  { have := typein_lt_type r i,
    rwa [← re, lt_ord] at this }
end

theorem lt_cof_power {a b : cardinal} (ha : ω ≤ a) (b1 : 1 < b) :
  a < cof (b ^ a).ord :=
begin
  have b0 : b ≠ 0 := ne_of_gt (lt_trans zero_lt_one b1),
  apply lt_imp_lt_of_le_imp_le (power_le_power_left $ power_ne_zero a b0),
  rw [← power_mul, mul_eq_self ha],
  exact lt_power_cof (le_trans ha $ le_of_lt $ cantor' _ b1),
end

end cardinal<|MERGE_RESOLUTION|>--- conflicted
+++ resolved
@@ -502,12 +502,6 @@
   { exact (add_is_normal a).cof_eq hb }
 end
 
-<<<<<<< HEAD
-@[simp] theorem cof_cof (a : ordinal.{u}) : cof (cof a).ord = cof a :=
-begin
-  cases exists_fs a with f hf,
-  cases exists_fs a.cof.ord with g hg,
-=======
 /-- A fundamental sequence for `a` is an increasing sequence of length `o = cof a` that converges at
     `a`. We provide `o` explicitly in order to avoid type rewrites. -/
 def is_fundamental_sequence (a o : ordinal.{u}) (f : Π b < o, ordinal.{u}) : Prop :=
@@ -589,7 +583,6 @@
 begin
   cases exists_fundamental_sequence a with f hf,
   cases exists_fundamental_sequence a.cof.ord with g hg,
->>>>>>> e5ae0991
   exact ord_injective ((hf.trans hg).cof_eq.symm)
 end
 
