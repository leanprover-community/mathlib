/-
Copyright (c) 2017 Mario Carneiro. All rights reserved.
Released under Apache 2.0 license as described in the file LICENSE.
Authors: Mario Carneiro, Floris van Doorn
-/
import set_theory.cardinal_ordinal
import set_theory.fixed_points

/-!
# Cofinality

This file contains the definition of cofinality of a ordinal number and regular cardinals

## Main Definitions

* `ordinal.cof o` is the cofinality of the ordinal `o`.
  If `o` is the order type of the relation `<` on `α`, then `o.cof` is the smallest cardinality of a
  subset `s` of α that is *cofinal* in `α`, i.e. `∀ x : α, ∃ y ∈ s, ¬ y < x`.
* `cardinal.is_limit c` means that `c` is a (weak) limit cardinal: `c ≠ 0 ∧ ∀ x < c, succ x < c`.
* `cardinal.is_strong_limit c` means that `c` is a strong limit cardinal:
  `c ≠ 0 ∧ ∀ x < c, 2 ^ x < c`.
* `cardinal.is_regular c` means that `c` is a regular cardinal: `ω ≤ c ∧ c.ord.cof = c`.
* `cardinal.is_inaccessible c` means that `c` is strongly inaccessible:
  `ω < c ∧ is_regular c ∧ is_strong_limit c`.

## Main Statements

* `ordinal.infinite_pigeonhole_card`: the infinite pigeonhole principle
* `cardinal.lt_power_cof`: A consequence of König's theorem stating that `c < c ^ c.ord.cof` for
  `c ≥ ω`
* `cardinal.univ_inaccessible`: The type of ordinals in `Type u` form an inaccessible cardinal
  (in `Type v` with `v > u`). This shows (externally) that in `Type u` there are at least `u`
  inaccessible cardinals.

## Implementation Notes

* The cofinality is defined for ordinals.
  If `c` is a cardinal number, its cofinality is `c.ord.cof`.

## Tags

cofinality, regular cardinals, limits cardinals, inaccessible cardinals,
infinite pigeonhole principle
-/

noncomputable theory

open function cardinal set
open_locale classical cardinal

universes u v w
variables {α : Type*} {r : α → α → Prop}

/-! ### Cofinality of orders -/

namespace order
/-- Cofinality of a reflexive order `≼`. This is the smallest cardinality
  of a subset `S : set α` such that `∀ a, ∃ b ∈ S, a ≼ b`. -/
def cof (r : α → α → Prop) [is_refl α r] : cardinal :=
@cardinal.min {S : set α // ∀ a, ∃ b ∈ S, r a b}
  ⟨⟨set.univ, λ a, ⟨a, ⟨⟩, refl _⟩⟩⟩
  (λ S, #S)

lemma cof_le (r : α → α → Prop) [is_refl α r] {S : set α} (h : ∀a, ∃(b ∈ S), r a b) :
  order.cof r ≤ #S :=
le_trans (cardinal.min_le _ ⟨S, h⟩) le_rfl

lemma le_cof {r : α → α → Prop} [is_refl α r] (c : cardinal) :
  c ≤ order.cof r ↔ ∀ {S : set α} (h : ∀a, ∃(b ∈ S), r a b) , c ≤ #S :=
by { rw [order.cof, cardinal.le_min], exact ⟨λ H S h, H ⟨S, h⟩, λ H ⟨S, h⟩, H h ⟩ }

end order

theorem rel_iso.cof.aux {α : Type u} {β : Type v} {r s}
  [is_refl α r] [is_refl β s] (f : r ≃r s) :
  cardinal.lift.{(max u v)} (order.cof r) ≤
  cardinal.lift.{(max u v)} (order.cof s) :=
begin
  rw [order.cof, order.cof, lift_min, lift_min, cardinal.le_min],
  intro S, cases S with S H, simp only [comp, coe_sort_coe_base, subtype.coe_mk],
  refine le_trans (min_le _ _) _,
  { exact ⟨f ⁻¹' S, λ a,
    let ⟨b, bS, h⟩ := H (f a) in ⟨f.symm b, by simp [bS, ← f.map_rel_iff, h,
      -coe_fn_coe_base, -coe_fn_coe_trans, principal_seg.coe_coe_fn', initial_seg.coe_coe_fn]⟩⟩ },
  { exact lift_mk_le.{u v (max u v)}.2
    ⟨⟨λ ⟨x, h⟩, ⟨f x, h⟩, λ ⟨x, h₁⟩ ⟨y, h₂⟩ h₃,
      by congr; injection h₃ with h'; exact f.to_equiv.injective h'⟩⟩ }
end

theorem rel_iso.cof {α : Type u} {β : Type v} {r s}
  [is_refl α r] [is_refl β s] (f : r ≃r s) :
  cardinal.lift.{(max u v)} (order.cof r) =
  cardinal.lift.{(max u v)} (order.cof s) :=
le_antisymm (rel_iso.cof.aux f) (rel_iso.cof.aux f.symm)

def strict_order.cof (r : α → α → Prop) [h : is_irrefl α r] : cardinal :=
@order.cof α (λ x y, ¬ r y x) ⟨h.1⟩

/-! ### Cofinality of ordinals -/

namespace ordinal

/-- Cofinality of an ordinal. This is the smallest cardinal of a
  subset `S` of the ordinal which is unbounded, in the sense
  `∀ a, ∃ b ∈ S, a ≤ b`. It is defined for all ordinals, but
  `cof 0 = 0` and `cof (succ o) = 1`, so it is only really
  interesting on limit ordinals (when it is an infinite cardinal). -/
def cof (o : ordinal.{u}) : cardinal.{u} :=
quot.lift_on o (λ a, by exactI strict_order.cof a.r)
begin
  rintros ⟨α, r, _⟩ ⟨β, s, _⟩ ⟨⟨f, hf⟩⟩,
  rw ← cardinal.lift_inj,
  apply rel_iso.cof ⟨f, _⟩,
  simp [hf]
end

lemma cof_type (r : α → α → Prop) [is_well_order α r] : (type r).cof = strict_order.cof r := rfl

theorem le_cof_type [is_well_order α r] {c} : c ≤ cof (type r) ↔
  ∀ S : set α, (∀ a, ∃ b ∈ S, ¬ r b a) → c ≤ #S :=
by dsimp [cof, strict_order.cof, order.cof, type, quotient.mk, quot.lift_on];
   rw [cardinal.le_min, subtype.forall]; refl

theorem cof_type_le [is_well_order α r] (S : set α) (h : ∀ a, ∃ b ∈ S, ¬ r b a) :
  cof (type r) ≤ #S :=
le_cof_type.1 le_rfl S h

theorem lt_cof_type [is_well_order α r] (S : set α) (hl : #S < cof (type r)) :
  ∃ a, ∀ b ∈ S, r b a :=
not_forall_not.1 $ λ h, not_le_of_lt hl $ cof_type_le S (λ a, not_ball.1 (h a))

theorem cof_eq (r : α → α → Prop) [is_well_order α r] :
  ∃ S : set α, (∀ a, ∃ b ∈ S, ¬ r b a) ∧ #S = cof (type r) :=
begin
  have : ∃ i, cof (type r) = _,
  { dsimp [cof, order.cof, type, quotient.mk, quot.lift_on],
    apply cardinal.min_eq },
  exact let ⟨⟨S, hl⟩, e⟩ := this in ⟨S, hl, e.symm⟩,
end

theorem ord_cof_eq (r : α → α → Prop) [is_well_order α r] :
  ∃ S : set α, (∀ a, ∃ b ∈ S, ¬ r b a) ∧ type (subrel r S) = (cof (type r)).ord :=
let ⟨S, hS, e⟩ := cof_eq r, ⟨s, _, e'⟩ := cardinal.ord_eq S,
    T : set α := {a | ∃ aS : a ∈ S, ∀ b : S, s b ⟨_, aS⟩ → r b a} in
begin
  resetI, suffices,
  { refine ⟨T, this,
      le_antisymm _ (cardinal.ord_le.2 $ cof_type_le T this)⟩,
    rw [← e, e'],
    refine type_le'.2 ⟨rel_embedding.of_monotone
      (λ a, ⟨a, let ⟨aS, _⟩ := a.2 in aS⟩) (λ a b h, _)⟩,
    rcases a with ⟨a, aS, ha⟩, rcases b with ⟨b, bS, hb⟩,
    change s ⟨a, _⟩ ⟨b, _⟩,
    refine ((trichotomous_of s _ _).resolve_left (λ hn, _)).resolve_left _,
    { exact asymm h (ha _ hn) },
    { intro e, injection e with e, subst b,
      exact irrefl _ h } },
  { intro a,
    have : {b : S | ¬ r b a}.nonempty := let ⟨b, bS, ba⟩ := hS a in ⟨⟨b, bS⟩, ba⟩,
    let b := (is_well_order.wf).min _ this,
    have ba : ¬r b a := (is_well_order.wf).min_mem _ this,
    refine ⟨b, ⟨b.2, λ c, not_imp_not.1 $ λ h, _⟩, ba⟩,
    rw [show ∀b:S, (⟨b, b.2⟩:S) = b, by intro b; cases b; refl],
    exact (is_well_order.wf).not_lt_min _ this
      (is_order_connected.neg_trans h ba) }
end

/-! ### Cofinality of suprema and least strict upper bounds -/

private theorem card_mem_cof {o} : ∃ {ι} (f : ι → ordinal), lsub.{u u} f = o ∧ #ι = o.card :=
⟨_, _, lsub_typein o, mk_ordinal_out o⟩

/-- The set in the `lsub` characterization of `cof` is nonempty. -/
theorem cof_lsub_def_nonempty (o) :
  {a : cardinal | ∃ {ι} (f : ι → ordinal), lsub.{u u} f = o ∧ #ι = a}.nonempty :=
⟨_, card_mem_cof⟩

theorem cof_eq_Inf_lsub (o : ordinal.{u}) :
  cof o = Inf {a : cardinal | ∃ {ι : Type u} (f : ι → ordinal), lsub.{u u} f = o ∧ #ι = a} :=
begin
  refine le_antisymm (le_cInf (cof_lsub_def_nonempty o) _) (cInf_le' _),
  { rintros a ⟨ι, f, hf, rfl⟩,
    rw ←type_lt o,
    refine (cof_type_le _ (λ a, _)).trans (@mk_le_of_injective _ _
      (λ s : (typein ((<) : o.out.α → o.out.α → Prop))⁻¹' (set.range f), classical.some s.prop)
      (λ s t hst, let H := congr_arg f hst in by rwa [classical.some_spec s.prop,
        classical.some_spec t.prop, typein_inj, subtype.coe_inj] at H)),
    have := typein_lt_self a,
    simp_rw [←hf, lt_lsub_iff] at this,
    cases this with i hi,
    refine ⟨enum (<) (f i) _, _, _⟩,
    { rw [type_lt, ←hf], apply lt_lsub },
    { rw [mem_preimage, typein_enum], exact mem_range_self i },
    { rwa [←typein_le_typein, typein_enum] } },
  { rcases cof_eq (<) with ⟨S, hS, hS'⟩,
    let f : S → ordinal := λ s, typein (<) s.val,
    refine ⟨S, f, le_antisymm (lsub_le (λ i, typein_lt_self i)) (le_of_forall_lt (λ a ha, _)),
      by rwa type_lt o at hS'⟩,
    rw ←type_lt o at ha,
    rcases hS (enum (<) a ha) with ⟨b, hb, hb'⟩,
    rw [←typein_le_typein, typein_enum] at hb',
    exact hb'.trans_lt (lt_lsub.{u u} f ⟨b, hb⟩) }
end

theorem lift_cof (o) : (cof o).lift = cof o.lift :=
induction_on o $ begin introsI α r _,
  cases lift_type r with _ e, rw e,
  apply le_antisymm,
  { unfreezingI { refine le_cof_type.2 (λ S H, _) },
    have : (#(ulift.up ⁻¹' S)).lift ≤ #S :=
     ⟨⟨λ ⟨⟨x, h⟩⟩, ⟨⟨x⟩, h⟩,
       λ ⟨⟨x, h₁⟩⟩ ⟨⟨y, h₂⟩⟩ e, by simp at e; congr; injection e⟩⟩,
    refine le_trans (cardinal.lift_le.2 $ cof_type_le _ _) this,
    exact λ a, let ⟨⟨b⟩, bs, br⟩ := H ⟨a⟩ in ⟨b, bs, br⟩ },
  { rcases cof_eq r with ⟨S, H, e'⟩,
    have : #(ulift.down ⁻¹' S) ≤ (#S).lift :=
     ⟨⟨λ ⟨⟨x⟩, h⟩, ⟨⟨x, h⟩⟩,
       λ ⟨⟨x⟩, h₁⟩ ⟨⟨y⟩, h₂⟩ e, by simp at e; congr; injections⟩⟩,
    rw e' at this,
    unfreezingI { refine le_trans (cof_type_le _ _) this },
    exact λ ⟨a⟩, let ⟨b, bs, br⟩ := H a in ⟨⟨b⟩, bs, br⟩ }
end

theorem cof_le_card (o) : cof o ≤ card o :=
by { rw cof_eq_Inf_lsub, exact cInf_le' card_mem_cof }

theorem cof_ord_le (c : cardinal) : cof c.ord ≤ c :=
by simpa using cof_le_card c.ord

theorem ord_cof_le (o : ordinal.{u}) : o.cof.ord ≤ o :=
(ord_le_ord.2 (cof_le_card o)).trans (ord_card_le o)

<<<<<<< HEAD
theorem exists_lsub_cof (o : ordinal) : ∃ {ι} (f : ι → ordinal), (lsub.{u u} f = o) ∧ #ι = cof o :=
by { rw cof_eq_Inf_lsub, exact Inf_mem (cof_lsub_def_nonempty o) }

theorem le_cof_iff_lsub {o : ordinal} {a : cardinal} :
  a ≤ cof o ↔ ∀ {ι} (f : ι → ordinal), lsub.{u u} f = o → a ≤ #ι :=
begin
  rw cof_eq_Inf_lsub,
  exact (le_cInf_iff'' (cof_lsub_def_nonempty o)).trans ⟨λ H ι f hf, H _ ⟨ι, f, hf, rfl⟩,
    λ H b ⟨ι, f, hf, hb⟩, ( by { rw ←hb, exact H _ hf} )⟩
end

theorem cof_lsub_le {ι} (f : ι → ordinal) : cof (lsub.{u u} f) ≤ #ι :=
by { rw cof_eq_Inf_lsub, exact cInf_le' ⟨ι, f, rfl, rfl⟩ }

theorem cof_lsub_le_lift {ι} (f : ι → ordinal.{max u v}) : cof (lsub f) ≤ (#ι).lift :=
begin
=======
theorem exists_lsub_cof (o : ordinal) : ∃ {ι} (f : ι → ordinal), lsub.{u u} f = o ∧ #ι = cof o :=
by { rw cof_eq_Inf_lsub, exact Inf_mem (cof_lsub_def_nonempty o) }

theorem cof_lsub_le {ι} (f : ι → ordinal) : cof (lsub.{u u} f) ≤ #ι :=
by { rw cof_eq_Inf_lsub, exact cInf_le' ⟨ι, f, rfl, rfl⟩ }

theorem cof_lsub_le_lift {ι} (f : ι → ordinal) : cof (lsub f) ≤ cardinal.lift.{v u} (#ι) :=
begin
  rw ←mk_ulift,
>>>>>>> 6d0984db
  convert cof_lsub_le (λ i : ulift ι, f i.down),
  exact lsub_eq_of_range_eq.{u (max u v) max u v}
    (set.ext (λ x, ⟨λ ⟨i, hi⟩, ⟨ulift.up i, hi⟩, λ ⟨i, hi⟩, ⟨_, hi⟩⟩))
end

<<<<<<< HEAD
theorem lsub_lt_ord_lift {ι} {f : ι → ordinal} {c : ordinal} (hι : (#ι).lift < c.cof)
  (hf : ∀ i, f i < c) : lsub.{u v} f < c :=
lt_of_le_of_ne (lsub_le.2 hf) (λ h, by { subst h, exact (cof_lsub_le_lift f).not_lt hι })
=======
theorem le_cof_iff_lsub {o : ordinal} {a : cardinal} :
  a ≤ cof o ↔ ∀ {ι} (f : ι → ordinal), lsub.{u u} f = o → a ≤ #ι :=
begin
  rw cof_eq_Inf_lsub,
  exact (le_cInf_iff'' (cof_lsub_def_nonempty o)).trans ⟨λ H ι f hf, H _ ⟨ι, f, hf, rfl⟩,
    λ H b ⟨ι, f, hf, hb⟩, ( by { rw ←hb, exact H _ hf} )⟩
end

theorem lsub_lt_ord_lift {ι} {f : ι → ordinal} {c : ordinal} (hι : cardinal.lift (#ι) < c.cof)
  (hf : ∀ i, f i < c) : lsub.{u v} f < c :=
lt_of_le_of_ne (lsub_le hf) (λ h, by { subst h, exact (cof_lsub_le_lift f).not_lt hι })
>>>>>>> 6d0984db

theorem lsub_lt_ord {ι} {f : ι → ordinal} {c : ordinal} (hι : #ι < c.cof) :
  (∀ i, f i < c) → lsub.{u u} f < c :=
lsub_lt_ord_lift (by rwa (#ι).lift_id)

theorem cof_sup_le_lift {ι} {f : ι → ordinal} (H : ∀ i, f i < sup f) : cof (sup f) ≤ (#ι).lift :=
by { rw ←sup_eq_lsub_iff_lt_sup at H, rw H, exact cof_lsub_le_lift f }

theorem cof_sup_le {ι} {f : ι → ordinal} (H : ∀ i, f i < sup.{u u} f) : cof (sup.{u u} f) ≤ #ι :=
by { rw ←(#ι).lift_id, exact cof_sup_le_lift H }

<<<<<<< HEAD
theorem sup_lt_ord_lift {ι} {f : ι → ordinal} {c : ordinal} (hι : (#ι).lift < c.cof)
=======
theorem sup_lt_ord_lift {ι} {f : ι → ordinal} {c : ordinal} (hι : cardinal.lift (#ι) < c.cof)
>>>>>>> 6d0984db
  (hf : ∀ i, f i < c) : sup.{u v} f < c :=
(sup_le_lsub.{u v} f).trans_lt (lsub_lt_ord_lift hι hf)

theorem sup_lt_ord {ι} {f : ι → ordinal} {c : ordinal} (hι : #ι < c.cof) :
  (∀ i, f i < c) → sup.{u u} f < c :=
sup_lt_ord_lift (by rwa (#ι).lift_id)

<<<<<<< HEAD
theorem sup_lt_lift {ι} {f : ι → cardinal} {c : cardinal} (hι : (#ι).lift < c.ord.cof)
=======
theorem sup_lt_lift {ι} {f : ι → cardinal} {c : cardinal} (hι : cardinal.lift (#ι) < c.ord.cof)
>>>>>>> 6d0984db
  (hf : ∀ i, f i < c) : cardinal.sup.{u v} f < c :=
by { rw [←ord_lt_ord, ←sup_ord], refine sup_lt_ord_lift hι (λ i, _), rw ord_lt_ord, apply hf }

theorem sup_lt {ι} {f : ι → cardinal} {c : cardinal} (hι : #ι < c.ord.cof) :
  (∀ i, f i < c) → cardinal.sup.{u u} f < c :=
sup_lt_lift (by rwa (#ι).lift_id)

<<<<<<< HEAD
theorem nfp_family_lt_ord_lift {ι} {f : ι → ordinal → ordinal} {c} (hc : ω < cof c)
  (hc' : (#ι).lift < cof c) (hf : ∀ i (b < c), f i b < c) {a} (ha : a < c) :
  nfp_family.{u v} f a < c :=
begin
  refine sup_lt_ord_lift ((cardinal.lift_le.2 (mk_list_le_max ι)).trans_lt _) (λ l, _),
  { rw lift_max',
    apply max_lt _ hc',
    rwa cardinal.lift_omega },
  { induction l with i l H,
    { exact ha },
    { exact hf _ _ H } }
end

theorem nfp_family_lt_ord {ι} {f : ι → ordinal → ordinal} {c} (hc : ω < cof c)
  (hc' : #ι < cof c) (hf : ∀ i (b < c), f i b < c) {a} : a < c → nfp_family.{u u} f a < c :=
nfp_family_lt_ord_lift hc (by rwa (#ι).lift_id) hf

theorem nfp_bfamily_lt_ord_lift {o : ordinal} {f : Π a < o, ordinal → ordinal} {c} (hc : ω < cof c)
  (hc' : o.card.lift < cof c) (hf : ∀ i hi (b < c), f i hi b < c) {a} :
  a < c → nfp_bfamily.{u v} o f a < c :=
nfp_family_lt_ord_lift hc (by rwa mk_ordinal_out) (λ i, hf _ _)

theorem nfp_bfamily_lt_ord {o : ordinal} {f : Π a < o, ordinal → ordinal} {c} (hc : ω < cof c)
  (hc' : o.card < cof c) (hf : ∀ i hi (b < c), f i hi b < c) {a} :
  a < c → nfp_bfamily.{u u} o f a < c :=
nfp_bfamily_lt_ord_lift hc (by rwa o.card.lift_id) hf

theorem nfp_lt_ord {f : ordinal → ordinal} {c} (hc : ω < cof c) (hf : ∀ i < c, f i < c) {a} :
  a < c → nfp f a < c :=
nfp_family_lt_ord_lift hc (by simpa using cardinal.one_lt_omega.trans hc) (λ _, hf)

=======
>>>>>>> 6d0984db
theorem exists_blsub_cof (o : ordinal) : ∃ (f : Π a < (cof o).ord, ordinal), blsub.{u u} _ f = o :=
begin
  rcases exists_lsub_cof o with ⟨ι, f, hf, hι⟩,
  rcases cardinal.ord_eq ι with ⟨r, hr, hι'⟩,
<<<<<<< HEAD
  rw @lsub_eq_blsub' ι r hr at hf,
=======
  rw ←@blsub_eq_lsub' ι r hr at hf,
>>>>>>> 6d0984db
  rw [←hι, hι'],
  exact ⟨_, hf⟩
end

theorem le_cof_iff_blsub {b : ordinal} {a : cardinal} :
  a ≤ cof b ↔ ∀ {o} (f : Π a < o, ordinal), blsub.{u u} o f = b → a ≤ o.card :=
<<<<<<< HEAD
begin
  refine le_cof_iff_lsub.trans ⟨λ H o f hf, _, λ H ι f hf, _⟩,
  { convert H _ hf,
    exact (mk_ordinal_out o).symm },
  { rcases cardinal.ord_eq ι with ⟨r, hr, hι'⟩,
    rw @lsub_eq_blsub' ι r hr at hf,
    have := H _ hf,
    rwa [←hι', card_ord] at this }
end
=======
le_cof_iff_lsub.trans ⟨λ H o f hf, by simpa using H _ hf, λ H ι f hf, begin
  rcases cardinal.ord_eq ι with ⟨r, hr, hι'⟩,
  rw ←@blsub_eq_lsub' ι r hr at hf,
  simpa using H _ hf
end⟩
>>>>>>> 6d0984db

theorem cof_blsub_le_lift {o} (f : Π a < o, ordinal) :
  cof (blsub o f) ≤ cardinal.lift.{v u} (o.card) :=
by { convert cof_lsub_le_lift _, exact (mk_ordinal_out o).symm }

theorem cof_blsub_le {o} (f : Π a < o, ordinal) : cof (blsub.{u u} o f) ≤ o.card :=
by { rw ←(o.card).lift_id, exact cof_blsub_le_lift f }

theorem blsub_lt_ord_lift {o : ordinal} {f : Π a < o, ordinal} {c : ordinal}
  (ho : o.card.lift < c.cof) (hf : ∀ i hi, f i hi < c) : blsub.{u v} o f < c :=
<<<<<<< HEAD
lt_of_le_of_ne (blsub_le.2 hf) (λ h, not_le_of_lt ho
=======
lt_of_le_of_ne (blsub_le hf) (λ h, not_le_of_lt ho
>>>>>>> 6d0984db
  (by simpa [sup_ord, hf, h] using cof_blsub_le_lift.{u} f))

theorem blsub_lt_ord {o : ordinal} {f : Π a < o, ordinal} {c : ordinal} (ho : o.card < c.cof)
  (hf : ∀ i hi, f i hi < c) : blsub.{u u} o f < c :=
blsub_lt_ord_lift (by rwa (o.card).lift_id) hf

theorem cof_bsup_le_lift {o : ordinal} {f : Π a < o, ordinal} (H : ∀ i h, f i h < bsup o f) :
  cof (bsup o f) ≤ o.card.lift :=
by { rw ←bsup_eq_blsub_iff_lt_bsup at H, rw H, exact cof_blsub_le_lift f }

theorem cof_bsup_le {o : ordinal} {f : Π a < o, ordinal} :
  (∀ i h, f i h < bsup.{u u} o f) → cof (bsup.{u u} o f) ≤ o.card :=
by { rw ←(o.card).lift_id, exact cof_bsup_le_lift }

theorem bsup_lt_ord_lift {o : ordinal} {f : Π a < o, ordinal} {c : ordinal}
  (ho : o.card.lift < c.cof) (hf : ∀ i hi, f i hi < c) : bsup.{u v} o f < c :=
(bsup_le_blsub f).trans_lt (blsub_lt_ord_lift ho hf)

theorem bsup_lt_ord {o : ordinal} {f : Π a < o, ordinal} {c : ordinal} (ho : o.card < c.cof) :
  (∀ i hi, f i hi < c) → bsup.{u u} o f < c :=
bsup_lt_ord_lift (by rwa (o.card).lift_id)

/-! ### Basic results -/

@[simp] theorem cof_zero : cof 0 = 0 :=
(cof_le_card 0).antisymm (cardinal.zero_le _)

@[simp] theorem cof_eq_zero {o} : cof o = 0 ↔ o = 0 :=
⟨induction_on o $ λ α r _ z, by exactI
  let ⟨S, hl, e⟩ := cof_eq r in type_eq_zero_iff_is_empty.2 $
  ⟨λ a, let ⟨b, h, _⟩ := hl a in
    (mk_eq_zero_iff.1 (e.trans z)).elim' ⟨_, h⟩⟩,
λ e, by simp [e]⟩

@[simp] theorem cof_succ (o) : cof (succ o) = 1 :=
begin
  apply le_antisymm,
  { refine induction_on o (λ α r _, _),
    change cof (type _) ≤ _,
    rw [← (_ : #_ = 1)], apply cof_type_le,
    { refine λ a, ⟨sum.inr punit.star, set.mem_singleton _, _⟩,
      rcases a with a|⟨⟨⟨⟩⟩⟩; simp [empty_relation] },
    { rw [cardinal.mk_fintype, set.card_singleton], simp } },
  { rw [← cardinal.succ_zero, cardinal.succ_le],
    simpa [lt_iff_le_and_ne, cardinal.zero_le] using
      λ h, succ_ne_zero o (cof_eq_zero.1 (eq.symm h)) }
end

@[simp] theorem cof_eq_one_iff_is_succ {o} : cof.{u} o = 1 ↔ ∃ a, o = succ a :=
⟨induction_on o $ λ α r _ z, begin
  resetI,
  rcases cof_eq r with ⟨S, hl, e⟩, rw z at e,
  cases mk_ne_zero_iff.1 (by rw e; exact one_ne_zero) with a,
  refine ⟨typein r a, eq.symm $ quotient.sound
    ⟨rel_iso.of_surjective (rel_embedding.of_monotone _
      (λ x y, _)) (λ x, _)⟩⟩,
  { apply sum.rec; [exact subtype.val, exact λ _, a] },
  { rcases x with x|⟨⟨⟨⟩⟩⟩; rcases y with y|⟨⟨⟨⟩⟩⟩;
      simp [subrel, order.preimage, empty_relation],
    exact x.2 },
  { suffices : r x a ∨ ∃ (b : punit), ↑a = x, {simpa},
    rcases trichotomous_of r x a with h|h|h,
    { exact or.inl h },
    { exact or.inr ⟨punit.star, h.symm⟩ },
    { rcases hl x with ⟨a', aS, hn⟩,
      rw (_ : ↑a = a') at h, {exact absurd h hn},
      refine congr_arg subtype.val (_ : a = ⟨a', aS⟩),
      haveI := le_one_iff_subsingleton.1 (le_of_eq e),
      apply subsingleton.elim } }
end, λ ⟨a, e⟩, by simp [e]⟩

@[simp] theorem cof_add (a b : ordinal) : b ≠ 0 → cof (a + b) = cof b :=
induction_on a $ λ α r _, induction_on b $ λ β s _ b0, begin
  resetI,
  change cof (type _) = _,
  refine eq_of_forall_le_iff (λ c, _),
  rw [le_cof_type, le_cof_type],
  split; intros H S hS,
  { refine le_trans (H {a | sum.rec_on a (∅:set α) S} (λ a, _)) ⟨⟨_, _⟩⟩,
    { cases a with a b,
      { cases type_ne_zero_iff_nonempty.1 b0 with b,
        rcases hS b with ⟨b', bs, _⟩,
        exact ⟨sum.inr b', bs, by simp⟩ },
      { rcases hS b with ⟨b', bs, h⟩,
        exact ⟨sum.inr b', bs, by simp [h]⟩ } },
    { exact λ a, match a with ⟨sum.inr b, h⟩ := ⟨b, h⟩ end },
    { exact λ a b, match a, b with
        ⟨sum.inr a, h₁⟩, ⟨sum.inr b, h₂⟩, h := by congr; injection h
      end } },
  { refine le_trans (H (sum.inr ⁻¹' S) (λ a, _)) ⟨⟨_, _⟩⟩,
    { rcases hS (sum.inr a) with ⟨a'|b', bs, h⟩; simp at h,
      { cases h }, { exact ⟨b', bs, h⟩ } },
    { exact λ ⟨a, h⟩, ⟨_, h⟩ },
    { exact λ ⟨a, h₁⟩ ⟨b, h₂⟩ h,
        by injection h with h; congr; injection h } }
end

@[simp] theorem cof_cof (o : ordinal) : cof (cof o).ord= cof o :=
le_antisymm (le_trans (cof_le_card _) (by simp)) $
induction_on o $ λ α r _, by exactI
let ⟨S, hS, e₁⟩ := ord_cof_eq r,
    ⟨T, hT, e₂⟩ := cof_eq (subrel r S) in begin
  rw e₁ at e₂, rw ← e₂,
  refine le_trans (cof_type_le {a | ∃ h, (subtype.mk a h : S) ∈ T} (λ a, _)) ⟨⟨_, _⟩⟩,
  { rcases hS a with ⟨b, bS, br⟩,
    rcases hT ⟨b, bS⟩ with ⟨⟨c, cS⟩, cT, cs⟩,
    exact ⟨c, ⟨cS, cT⟩, is_order_connected.neg_trans cs br⟩ },
  { exact λ ⟨a, h⟩, ⟨⟨a, h.fst⟩, h.snd⟩ },
  { exact λ ⟨a, ha⟩ ⟨b, hb⟩ h,
      by injection h with h; congr; injection h },
end

theorem omega_le_cof {o} : ω ≤ cof o ↔ is_limit o :=
begin
  rcases zero_or_succ_or_limit o with rfl|⟨o,rfl⟩|l,
  { simp [not_zero_is_limit, cardinal.omega_ne_zero] },
  { simp [not_succ_is_limit, cardinal.one_lt_omega] },
  { simp [l], refine le_of_not_lt (λ h, _),
    cases cardinal.lt_omega.1 h with n e,
    have := cof_cof o,
    rw [e, ord_nat] at this,
    cases n,
    { simp at e, simpa [e, not_zero_is_limit] using l },
    { rw [← nat_cast_succ, cof_succ] at this,
      rw [← this, cof_eq_one_iff_is_succ] at e,
      rcases e with ⟨a, rfl⟩,
      exact not_succ_is_limit _ l } }
end

@[simp] theorem cof_omega : cof omega = ω :=
le_antisymm
  (by rw ← card_omega; apply cof_le_card)
  (omega_le_cof.2 omega_is_limit)

theorem cof_eq' (r : α → α → Prop) [is_well_order α r] (h : is_limit (type r)) :
  ∃ S : set α, (∀ a, ∃ b ∈ S, r a b) ∧ #S = cof (type r) :=
let ⟨S, H, e⟩ := cof_eq r in
⟨S, λ a,
  let a' := enum r _ (h.2 _ (typein_lt_type r a)) in
  let ⟨b, h, ab⟩ := H a' in
  ⟨b, h, (is_order_connected.conn a b a' $ (typein_lt_typein r).1
    (by rw typein_enum; apply ordinal.lt_succ_self)).resolve_right ab⟩,
e⟩

@[simp] theorem cof_univ : cof univ.{u v} = cardinal.univ :=
le_antisymm (cof_le_card _) begin
  refine le_of_forall_lt (λ c h, _),
  rcases lt_univ'.1 h with ⟨c, rfl⟩,
  rcases @cof_eq ordinal.{u} (<) _ with ⟨S, H, Se⟩,
  rw [univ, ← lift_cof, ← cardinal.lift_lift, cardinal.lift_lt, ← Se],
  refine lt_of_not_ge (λ h, _),
  cases cardinal.lift_down h with a e,
  refine quotient.induction_on a (λ α e, _) e,
  cases quotient.exact e with f,
  have f := equiv.ulift.symm.trans f,
  let g := λ a, (f a).1,
  let o := succ (sup.{u u} g),
  rcases H o with ⟨b, h, l⟩,
  refine l (lt_succ.2 _),
  rw ← show g (f.symm ⟨b, h⟩) = b, by dsimp [g]; simp,
  apply le_sup
end

/-! ### Infinite pigeonhole principle -/

/-- If the union of s is unbounded and s is smaller than the cofinality,
  then s has an unbounded member -/
theorem unbounded_of_unbounded_sUnion (r : α → α → Prop) [wo : is_well_order α r] {s : set (set α)}
  (h₁ : unbounded r $ ⋃₀ s) (h₂ : #s < strict_order.cof r) : ∃(x ∈ s), unbounded r x :=
begin
  by_contra h, simp only [not_exists, exists_prop, not_and, not_unbounded_iff] at h,
  apply not_le_of_lt h₂,
  let f : s → α := λ x : s, wo.wf.sup x (h x.1 x.2),
  let t : set α := range f,
  have : #t ≤ #s, exact mk_range_le, refine le_trans _ this,
  have : unbounded r t,
  { intro x, rcases h₁ x with ⟨y, ⟨c, hc, hy⟩, hxy⟩,
    refine ⟨f ⟨c, hc⟩, mem_range_self _, _⟩, intro hxz, apply hxy,
    refine trans (wo.wf.lt_sup _ hy) hxz },
  exact cardinal.min_le _ (subtype.mk t this)
end

/-- If the union of s is unbounded and s is smaller than the cofinality,
  then s has an unbounded member -/
theorem unbounded_of_unbounded_Union {α β : Type u} (r : α → α → Prop) [wo : is_well_order α r]
  (s : β → set α)
  (h₁ : unbounded r $ ⋃x, s x) (h₂ : #β < strict_order.cof r) : ∃x : β, unbounded r (s x) :=
begin
  rw [← sUnion_range] at h₁,
  have : #(range (λ (i : β), s i)) < strict_order.cof r := lt_of_le_of_lt mk_range_le h₂,
  rcases unbounded_of_unbounded_sUnion r h₁ this with ⟨_, ⟨x, rfl⟩, u⟩, exact ⟨x, u⟩
end

/-- The infinite pigeonhole principle -/
theorem infinite_pigeonhole {β α : Type u} (f : β → α) (h₁ : ω ≤ #β)
  (h₂ : #α < (#β).ord.cof) : ∃a : α, #(f ⁻¹' {a}) = #β :=
begin
  have : ¬∀a, #(f ⁻¹' {a}) < #β,
  { intro h,
    apply not_lt_of_ge (ge_of_eq $ mk_univ),
    rw [←@preimage_univ _ _ f, ←Union_of_singleton, preimage_Union],
    exact mk_Union_le_sum_mk.trans_lt ((sum_le_sup _).trans_lt $ mul_lt_of_lt h₁
      (h₂.trans_le $ cof_ord_le _) (sup_lt h₂ h)) },
  rw [not_forall] at this, cases this with x h,
  use x, apply le_antisymm _ (le_of_not_gt h),
  rw [le_mk_iff_exists_set], exact ⟨_, rfl⟩
end

/-- pigeonhole principle for a cardinality below the cardinality of the domain -/
theorem infinite_pigeonhole_card {β α : Type u} (f : β → α) (θ : cardinal) (hθ : θ ≤ #β)
  (h₁ : ω ≤ θ) (h₂ : #α < θ.ord.cof) : ∃a : α, θ ≤ #(f ⁻¹' {a}) :=
begin
  rcases le_mk_iff_exists_set.1 hθ with ⟨s, rfl⟩,
  cases infinite_pigeonhole (f ∘ subtype.val : s → α) h₁ h₂ with a ha,
  use a, rw [←ha, @preimage_comp _ _ _ subtype.val f],
  apply mk_preimage_of_injective _ _ subtype.val_injective
end

theorem infinite_pigeonhole_set {β α : Type u} {s : set β} (f : s → α) (θ : cardinal)
  (hθ : θ ≤ #s) (h₁ : ω ≤ θ) (h₂ : #α < θ.ord.cof) :
    ∃(a : α) (t : set β) (h : t ⊆ s), θ ≤ #t ∧ ∀{{x}} (hx : x ∈ t), f ⟨x, h hx⟩ = a :=
begin
  cases infinite_pigeonhole_card f θ hθ h₁ h₂ with a ha,
  refine ⟨a, {x | ∃(h : x ∈ s), f ⟨x, h⟩ = a}, _, _, _⟩,
  { rintro x ⟨hx, hx'⟩, exact hx },
  { refine le_trans ha _, apply ge_of_eq, apply quotient.sound, constructor,
    refine equiv.trans _ (equiv.subtype_subtype_equiv_subtype_exists _ _).symm,
    simp only [set_coe_eq_subtype, mem_singleton_iff, mem_preimage, mem_set_of_eq] },
  rintro x ⟨hx, hx'⟩, exact hx'
end

end ordinal

/-! ### Regular and inaccessible cardinals -/

namespace cardinal
open ordinal

local infixr ^ := @pow cardinal.{u} cardinal cardinal.has_pow

/-- A cardinal is a limit if it is not zero or a successor
  cardinal. Note that `ω` is a limit cardinal by this definition. -/
def is_limit (c : cardinal) : Prop :=
c ≠ 0 ∧ ∀ x < c, succ x < c

/-- A cardinal is a strong limit if it is not zero and it is
  closed under powersets. Note that `ω` is a strong limit by this definition. -/
def is_strong_limit (c : cardinal) : Prop :=
c ≠ 0 ∧ ∀ x < c, 2 ^ x < c

theorem is_strong_limit.is_limit {c} (H : is_strong_limit c) : is_limit c :=
⟨H.1, λ x h, lt_of_le_of_lt (succ_le.2 $ cantor _) (H.2 _ h)⟩

/-- A cardinal is regular if it is infinite and it equals its own cofinality. -/
def is_regular (c : cardinal) : Prop :=
ω ≤ c ∧ c.ord.cof = c

lemma is_regular.omega_le {c : cardinal} (H : c.is_regular) : ω ≤ c :=
H.1

lemma is_regular.cof_eq {c : cardinal} (H : c.is_regular) : c.ord.cof = c :=
H.2

lemma is_regular.pos {c : cardinal} (H : c.is_regular) : 0 < c :=
omega_pos.trans_le H.1

lemma is_regular.ord_pos {c : cardinal} (H : c.is_regular) : 0 < c.ord :=
by { rw cardinal.lt_ord, exact H.pos }

theorem cof_is_regular {o : ordinal} (h : o.is_limit) : is_regular o.cof :=
⟨omega_le_cof.2 h, cof_cof _⟩

theorem omega_is_regular : is_regular ω :=
⟨le_rfl, by simp⟩

theorem succ_is_regular {c : cardinal.{u}} (h : ω ≤ c) : is_regular (succ c) :=
⟨le_trans h (le_of_lt $ lt_succ_self _), begin
  refine le_antisymm (cof_ord_le _) (succ_le.2 _),
  cases quotient.exists_rep (succ c) with α αe, simp at αe,
  rcases ord_eq α with ⟨r, wo, re⟩, resetI,
  have := ord_is_limit (le_trans h $ le_of_lt $ lt_succ_self _),
  rw [← αe, re] at this ⊢,
  rcases cof_eq' r this with ⟨S, H, Se⟩,
  rw [← Se],
  apply lt_imp_lt_of_le_imp_le
    (λ (h : #S ≤ c), mul_le_mul_right' h c),
  rw [mul_eq_self h, ← succ_le, ← αe, ← sum_const'],
  refine le_trans _ (sum_le_sum (λ x:S, card (typein r x)) _ _),
  { simp only [← card_typein, ← mk_sigma],
    refine ⟨embedding.of_surjective _ _⟩,
    { exact λ x, x.2.1 },
    { exact λ a, let ⟨b, h, ab⟩ := H a in ⟨⟨⟨_, h⟩, _, ab⟩, rfl⟩ } },
  { intro i,
    rw [← lt_succ, ← lt_ord, ← αe, re],
    apply typein_lt_type }
end⟩

theorem is_regular_aleph_one : is_regular (aleph 1) :=
by { rw ← succ_omega, exact succ_is_regular le_rfl }

theorem aleph'_succ_is_regular {o : ordinal} (h : ordinal.omega ≤ o) : is_regular (aleph' o.succ) :=
by { rw aleph'_succ, exact succ_is_regular (omega_le_aleph'.2 h) }

theorem aleph_succ_is_regular {o : ordinal} : is_regular (aleph o.succ) :=
by { rw aleph_succ, exact succ_is_regular (omega_le_aleph o) }

/--
A function whose codomain's cardinality is infinite but strictly smaller than its domain's
has a fiber with cardinality strictly great than the codomain.
-/
theorem infinite_pigeonhole_card_lt {β α : Type u} (f : β → α)
  (w : #α < #β) (w' : ω ≤ #α) :
  ∃ a : α, #α < #(f ⁻¹' {a}) :=
begin
  simp_rw [← succ_le],
  exact ordinal.infinite_pigeonhole_card f (#α).succ (succ_le.mpr w)
    (w'.trans (lt_succ_self _).le)
    ((lt_succ_self _).trans_le (succ_is_regular w').2.ge),
end

/--
A function whose codomain's cardinality is infinite but strictly smaller than its domain's
has an infinite fiber.
-/
theorem exists_infinite_fiber {β α : Type*} (f : β → α)
  (w : #α < #β) (w' : _root_.infinite α) :
  ∃ a : α, _root_.infinite (f ⁻¹' {a}) :=
begin
  simp_rw [cardinal.infinite_iff] at ⊢ w',
  cases infinite_pigeonhole_card_lt f w w' with a ha,
  exact ⟨a, w'.trans ha.le⟩,
end

/--
If an infinite type `β` can be expressed as a union of finite sets,
then the cardinality of the collection of those finite sets
must be at least the cardinality of `β`.
-/
lemma le_range_of_union_finset_eq_top
  {α β : Type*} [infinite β] (f : α → finset β) (w : (⋃ a, (f a : set β)) = ⊤) :
  #β ≤ #(range f) :=
begin
  have k : _root_.infinite (range f),
  { rw infinite_coe_iff,
    apply mt (union_finset_finite_of_range_finite f),
    rw w,
    exact infinite_univ, },
  by_contradiction h,
  simp only [not_le] at h,
  let u : Π b, ∃ a, b ∈ f a := λ b, by simpa using (w.ge : _) (set.mem_univ b),
  let u' : β → range f := λ b, ⟨f (u b).some, by simp⟩,
  have v' : ∀ a, u' ⁻¹' {⟨f a, by simp⟩} ≤ f a, begin rintros a p m,
    simp at m,
    rw ←m,
    apply (λ b, (u b).some_spec),
  end,
  obtain ⟨⟨-, ⟨a, rfl⟩⟩, p⟩ := exists_infinite_fiber u' h k,
  exact (@infinite.of_injective _ _ p (inclusion (v' a)) (inclusion_injective _)).false,
end

theorem lsub_lt_ord_lift_of_is_regular {ι} {f : ι → ordinal} {c} (hc : is_regular c)
  (hι : cardinal.lift (#ι) < c) : (∀ i, f i < c.ord) → ordinal.lsub f < c.ord :=
lsub_lt_ord_lift (by rwa hc.2)

theorem lsub_lt_ord_of_is_regular {ι} {f : ι → ordinal} {c} (hc : is_regular c) (hι : #ι < c) :
  (∀ i, f i < c.ord) → ordinal.lsub f < c.ord :=
lsub_lt_ord (by rwa hc.2)

theorem sup_lt_ord_lift_of_is_regular {ι} {f : ι → ordinal} {c} (hc : is_regular c)
  (hι : cardinal.lift (#ι) < c) : (∀ i, f i < c.ord) → ordinal.sup f < c.ord :=
sup_lt_ord_lift (by rwa hc.2)

theorem sup_lt_ord_of_is_regular {ι} {f : ι → ordinal} {c} (hc : is_regular c) (hι : #ι < c) :
  (∀ i, f i < c.ord) → ordinal.sup f < c.ord :=
sup_lt_ord (by rwa hc.2)

theorem blsub_lt_ord_lift_of_is_regular {o : ordinal} {f : Π a < o, ordinal} {c} (hc : is_regular c)
  (ho : cardinal.lift o.card < c) : (∀ i hi, f i hi < c.ord) → ordinal.blsub o f < c.ord :=
blsub_lt_ord_lift (by rwa hc.2)

theorem blsub_lt_ord_of_is_regular {o : ordinal} {f : Π a < o, ordinal} {c} (hc : is_regular c)
  (ho : o.card < c) : (∀ i hi, f i hi < c.ord) → ordinal.blsub o f < c.ord :=
blsub_lt_ord (by rwa hc.2)

theorem bsup_lt_ord_lift_of_is_regular {o : ordinal} {f : Π a < o, ordinal} {c} (hc : is_regular c)
  (hι : cardinal.lift o.card < c) : (∀ i hi, f i hi < c.ord) → ordinal.bsup o f < c.ord :=
bsup_lt_ord_lift (by rwa hc.2)

theorem bsup_lt_ord_of_is_regular {o : ordinal} {f : Π a < o, ordinal} {c} (hc : is_regular c)
  (hι : o.card < c) : (∀ i hi, f i hi < c.ord) → ordinal.bsup o f < c.ord :=
bsup_lt_ord (by rwa hc.2)

theorem sup_lt_lift_of_is_regular {ι} {f : ι → cardinal} {c} (hc : is_regular c)
<<<<<<< HEAD
  (hι : (#ι).lift < c) : (∀ i, f i < c) → sup.{u v} f < c :=
=======
  (hι : cardinal.lift (#ι) < c) : (∀ i, f i < c) → sup.{u v} f < c :=
>>>>>>> 6d0984db
sup_lt_lift (by rwa hc.2)

theorem sup_lt_of_is_regular {ι} {f : ι → cardinal} {c} (hc : is_regular c) (hι : #ι < c) :
  (∀ i, f i < c) → sup.{u u} f < c :=
sup_lt (by rwa hc.2)

theorem sum_lt_lift_of_is_regular {ι : Type u} {f : ι → cardinal} {c : cardinal} (hc : is_regular c)
<<<<<<< HEAD
  (hι : (#ι).lift < c) (hf : ∀ i, f i < c) : sum f < c :=
=======
  (hι : cardinal.lift.{v u} (#ι) < c) (hf : ∀ i, f i < c) : sum f < c :=
>>>>>>> 6d0984db
(sum_le_sup_lift _).trans_lt $ mul_lt_of_lt hc.1 hι (sup_lt_lift_of_is_regular hc hι hf)

theorem sum_lt_of_is_regular {ι : Type u} {f : ι → cardinal} {c : cardinal} (hc : is_regular c)
  (hι : #ι < c) : (∀ i, f i < c) → sum f < c :=
sum_lt_lift_of_is_regular.{u u} hc (by rwa lift_id)
<<<<<<< HEAD

theorem nfp_family_lt_ord_lift_of_is_regular {ι} {f : ι → ordinal → ordinal} {c} (hc : is_regular c)
  (hι : (#ι).lift < c) (hc' : c ≠ ω) (hf : ∀ i (b < c.ord), f i b < c.ord) {a} (ha : a < c.ord) :
  nfp_family.{u v} f a < c.ord :=
by { apply nfp_family_lt_ord_lift _ _ hf ha; rwa hc.2, exact lt_of_le_of_ne hc.1 hc'.symm }

theorem nfp_family_lt_ord_of_is_regular {ι} {f : ι → ordinal → ordinal} {c} (hc : is_regular c)
  (hι : #ι < c) (hc' : c ≠ ω) {a} (hf : ∀ i (b < c.ord), f i b < c.ord) :
  a < c.ord → nfp_family.{u u} f a < c.ord :=
nfp_family_lt_ord_lift_of_is_regular hc (by rwa lift_id) hc' hf

theorem nfp_bfamily_lt_ord_lift_of_is_regular {o : ordinal} {f : Π a < o, ordinal → ordinal} {c}
  (hc : is_regular c) (ho : o.card.lift < c) (hc' : c ≠ ω)
  (hf : ∀ i hi (b < c.ord), f i hi b < c.ord) {a} : a < c.ord → nfp_bfamily.{u v} o f a < c.ord :=
nfp_family_lt_ord_lift_of_is_regular hc (by rwa mk_ordinal_out) hc' (λ i, hf _ _)

theorem nfp_bfamily_lt_ord_of_is_regular {o : ordinal} {f : Π a < o, ordinal → ordinal} {c}
  (hc : is_regular c) (ho : o.card < c) (hc' : c ≠ ω) (hf : ∀ i hi (b < c.ord), f i hi b < c.ord)
  {a} : a < c.ord → nfp_bfamily.{u u} o f a < c.ord :=
nfp_bfamily_lt_ord_lift_of_is_regular hc (by rwa lift_id) hc' hf

theorem nfp_lt_ord_of_is_regular {f : ordinal → ordinal} {c} (hc : is_regular c) (hc' : c ≠ ω)
  (hf : ∀ i < c.ord, f i < c.ord) {a} : (a < c.ord) → nfp f a < c.ord :=
nfp_lt_ord (by { rw hc.2, exact lt_of_le_of_ne hc.1 hc'.symm }) hf

theorem deriv_family_lt_ord_lift {ι} {f : ι → ordinal → ordinal} {c} (hc : is_regular c)
  (hι : (#ι).lift < c) (hc' : c ≠ ω) (hf : ∀ i (b < c.ord), f i b < c.ord) {a} :
  a < c.ord → deriv_family.{u v} f a < c.ord :=
begin
  have hω : ω < c.ord.cof,
  { rw hc.2, exact lt_of_le_of_ne hc.1 hc'.symm },
  apply a.limit_rec_on,
  { rw deriv_family_zero,
    exact nfp_family_lt_ord_lift hω (by rwa hc.2) hf },
  { intros b hb hb',
    rw deriv_family_succ,
    exact nfp_family_lt_ord_lift hω (by rwa hc.2) hf
      ((ord_is_limit hc.1).2 _ (hb ((ordinal.lt_succ_self b).trans hb'))) },
  { intros b hb H hb',
    rw deriv_family_limit f hb,
    exact bsup_lt_ord_of_is_regular hc (ord_lt_ord.1 ((ord_card_le b).trans_lt hb'))
      (λ o' ho', H o' ho' (ho'.trans hb')) }
end

theorem deriv_family_lt_ord {ι} {f : ι → ordinal → ordinal} {c} (hc : is_regular c)
  (hι : #ι < c) (hc' : c ≠ ω) (hf : ∀ i (b < c.ord), f i b < c.ord) {a} :
  a < c.ord → deriv_family.{u u} f a < c.ord :=
deriv_family_lt_ord_lift hc (by rwa lift_id) hc' hf

theorem deriv_bfamily_lt_ord_lift {o : ordinal} {f : Π a < o, ordinal → ordinal} {c}
  (hc : is_regular c) (hι : o.card.lift < c) (hc' : c ≠ ω)
  (hf : ∀ i hi (b < c.ord), f i hi b < c.ord) {a} :
  a < c.ord → deriv_bfamily.{u v} o f a < c.ord :=
deriv_family_lt_ord_lift hc (by rwa mk_ordinal_out) hc' (λ i, hf _ _)

theorem deriv_bfamily_lt_ord {o : ordinal} {f : Π a < o, ordinal → ordinal} {c} (hc : is_regular c)
  (hι : o.card < c) (hc' : c ≠ ω) (hf : ∀ i hi (b < c.ord), f i hi b < c.ord)
  {a} : a < c.ord → deriv_bfamily.{u u} o f a < c.ord :=
deriv_bfamily_lt_ord_lift hc (by rwa lift_id) hc' hf

theorem deriv_lt_ord {f : ordinal.{u} → ordinal} {c} (hc : is_regular c) (hc' : c ≠ ω)
  (hf : ∀ i < c.ord, f i < c.ord) {a} : a < c.ord → deriv f a < c.ord :=
deriv_family_lt_ord_lift hc
  (by simpa using cardinal.one_lt_omega.trans (lt_of_le_of_ne hc.1 hc'.symm))
  hc' (λ _, hf)
=======
>>>>>>> 6d0984db

/-- A cardinal is inaccessible if it is an uncountable regular strong limit cardinal. -/
def is_inaccessible (c : cardinal) :=
ω < c ∧ is_regular c ∧ is_strong_limit c

theorem is_inaccessible.mk {c}
 (h₁ : ω < c) (h₂ : c ≤ c.ord.cof) (h₃ : ∀ x < c, 2 ^ x < c) :
 is_inaccessible c :=
⟨h₁, ⟨le_of_lt h₁, le_antisymm (cof_ord_le _) h₂⟩,
  ne_of_gt (lt_trans omega_pos h₁), h₃⟩

/- Lean's foundations prove the existence of ω many inaccessible cardinals -/
theorem univ_inaccessible : is_inaccessible (univ.{u v}) :=
is_inaccessible.mk
  (by simpa using lift_lt_univ' ω)
  (by simp)
  (λ c h, begin
    rcases lt_univ'.1 h with ⟨c, rfl⟩,
    rw ← lift_two_power.{u (max (u+1) v)},
    apply lift_lt_univ'
  end)

theorem lt_power_cof {c : cardinal.{u}} : ω ≤ c → c < c ^ cof c.ord :=
quotient.induction_on c $ λ α h, begin
  rcases ord_eq α with ⟨r, wo, re⟩, resetI,
  have := ord_is_limit h,
  rw [mk_def, re] at this ⊢,
  rcases cof_eq' r this with ⟨S, H, Se⟩,
  have := sum_lt_prod (λ a:S, #{x // r x a}) (λ _, #α) (λ i, _),
  { simp only [cardinal.prod_const, cardinal.lift_id, ← Se, ← mk_sigma, power_def] at this ⊢,
    refine lt_of_le_of_lt _ this,
    refine ⟨embedding.of_surjective _ _⟩,
    { exact λ x, x.2.1 },
    { exact λ a, let ⟨b, h, ab⟩ := H a in ⟨⟨⟨_, h⟩, _, ab⟩, rfl⟩ } },
  { have := typein_lt_type r i,
    rwa [← re, lt_ord] at this }
end

theorem lt_cof_power {a b : cardinal} (ha : ω ≤ a) (b1 : 1 < b) :
  a < cof (b ^ a).ord :=
begin
  have b0 : b ≠ 0 := ne_of_gt (lt_trans zero_lt_one b1),
  apply lt_imp_lt_of_le_imp_le (power_le_power_left $ power_ne_zero a b0),
  rw [← power_mul, mul_eq_self ha],
  exact lt_power_cof (le_trans ha $ le_of_lt $ cantor' _ b1),
end

end cardinal<|MERGE_RESOLUTION|>--- conflicted
+++ resolved
@@ -230,9 +230,19 @@
 theorem ord_cof_le (o : ordinal.{u}) : o.cof.ord ≤ o :=
 (ord_le_ord.2 (cof_le_card o)).trans (ord_card_le o)
 
-<<<<<<< HEAD
-theorem exists_lsub_cof (o : ordinal) : ∃ {ι} (f : ι → ordinal), (lsub.{u u} f = o) ∧ #ι = cof o :=
+theorem exists_lsub_cof (o : ordinal) : ∃ {ι} (f : ι → ordinal), lsub.{u u} f = o ∧ #ι = cof o :=
 by { rw cof_eq_Inf_lsub, exact Inf_mem (cof_lsub_def_nonempty o) }
+
+theorem cof_lsub_le {ι} (f : ι → ordinal) : cof (lsub.{u u} f) ≤ #ι :=
+by { rw cof_eq_Inf_lsub, exact cInf_le' ⟨ι, f, rfl, rfl⟩ }
+
+theorem cof_lsub_le_lift {ι} (f : ι → ordinal) : cof (lsub f) ≤ cardinal.lift.{v u} (#ι) :=
+begin
+  rw ←mk_ulift,
+  convert cof_lsub_le (λ i : ulift ι, f i.down),
+  exact lsub_eq_of_range_eq.{u (max u v) max u v}
+    (set.ext (λ x, ⟨λ ⟨i, hi⟩, ⟨ulift.up i, hi⟩, λ ⟨i, hi⟩, ⟨_, hi⟩⟩))
+end
 
 theorem le_cof_iff_lsub {o : ordinal} {a : cardinal} :
   a ≤ cof o ↔ ∀ {ι} (f : ι → ordinal), lsub.{u u} f = o → a ≤ #ι :=
@@ -242,44 +252,9 @@
     λ H b ⟨ι, f, hf, hb⟩, ( by { rw ←hb, exact H _ hf} )⟩
 end
 
-theorem cof_lsub_le {ι} (f : ι → ordinal) : cof (lsub.{u u} f) ≤ #ι :=
-by { rw cof_eq_Inf_lsub, exact cInf_le' ⟨ι, f, rfl, rfl⟩ }
-
-theorem cof_lsub_le_lift {ι} (f : ι → ordinal.{max u v}) : cof (lsub f) ≤ (#ι).lift :=
-begin
-=======
-theorem exists_lsub_cof (o : ordinal) : ∃ {ι} (f : ι → ordinal), lsub.{u u} f = o ∧ #ι = cof o :=
-by { rw cof_eq_Inf_lsub, exact Inf_mem (cof_lsub_def_nonempty o) }
-
-theorem cof_lsub_le {ι} (f : ι → ordinal) : cof (lsub.{u u} f) ≤ #ι :=
-by { rw cof_eq_Inf_lsub, exact cInf_le' ⟨ι, f, rfl, rfl⟩ }
-
-theorem cof_lsub_le_lift {ι} (f : ι → ordinal) : cof (lsub f) ≤ cardinal.lift.{v u} (#ι) :=
-begin
-  rw ←mk_ulift,
->>>>>>> 6d0984db
-  convert cof_lsub_le (λ i : ulift ι, f i.down),
-  exact lsub_eq_of_range_eq.{u (max u v) max u v}
-    (set.ext (λ x, ⟨λ ⟨i, hi⟩, ⟨ulift.up i, hi⟩, λ ⟨i, hi⟩, ⟨_, hi⟩⟩))
-end
-
-<<<<<<< HEAD
-theorem lsub_lt_ord_lift {ι} {f : ι → ordinal} {c : ordinal} (hι : (#ι).lift < c.cof)
-  (hf : ∀ i, f i < c) : lsub.{u v} f < c :=
-lt_of_le_of_ne (lsub_le.2 hf) (λ h, by { subst h, exact (cof_lsub_le_lift f).not_lt hι })
-=======
-theorem le_cof_iff_lsub {o : ordinal} {a : cardinal} :
-  a ≤ cof o ↔ ∀ {ι} (f : ι → ordinal), lsub.{u u} f = o → a ≤ #ι :=
-begin
-  rw cof_eq_Inf_lsub,
-  exact (le_cInf_iff'' (cof_lsub_def_nonempty o)).trans ⟨λ H ι f hf, H _ ⟨ι, f, hf, rfl⟩,
-    λ H b ⟨ι, f, hf, hb⟩, ( by { rw ←hb, exact H _ hf} )⟩
-end
-
 theorem lsub_lt_ord_lift {ι} {f : ι → ordinal} {c : ordinal} (hι : cardinal.lift (#ι) < c.cof)
   (hf : ∀ i, f i < c) : lsub.{u v} f < c :=
 lt_of_le_of_ne (lsub_le hf) (λ h, by { subst h, exact (cof_lsub_le_lift f).not_lt hι })
->>>>>>> 6d0984db
 
 theorem lsub_lt_ord {ι} {f : ι → ordinal} {c : ordinal} (hι : #ι < c.cof) :
   (∀ i, f i < c) → lsub.{u u} f < c :=
@@ -291,11 +266,7 @@
 theorem cof_sup_le {ι} {f : ι → ordinal} (H : ∀ i, f i < sup.{u u} f) : cof (sup.{u u} f) ≤ #ι :=
 by { rw ←(#ι).lift_id, exact cof_sup_le_lift H }
 
-<<<<<<< HEAD
-theorem sup_lt_ord_lift {ι} {f : ι → ordinal} {c : ordinal} (hι : (#ι).lift < c.cof)
-=======
 theorem sup_lt_ord_lift {ι} {f : ι → ordinal} {c : ordinal} (hι : cardinal.lift (#ι) < c.cof)
->>>>>>> 6d0984db
   (hf : ∀ i, f i < c) : sup.{u v} f < c :=
 (sup_le_lsub.{u v} f).trans_lt (lsub_lt_ord_lift hι hf)
 
@@ -303,11 +274,7 @@
   (∀ i, f i < c) → sup.{u u} f < c :=
 sup_lt_ord_lift (by rwa (#ι).lift_id)
 
-<<<<<<< HEAD
-theorem sup_lt_lift {ι} {f : ι → cardinal} {c : cardinal} (hι : (#ι).lift < c.ord.cof)
-=======
 theorem sup_lt_lift {ι} {f : ι → cardinal} {c : cardinal} (hι : cardinal.lift (#ι) < c.ord.cof)
->>>>>>> 6d0984db
   (hf : ∀ i, f i < c) : cardinal.sup.{u v} f < c :=
 by { rw [←ord_lt_ord, ←sup_ord], refine sup_lt_ord_lift hι (λ i, _), rw ord_lt_ord, apply hf }
 
@@ -315,7 +282,6 @@
   (∀ i, f i < c) → cardinal.sup.{u u} f < c :=
 sup_lt_lift (by rwa (#ι).lift_id)
 
-<<<<<<< HEAD
 theorem nfp_family_lt_ord_lift {ι} {f : ι → ordinal → ordinal} {c} (hc : ω < cof c)
   (hc' : (#ι).lift < cof c) (hf : ∀ i (b < c), f i b < c) {a} (ha : a < c) :
   nfp_family.{u v} f a < c :=
@@ -347,40 +313,22 @@
   a < c → nfp f a < c :=
 nfp_family_lt_ord_lift hc (by simpa using cardinal.one_lt_omega.trans hc) (λ _, hf)
 
-=======
->>>>>>> 6d0984db
 theorem exists_blsub_cof (o : ordinal) : ∃ (f : Π a < (cof o).ord, ordinal), blsub.{u u} _ f = o :=
 begin
   rcases exists_lsub_cof o with ⟨ι, f, hf, hι⟩,
   rcases cardinal.ord_eq ι with ⟨r, hr, hι'⟩,
-<<<<<<< HEAD
-  rw @lsub_eq_blsub' ι r hr at hf,
-=======
   rw ←@blsub_eq_lsub' ι r hr at hf,
->>>>>>> 6d0984db
   rw [←hι, hι'],
   exact ⟨_, hf⟩
 end
 
 theorem le_cof_iff_blsub {b : ordinal} {a : cardinal} :
   a ≤ cof b ↔ ∀ {o} (f : Π a < o, ordinal), blsub.{u u} o f = b → a ≤ o.card :=
-<<<<<<< HEAD
-begin
-  refine le_cof_iff_lsub.trans ⟨λ H o f hf, _, λ H ι f hf, _⟩,
-  { convert H _ hf,
-    exact (mk_ordinal_out o).symm },
-  { rcases cardinal.ord_eq ι with ⟨r, hr, hι'⟩,
-    rw @lsub_eq_blsub' ι r hr at hf,
-    have := H _ hf,
-    rwa [←hι', card_ord] at this }
-end
-=======
 le_cof_iff_lsub.trans ⟨λ H o f hf, by simpa using H _ hf, λ H ι f hf, begin
   rcases cardinal.ord_eq ι with ⟨r, hr, hι'⟩,
   rw ←@blsub_eq_lsub' ι r hr at hf,
   simpa using H _ hf
 end⟩
->>>>>>> 6d0984db
 
 theorem cof_blsub_le_lift {o} (f : Π a < o, ordinal) :
   cof (blsub o f) ≤ cardinal.lift.{v u} (o.card) :=
@@ -391,11 +339,7 @@
 
 theorem blsub_lt_ord_lift {o : ordinal} {f : Π a < o, ordinal} {c : ordinal}
   (ho : o.card.lift < c.cof) (hf : ∀ i hi, f i hi < c) : blsub.{u v} o f < c :=
-<<<<<<< HEAD
-lt_of_le_of_ne (blsub_le.2 hf) (λ h, not_le_of_lt ho
-=======
 lt_of_le_of_ne (blsub_le hf) (λ h, not_le_of_lt ho
->>>>>>> 6d0984db
   (by simpa [sup_ord, hf, h] using cof_blsub_le_lift.{u} f))
 
 theorem blsub_lt_ord {o : ordinal} {f : Π a < o, ordinal} {c : ordinal} (ho : o.card < c.cof)
@@ -789,11 +733,7 @@
 bsup_lt_ord (by rwa hc.2)
 
 theorem sup_lt_lift_of_is_regular {ι} {f : ι → cardinal} {c} (hc : is_regular c)
-<<<<<<< HEAD
-  (hι : (#ι).lift < c) : (∀ i, f i < c) → sup.{u v} f < c :=
-=======
   (hι : cardinal.lift (#ι) < c) : (∀ i, f i < c) → sup.{u v} f < c :=
->>>>>>> 6d0984db
 sup_lt_lift (by rwa hc.2)
 
 theorem sup_lt_of_is_regular {ι} {f : ι → cardinal} {c} (hc : is_regular c) (hι : #ι < c) :
@@ -801,17 +741,12 @@
 sup_lt (by rwa hc.2)
 
 theorem sum_lt_lift_of_is_regular {ι : Type u} {f : ι → cardinal} {c : cardinal} (hc : is_regular c)
-<<<<<<< HEAD
-  (hι : (#ι).lift < c) (hf : ∀ i, f i < c) : sum f < c :=
-=======
   (hι : cardinal.lift.{v u} (#ι) < c) (hf : ∀ i, f i < c) : sum f < c :=
->>>>>>> 6d0984db
 (sum_le_sup_lift _).trans_lt $ mul_lt_of_lt hc.1 hι (sup_lt_lift_of_is_regular hc hι hf)
 
 theorem sum_lt_of_is_regular {ι : Type u} {f : ι → cardinal} {c : cardinal} (hc : is_regular c)
   (hι : #ι < c) : (∀ i, f i < c) → sum f < c :=
 sum_lt_lift_of_is_regular.{u u} hc (by rwa lift_id)
-<<<<<<< HEAD
 
 theorem nfp_family_lt_ord_lift_of_is_regular {ι} {f : ι → ordinal → ordinal} {c} (hc : is_regular c)
   (hι : (#ι).lift < c) (hc' : c ≠ ω) (hf : ∀ i (b < c.ord), f i b < c.ord) {a} (ha : a < c.ord) :
@@ -877,8 +812,6 @@
 deriv_family_lt_ord_lift hc
   (by simpa using cardinal.one_lt_omega.trans (lt_of_le_of_ne hc.1 hc'.symm))
   hc' (λ _, hf)
-=======
->>>>>>> 6d0984db
 
 /-- A cardinal is inaccessible if it is an uncountable regular strong limit cardinal. -/
 def is_inaccessible (c : cardinal) :=
