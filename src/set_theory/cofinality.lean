/-
Copyright (c) 2017 Mario Carneiro. All rights reserved.
Released under Apache 2.0 license as described in the file LICENSE.
Author: Mario Carneiro

Cofinality on ordinals, regular cardinals.
-/
import set_theory.ordinal
noncomputable theory

open function cardinal set
local attribute [instance] classical.prop_decidable

universes u v w
variables {α : Type*} {r : α → α → Prop}

namespace order
/-- Cofinality of a reflexive order `≼`. This is the smallest cardinality
  of a subset `S : set α` such that `∀ a, ∃ b ∈ S, a ≼ b`. -/
def cof (r : α → α → Prop) [is_refl α r] : cardinal :=
@cardinal.min {S : set α // ∀ a, ∃ b ∈ S, r a b}
  ⟨⟨set.univ, λ a, ⟨a, ⟨⟩, refl _⟩⟩⟩
  (λ S, mk S)

lemma cof_le (r : α → α → Prop) [is_refl α r] {S : set α} (h : ∀a, ∃(b ∈ S), r a b) :
  order.cof r ≤ mk S :=
le_trans (cardinal.min_le _ ⟨S, h⟩) (le_refl _)

lemma le_cof {r : α → α → Prop} [is_refl α r] (c : cardinal) :
  c ≤ order.cof r ↔ ∀ {S : set α} (h : ∀a, ∃(b ∈ S), r a b) , c ≤ mk S :=
by { rw [order.cof, cardinal.le_min], exact ⟨λ H S h, H ⟨S, h⟩, λ H ⟨S, h⟩, H h ⟩ }

end order

theorem order_iso.cof.aux {α : Type u} {β : Type v} {r s}
  [is_refl α r] [is_refl β s] (f : r ≃o s) :
  cardinal.lift.{u (max u v)} (order.cof r) ≤
  cardinal.lift.{v (max u v)} (order.cof s) :=
begin
  rw [order.cof, order.cof, lift_min, lift_min, cardinal.le_min],
  intro S, cases S with S H, simp [(∘)],
  refine le_trans (min_le _ _) _,
  { exact ⟨f ⁻¹' S, λ a,
    let ⟨b, bS, h⟩ := H (f a) in ⟨f.symm b, by simp [bS, f.ord', h,
      -coe_fn_coe_base, -coe_fn_coe_trans, principal_seg.coe_coe_fn', initial_seg.coe_coe_fn]⟩⟩ },
  { exact lift_mk_le.{u v (max u v)}.2
    ⟨⟨λ ⟨x, h⟩, ⟨f x, h⟩, λ ⟨x, h₁⟩ ⟨y, h₂⟩ h₃,
      by congr; injection h₃ with h'; exact f.to_equiv.injective h'⟩⟩ }
end

theorem order_iso.cof {α : Type u} {β : Type v} {r s}
  [is_refl α r] [is_refl β s] (f : r ≃o s) :
  cardinal.lift.{u (max u v)} (order.cof r) =
  cardinal.lift.{v (max u v)} (order.cof s) :=
le_antisymm (order_iso.cof.aux f) (order_iso.cof.aux f.symm)

def strict_order.cof (r : α → α → Prop) [h : is_irrefl α r] : cardinal :=
@order.cof α (λ x y, ¬ r y x) ⟨h.1⟩

namespace ordinal

/-- Cofinality of an ordinal. This is the smallest cardinal of a
  subset `S` of the ordinal which is unbounded, in the sense
  `∀ a, ∃ b ∈ S, ¬(b > a)`. It is defined for all ordinals, but
  `cof 0 = 0` and `cof (succ o) = 1`, so it is only really
  interesting on limit ordinals (when it is an infinite cardinal). -/
def cof (o : ordinal.{u}) : cardinal.{u} :=
quot.lift_on o (λ ⟨α, r, _⟩, by exactI strict_order.cof r) $
λ ⟨α, r, _⟩ ⟨β, s, _⟩ ⟨⟨f, hf⟩⟩, begin resetI,
  show strict_order.cof r = strict_order.cof s,
  refine cardinal.lift_inj.1 (@order_iso.cof _ _ _ _ ⟨_⟩ ⟨_⟩ _),
  exact ⟨f, λ a b, not_congr hf⟩,
end

lemma cof_type (r : α → α → Prop) [is_well_order α r] : (type r).cof = strict_order.cof r := rfl

theorem le_cof_type [is_well_order α r] {c} : c ≤ cof (type r) ↔
  ∀ S : set α, (∀ a, ∃ b ∈ S, ¬ r b a) → c ≤ mk S :=
by dsimp [cof, strict_order.cof, order.cof, type, quotient.mk, quot.lift_on];
   rw [cardinal.le_min, subtype.forall]; refl

theorem cof_type_le [is_well_order α r] (S : set α) (h : ∀ a, ∃ b ∈ S, ¬ r b a) :
  cof (type r) ≤ mk S :=
le_cof_type.1 (le_refl _) S h

theorem lt_cof_type [is_well_order α r] (S : set α) (hl : mk S < cof (type r)) :
  ∃ a, ∀ b ∈ S, r b a :=
not_forall_not.1 $ λ h, not_le_of_lt hl $ cof_type_le S (λ a, not_ball.1 (h a))

theorem cof_eq (r : α → α → Prop) [is_well_order α r] :
  ∃ S : set α, (∀ a, ∃ b ∈ S, ¬ r b a) ∧ mk S = cof (type r) :=
begin
  have : ∃ i, cof (type r) = _,
  { dsimp [cof, order.cof, type, quotient.mk, quot.lift_on],
    apply cardinal.min_eq },
  exact let ⟨⟨S, hl⟩, e⟩ := this in ⟨S, hl, e.symm⟩,
end

theorem ord_cof_eq (r : α → α → Prop) [is_well_order α r] :
  ∃ S : set α, (∀ a, ∃ b ∈ S, ¬ r b a) ∧ type (subrel r S) = (cof (type r)).ord :=
let ⟨S, hS, e⟩ := cof_eq r, ⟨s, _, e'⟩ := cardinal.ord_eq S,
    T : set α := {a | ∃ aS : a ∈ S, ∀ b : S, s b ⟨_, aS⟩ → r b a} in
begin
  resetI, suffices,
  { refine ⟨T, this,
      le_antisymm _ (cardinal.ord_le.2 $ cof_type_le T this)⟩,
    rw [← e, e'],
    refine type_le'.2 ⟨order_embedding.of_monotone
      (λ a, ⟨a, let ⟨aS, _⟩ := a.2 in aS⟩) (λ a b h, _)⟩,
    rcases a with ⟨a, aS, ha⟩, rcases b with ⟨b, bS, hb⟩,
    change s ⟨a, _⟩ ⟨b, _⟩,
    refine ((trichotomous_of s _ _).resolve_left (λ hn, _)).resolve_left _,
    { exact asymm h (ha _ hn) },
    { intro e, injection e with e, subst b,
      exact irrefl _ h } },
  { intro a,
    have : {b : S | ¬ r b a} ≠ ∅ := let ⟨b, bS, ba⟩ := hS a in
      @set.ne_empty_of_mem S {b | ¬ r b a} ⟨b, bS⟩ ba,
    let b := (is_well_order.wf s).min _ this,
    have ba : ¬r b a := (is_well_order.wf s).min_mem _ this,
    refine ⟨b, ⟨b.2, λ c, not_imp_not.1 $ λ h, _⟩, ba⟩,
    rw [show ∀b:S, (⟨b, b.2⟩:S) = b, by intro b; cases b; refl],
    exact (is_well_order.wf s).not_lt_min _ this
      (is_order_connected.neg_trans h ba) }
end

theorem lift_cof (o) : (cof o).lift = cof o.lift :=
induction_on o $ begin introsI α r _,
  cases lift_type r with _ e, rw e,
  apply le_antisymm,
  { refine le_cof_type.2 (λ S H, _),
    have : (mk (ulift.up ⁻¹' S)).lift ≤ mk S :=
     ⟨⟨λ ⟨⟨x, h⟩⟩, ⟨⟨x⟩, h⟩,
       λ ⟨⟨x, h₁⟩⟩ ⟨⟨y, h₂⟩⟩ e, by simp at e; congr; injection e⟩⟩,
    refine le_trans (cardinal.lift_le.2 $ cof_type_le _ _) this,
    exact λ a, let ⟨⟨b⟩, bs, br⟩ := H ⟨a⟩ in ⟨b, bs, br⟩ },
  { rcases cof_eq r with ⟨S, H, e'⟩,
    have : mk (ulift.down ⁻¹' S) ≤ (mk S).lift :=
     ⟨⟨λ ⟨⟨x⟩, h⟩, ⟨⟨x, h⟩⟩,
       λ ⟨⟨x⟩, h₁⟩ ⟨⟨y⟩, h₂⟩ e, by simp at e; congr; injections⟩⟩,
    rw e' at this,
    refine le_trans (cof_type_le _ _) this,
    exact λ ⟨a⟩, let ⟨b, bs, br⟩ := H a in ⟨⟨b⟩, bs, br⟩ }
end

theorem cof_le_card (o) : cof o ≤ card o :=
induction_on o $ λ α r _, begin
  resetI,
  have : mk (@set.univ α) = card (type r) :=
    quotient.sound ⟨equiv.set.univ _⟩,
  rw ← this, exact cof_type_le set.univ (λ a, ⟨a, ⟨⟩, irrefl a⟩)
end

theorem cof_ord_le (c : cardinal) : cof c.ord ≤ c :=
by simpa using cof_le_card c.ord

@[simp] theorem cof_zero : cof 0 = 0 :=
le_antisymm (by simpa using cof_le_card 0) (cardinal.zero_le _)

@[simp] theorem cof_eq_zero {o} : cof o = 0 ↔ o = 0 :=
⟨induction_on o $ λ α r _ z, by exactI
  let ⟨S, hl, e⟩ := cof_eq r in type_eq_zero_iff_empty.2 $
  λ ⟨a⟩, let ⟨b, h, _⟩ := hl a in
  ne_zero_iff_nonempty.2 (by exact ⟨⟨_, h⟩⟩) (e.trans z),
λ e, by simp [e]⟩

@[simp] theorem cof_succ (o) : cof (succ o) = 1 :=
begin
  apply le_antisymm,
  { refine induction_on o (λ α r _, _),
    change cof (type _) ≤ _,
    rw [← (_ : mk _ = 1)], apply cof_type_le,
    { refine λ a, ⟨sum.inr punit.star, set.mem_singleton _, _⟩,
      rcases a with a|⟨⟨⟨⟩⟩⟩; simp [empty_relation] },
    { rw [cardinal.fintype_card, set.card_singleton], simp } },
  { rw [← cardinal.succ_zero, cardinal.succ_le],
    simpa [lt_iff_le_and_ne, cardinal.zero_le] using
      λ h, succ_ne_zero o (cof_eq_zero.1 (eq.symm h)) }
end

@[simp] theorem cof_eq_one_iff_is_succ {o} : cof.{u} o = 1 ↔ ∃ a, o = succ a :=
⟨induction_on o $ λ α r _ z, begin
  resetI,
  rcases cof_eq r with ⟨S, hl, e⟩, rw z at e,
  cases ne_zero_iff_nonempty.1 (by rw e; exact one_ne_zero) with a,
  refine ⟨typein r a, eq.symm $ quotient.sound
    ⟨order_iso.of_surjective (order_embedding.of_monotone _
      (λ x y, _)) (λ x, _)⟩⟩,
  { apply sum.rec; [exact subtype.val, exact λ _, a] },
  { rcases x with x|⟨⟨⟨⟩⟩⟩; rcases y with y|⟨⟨⟨⟩⟩⟩;
      simp [subrel, order.preimage, empty_relation],
    exact x.2 },
  { suffices : r x a ∨ ∃ (b : punit), ↑a = x, {simpa},
    rcases trichotomous_of r x a with h|h|h,
    { exact or.inl h },
    { exact or.inr ⟨punit.star, h.symm⟩ },
    { rcases hl x with ⟨a', aS, hn⟩,
      rw (_ : ↑a = a') at h, {exact absurd h hn},
      refine congr_arg subtype.val (_ : a = ⟨a', aS⟩),
      haveI := le_one_iff_subsingleton.1 (le_of_eq e),
      apply subsingleton.elim } }
end, λ ⟨a, e⟩, by simp [e]⟩

@[simp] theorem cof_add (a b : ordinal) : b ≠ 0 → cof (a + b) = cof b :=
induction_on a $ λ α r _, induction_on b $ λ β s _ b0, begin
  resetI,
  change cof (type _) = _,
  refine eq_of_forall_le_iff (λ c, _),
  rw [le_cof_type, le_cof_type],
  split; intros H S hS,
  { refine le_trans (H {a | sum.rec_on a (∅:set α) S} (λ a, _)) ⟨⟨_, _⟩⟩,
    { cases a with a b,
      { cases type_ne_zero_iff_nonempty.1 b0 with b,
        rcases hS b with ⟨b', bs, _⟩,
        exact ⟨sum.inr b', bs, by simp⟩ },
      { rcases hS b with ⟨b', bs, h⟩,
        exact ⟨sum.inr b', bs, by simp [h]⟩ } },
    { exact λ a, match a with ⟨sum.inr b, h⟩ := ⟨b, h⟩ end },
    { exact λ a b, match a, b with
        ⟨sum.inr a, h₁⟩, ⟨sum.inr b, h₂⟩, h := by congr; injection h
      end } },
  { refine le_trans (H (sum.inr ⁻¹' S) (λ a, _)) ⟨⟨_, _⟩⟩,
    { rcases hS (sum.inr a) with ⟨a'|b', bs, h⟩; simp at h,
      { cases h }, { exact ⟨b', bs, h⟩ } },
    { exact λ ⟨a, h⟩, ⟨_, h⟩ },
    { exact λ ⟨a, h₁⟩ ⟨b, h₂⟩ h,
        by injection h with h; congr; injection h } }
end

@[simp] theorem cof_cof (o : ordinal) : cof (cof o).ord = cof o :=
le_antisymm (le_trans (cof_le_card _) (by simp)) $
induction_on o $ λ α r _, by exactI
let ⟨S, hS, e₁⟩ := ord_cof_eq r,
    ⟨T, hT, e₂⟩ := cof_eq (subrel r S) in begin
  rw e₁ at e₂, rw ← e₂,
  refine le_trans (cof_type_le {a | ∃ h, (subtype.mk a h : S) ∈ T} (λ a, _)) ⟨⟨_, _⟩⟩,
  { rcases hS a with ⟨b, bS, br⟩,
    rcases hT ⟨b, bS⟩ with ⟨⟨c, cS⟩, cT, cs⟩,
    exact ⟨c, ⟨cS, cT⟩, is_order_connected.neg_trans cs br⟩ },
  { exact λ ⟨a, h⟩, ⟨⟨a, h.fst⟩, h.snd⟩ },
  { exact λ ⟨a, ha⟩ ⟨b, hb⟩ h,
      by injection h with h; congr; injection h },
end

theorem omega_le_cof {o} : cardinal.omega ≤ cof o ↔ is_limit o :=
begin
  rcases zero_or_succ_or_limit o with rfl|⟨o,rfl⟩|l,
  { simp [not_zero_is_limit, cardinal.omega_ne_zero] },
  { simp [not_succ_is_limit, cardinal.one_lt_omega] },
  { simp [l], refine le_of_not_lt (λ h, _),
    cases cardinal.lt_omega.1 h with n e,
    have := cof_cof o,
    rw [e, ord_nat] at this,
    cases n,
    { simp at e, simpa [e, not_zero_is_limit] using l },
    { rw [← nat_cast_succ, cof_succ] at this,
      rw [← this, cof_eq_one_iff_is_succ] at e,
      rcases e with ⟨a, rfl⟩,
      exact not_succ_is_limit _ l } }
end

@[simp] theorem cof_omega : cof omega = cardinal.omega :=
le_antisymm
  (by rw ← card_omega; apply cof_le_card)
  (omega_le_cof.2 omega_is_limit)

theorem cof_eq' (r : α → α → Prop) [is_well_order α r] (h : is_limit (type r)) :
  ∃ S : set α, (∀ a, ∃ b ∈ S, r a b) ∧ mk S = cof (type r) :=
let ⟨S, H, e⟩ := cof_eq r in
⟨S, λ a,
  let a' := enum r _ (h.2 _ (typein_lt_type r a)) in
  let ⟨b, h, ab⟩ := H a' in
  ⟨b, h, (is_order_connected.conn a b a' $ (typein_lt_typein r).1
    (by rw typein_enum; apply ordinal.lt_succ_self)).resolve_right ab⟩,
e⟩

theorem cof_sup_le_lift {ι} (f : ι → ordinal) (H : ∀ i, f i < sup f) :
  cof (sup f) ≤ (mk ι).lift :=
begin
  generalize e : sup f = o,
  refine ordinal.induction_on o _ e, introsI α r _ e',
  rw e' at H,
  refine le_trans (cof_type_le (set.range (λ i, enum r _ (H i))) _)
    ⟨embedding.of_surjective _⟩,
  { intro a, by_contra h,
    apply not_le_of_lt (typein_lt_type r a),
    rw [← e', sup_le],
    intro i,
    simp [set.range] at h,
    simpa using le_of_lt ((typein_lt_typein r).2 (h _ i rfl)) },
  { exact λ i, ⟨_, set.mem_range_self i.1⟩ },
  { intro a, rcases a with ⟨_, i, rfl⟩, exact ⟨⟨i⟩, by simp⟩ }
end

theorem cof_sup_le {ι} (f : ι → ordinal) (H : ∀ i, f i < sup.{u u} f) :
  cof (sup.{u u} f) ≤ mk ι :=
by simpa using cof_sup_le_lift.{u u} f H

theorem cof_bsup_le_lift {o : ordinal} : ∀ (f : Π a < o, ordinal), (∀ i h, f i h < bsup o f) →
  cof (bsup o f) ≤ o.card.lift :=
induction_on o $ λ α r _ f H,
by rw bsup_type; refine cof_sup_le_lift _ _;
   rw ← bsup_type; intro a; apply H

theorem cof_bsup_le {o : ordinal} : ∀ (f : Π a < o, ordinal), (∀ i h, f i h < bsup.{u u} o f) →
  cof (bsup.{u u} o f) ≤ o.card :=
induction_on o $ λ α r _ f H,
by simpa using cof_bsup_le_lift.{u u} f H

@[simp] theorem cof_univ : cof univ.{u v} = cardinal.univ :=
le_antisymm (cof_le_card _) begin
  refine le_of_forall_lt (λ c h, _),
  rcases lt_univ'.1 h with ⟨c, rfl⟩,
  rcases @cof_eq ordinal.{u} (<) _ with ⟨S, H, Se⟩,
  rw [univ, ← lift_cof, ← cardinal.lift_lift, cardinal.lift_lt, ← Se],
  refine lt_of_not_ge (λ h, _),
  cases cardinal.lift_down h with a e,
  refine quotient.induction_on a (λ α e, _) e,
  cases quotient.exact e with f,
  have f := equiv.ulift.symm.trans f,
  let g := λ a, (f a).1,
  let o := succ (sup.{u u} g),
  rcases H o with ⟨b, h, l⟩,
  refine l (lt_succ.2 _),
  rw ← show g (f.symm ⟨b, h⟩) = b, by dsimp [g]; simp,
  apply le_sup
end

theorem sup_lt_ord {ι} (f : ι → ordinal) {c : ordinal} (H1 : cardinal.mk ι < c.cof)
  (H2 : ∀ i, f i < c) : sup.{u u} f < c :=
begin
  apply lt_of_le_of_ne,
  { rw [sup_le], exact λ i, le_of_lt (H2 i) },
  rintro h, apply not_le_of_lt H1,
  simpa [sup_ord, H2, h] using cof_sup_le.{u} f
end

theorem sup_lt {ι} (f : ι → cardinal) {c : cardinal} (H1 : cardinal.mk ι < c.ord.cof)
  (H2 : ∀ i, f i < c) : cardinal.sup.{u u} f < c :=
by { rw [←ord_lt_ord, ←sup_ord], apply sup_lt_ord _ H1, intro i, rw ord_lt_ord, apply H2 }

/-- If the union of s is unbounded and s is smaller than the cofinality, then s has an unbounded member -/
theorem unbounded_of_unbounded_sUnion (r : α → α → Prop) [wo : is_well_order α r] {s : set (set α)}
  (h₁ : unbounded r $ ⋃₀ s) (h₂ : mk s < strict_order.cof r) : ∃(x ∈ s), unbounded r x :=
begin
  by_contra h, simp only [not_exists, exists_prop, not_and, not_unbounded_iff] at h,
  apply not_le_of_lt h₂,
  let f : s → α := λ x : s, wo.wf.sup x (h x.1 x.2),
  let t : set α := range f,
  have : mk t ≤ mk s, exact mk_range_le, refine le_trans _ this,
  have : unbounded r t,
  { intro x, rcases h₁ x with ⟨y, ⟨c, hc, hy⟩, hxy⟩,
    refine ⟨f ⟨c, hc⟩, mem_range_self _, _⟩, intro hxz, apply hxy,
    refine trans (wo.wf.lt_sup _ hy) hxz },
  exact cardinal.min_le _ (subtype.mk t this)
end

/-- If the union of s is unbounded and s is smaller than the cofinality, then s has an unbounded member -/
theorem unbounded_of_unbounded_Union {α β : Type u} (r : α → α → Prop) [wo : is_well_order α r]
  (s : β → set α)
  (h₁ : unbounded r $ ⋃x, s x) (h₂ : mk β < strict_order.cof r) : ∃x : β, unbounded r (s x) :=
begin
  rw [Union_eq_sUnion_range] at h₁,
  have : mk ↥(range (λ (i : β), s i)) < strict_order.cof r := lt_of_le_of_lt mk_range_le h₂,
  rcases unbounded_of_unbounded_sUnion r h₁ this with ⟨_, ⟨x, rfl⟩, u⟩, exact ⟨x, u⟩
end

/-- The infinite pigeonhole principle-/
theorem infinite_pigeonhole {β α : Type u} (f : β → α) (h₁ : cardinal.omega ≤ mk β)
  (h₂ : mk α < (mk β).ord.cof) : ∃a : α, mk (f ⁻¹' {a}) = mk β :=
begin
  have : ¬∀a, mk (f ⁻¹' {a}) < mk β,
  { intro h,
    apply not_lt_of_ge (ge_of_eq $ mk_univ),
    rw [←@preimage_univ _ _ f, ←Union_of_singleton, preimage_Union],
    apply lt_of_le_of_lt mk_Union_le_sum_mk,
    apply lt_of_le_of_lt (sum_le_sup _),
    apply mul_lt_of_lt h₁ (lt_of_lt_of_le h₂ $ cof_ord_le _),
    exact sup_lt _ h₂ h },
  rw [not_forall] at this, cases this with x h,
  use x, apply le_antisymm _ (le_of_not_gt h),
  rw [le_mk_iff_exists_set], exact ⟨_, rfl⟩
end

/-- pigeonhole principle for a cardinality below the cardinality of the domain -/
theorem infinite_pigeonhole_card {β α : Type u} (f : β → α) (θ : cardinal) (hθ : θ ≤ mk β)
  (h₁ : cardinal.omega ≤ θ) (h₂ : mk α < θ.ord.cof) : ∃a : α, θ ≤ mk (f ⁻¹' {a}) :=
begin
  rcases le_mk_iff_exists_set.1 hθ with ⟨s, rfl⟩,
  cases infinite_pigeonhole (f ∘ subtype.val : s → α) h₁ h₂ with a ha,
  use a, rw [←ha, @preimage_comp _ _ _ subtype.val f],
  apply mk_preimage_of_injective _ _ subtype.val_injective
end

theorem infinite_pigeonhole_set {β α : Type u} {s : set β} (f : s → α) (θ : cardinal)
  (hθ : θ ≤ mk s) (h₁ : cardinal.omega ≤ θ) (h₂ : mk α < θ.ord.cof) :
    ∃(a : α) (t : set β) (h : t ⊆ s), θ ≤ mk t ∧ ∀{{x}} (hx : x ∈ t), f ⟨x, h hx⟩ = a :=
begin
  cases infinite_pigeonhole_card f θ hθ h₁ h₂ with a ha,
  refine ⟨a, {x | ∃(h : x ∈ s), f ⟨x, h⟩ = a}, _, _, _⟩,
  { rintro x ⟨hx, hx'⟩, exact hx },
  { refine le_trans ha _, apply ge_of_eq, apply quotient.sound, constructor,
<<<<<<< HEAD
    refine equiv.trans _ (equiv.subtype_subtype_equiv_subtype_ex _ _).symm,
=======
    refine equiv.trans _ (equiv.subtype_subtype_equiv_subtype_exists _ _).symm,
>>>>>>> 309846f0
    simp only [set_coe_eq_subtype, mem_singleton_iff, mem_preimage, mem_set_of_eq] },
  rintro x ⟨hx, hx'⟩, exact hx'
end

end ordinal

namespace cardinal
open ordinal

local infixr ^ := @pow cardinal.{u} cardinal cardinal.has_pow

/-- A cardinal is a limit if it is not zero or a successor
  cardinal. Note that `ω` is a limit cardinal by this definition. -/
def is_limit (c : cardinal) : Prop :=
c ≠ 0 ∧ ∀ x < c, succ x < c

/-- A cardinal is a strong limit if it is not zero and it is
  closed under powersets. Note that `ω` is a strong limit by this definition. -/
def is_strong_limit (c : cardinal) : Prop :=
c ≠ 0 ∧ ∀ x < c, 2 ^ x < c

theorem is_strong_limit.is_limit {c} (H : is_strong_limit c) : is_limit c :=
⟨H.1, λ x h, lt_of_le_of_lt (succ_le.2 $ cantor _) (H.2 _ h)⟩

/-- A cardinal is regular if it is infinite and it equals its own cofinality. -/
def is_regular (c : cardinal) : Prop :=
omega ≤ c ∧ c.ord.cof = c

theorem cof_is_regular {o : ordinal} (h : o.is_limit) : is_regular o.cof :=
⟨omega_le_cof.2 h, cof_cof _⟩

theorem omega_is_regular : is_regular omega :=
⟨le_refl _, by simp⟩

theorem succ_is_regular {c : cardinal.{u}} (h : omega ≤ c) : is_regular (succ c) :=
⟨le_trans h (le_of_lt $ lt_succ_self _), begin
  refine le_antisymm (cof_ord_le _) (succ_le.2 _),
  cases quotient.exists_rep (succ c) with α αe, simp at αe,
  rcases ord_eq α with ⟨r, wo, re⟩, resetI,
  have := ord_is_limit (le_trans h $ le_of_lt $ lt_succ_self _),
  rw [← αe, re] at this ⊢,
  rcases cof_eq' r this with ⟨S, H, Se⟩,
  rw [← Se],
  apply lt_imp_lt_of_le_imp_le (mul_le_mul_right c),
  rw [mul_eq_self h, ← succ_le, ← αe, ← sum_const],
  refine le_trans _ (sum_le_sum (λ x:S, card (typein r x)) _ _),
  { simp [typein, sum_mk (λ x:S, {a//r a x})],
    refine ⟨embedding.of_surjective _⟩,
    { exact λ x, x.2.1 },
    { exact λ a, let ⟨b, h, ab⟩ := H a in ⟨⟨⟨_, h⟩, _, ab⟩, rfl⟩ } },
  { intro i,
    rw [← lt_succ, ← lt_ord, ← αe, re],
    apply typein_lt_type }
end⟩

theorem sup_lt_ord_of_is_regular {ι} (f : ι → ordinal)
  {c} (hc : is_regular c) (H1 : cardinal.mk ι < c)
  (H2 : ∀ i, f i < c.ord) : ordinal.sup.{u u} f < c.ord :=
by { apply sup_lt_ord _ _ H2, rw [hc.2], exact H1 }

theorem sup_lt_of_is_regular {ι} (f : ι → cardinal)
  {c} (hc : is_regular c) (H1 : cardinal.mk ι < c)
  (H2 : ∀ i, f i < c) : sup.{u u} f < c :=
by { apply sup_lt _ _ H2, rwa [hc.2] }

theorem sum_lt_of_is_regular {ι} (f : ι → cardinal)
  {c} (hc : is_regular c) (H1 : cardinal.mk ι < c)
  (H2 : ∀ i, f i < c) : sum.{u u} f < c :=
lt_of_le_of_lt (sum_le_sup _) $ mul_lt_of_lt hc.1 H1 $
sup_lt_of_is_regular f hc H1 H2

/-- A cardinal is inaccessible if it is an
  uncountable regular strong limit cardinal. -/
def is_inaccessible (c : cardinal) :=
omega < c ∧ is_regular c ∧ is_strong_limit c

theorem is_inaccessible.mk {c}
 (h₁ : omega < c) (h₂ : c ≤ c.ord.cof) (h₃ : ∀ x < c, 2 ^ x < c) :
 is_inaccessible c :=
⟨h₁, ⟨le_of_lt h₁, le_antisymm (cof_ord_le _) h₂⟩,
  ne_of_gt (lt_trans omega_pos h₁), h₃⟩

/- Lean's foundations prove the existence of ω many inaccessible
   cardinals -/
theorem univ_inaccessible : is_inaccessible (univ.{u v}) :=
is_inaccessible.mk
  (by simpa using lift_lt_univ' omega)
  (by simp)
  (λ c h, begin
    rcases lt_univ'.1 h with ⟨c, rfl⟩,
    rw ← lift_two_power.{u (max (u+1) v)},
    apply lift_lt_univ'
  end)

theorem lt_power_cof {c : cardinal.{u}} : omega ≤ c → c < c ^ cof c.ord :=
quotient.induction_on c $ λ α h, begin
  rcases ord_eq α with ⟨r, wo, re⟩, resetI,
  have := ord_is_limit h,
  rw [mk_def, re] at this ⊢,
  rcases cof_eq' r this with ⟨S, H, Se⟩,
  have := sum_lt_prod (λ a:S, mk {x // r x a}) (λ _, mk α) (λ i, _),
  { simp [Se.symm] at this ⊢,
    refine lt_of_le_of_lt _ this,
    refine ⟨embedding.of_surjective _⟩,
    { exact λ x, x.2.1 },
    { exact λ a, let ⟨b, h, ab⟩ := H a in ⟨⟨⟨_, h⟩, _, ab⟩, rfl⟩ } },
  { have := typein_lt_type r i,
    rwa [← re, lt_ord] at this }
end

theorem lt_cof_power {a b : cardinal} (ha : omega ≤ a) (b1 : 1 < b) :
  a < cof (b ^ a).ord :=
begin
  have b0 : b ≠ 0 := ne_of_gt (lt_trans zero_lt_one b1),
  apply lt_imp_lt_of_le_imp_le (power_le_power_left $ power_ne_zero a b0),
  rw [power_mul, mul_eq_self ha],
  exact lt_power_cof (le_trans ha $ le_of_lt $ cantor' _ b1),
end

end cardinal<|MERGE_RESOLUTION|>--- conflicted
+++ resolved
@@ -400,11 +400,7 @@
   refine ⟨a, {x | ∃(h : x ∈ s), f ⟨x, h⟩ = a}, _, _, _⟩,
   { rintro x ⟨hx, hx'⟩, exact hx },
   { refine le_trans ha _, apply ge_of_eq, apply quotient.sound, constructor,
-<<<<<<< HEAD
-    refine equiv.trans _ (equiv.subtype_subtype_equiv_subtype_ex _ _).symm,
-=======
     refine equiv.trans _ (equiv.subtype_subtype_equiv_subtype_exists _ _).symm,
->>>>>>> 309846f0
     simp only [set_coe_eq_subtype, mem_singleton_iff, mem_preimage, mem_set_of_eq] },
   rintro x ⟨hx, hx'⟩, exact hx'
 end
