/-
Copyright (c) 2017 Johannes Hölzl. All rights reserved.
Released under Apache 2.0 license as described in the file LICENSE.
Authors: Johannes Hölzl, Mario Carneiro, Floris van Doorn
-/
import data.fintype.big_operators
import data.finsupp.defs
import data.nat.part_enat
import data.set.countable
import logic.small.basic
import order.conditionally_complete_lattice.basic
import order.succ_pred.basic
import set_theory.cardinal.schroeder_bernstein
import tactic.positivity

/-!
# Cardinal Numbers

We define cardinal numbers as a quotient of types under the equivalence relation of equinumerity.

## Main definitions

* `cardinal` the type of cardinal numbers (in a given universe).
* `cardinal.mk α` or `#α` is the cardinality of `α`. The notation `#` lives in the locale
  `cardinal`.
* Addition `c₁ + c₂` is defined by `cardinal.add_def α β : #α + #β = #(α ⊕ β)`.
* Multiplication `c₁ * c₂` is defined by `cardinal.mul_def : #α * #β = #(α × β)`.
* The order `c₁ ≤ c₂` is defined by `cardinal.le_def α β : #α ≤ #β ↔ nonempty (α ↪ β)`.
* Exponentiation `c₁ ^ c₂` is defined by `cardinal.power_def α β : #α ^ #β = #(β → α)`.
* `cardinal.aleph_0` or `ℵ₀` is the cardinality of `ℕ`. This definition is universe polymorphic:
  `cardinal.aleph_0.{u} : cardinal.{u}` (contrast with `ℕ : Type`, which lives in a specific
  universe). In some cases the universe level has to be given explicitly.
* `cardinal.sum` is the sum of an indexed family of cardinals, i.e. the cardinality of the
  corresponding sigma type.
* `cardinal.prod` is the product of an indexed family of cardinals, i.e. the cardinality of the
  corresponding pi type.
* `cardinal.powerlt a b` or `a ^< b` is defined as the supremum of `a ^ c` for `c < b`.

## Main instances

* Cardinals form a `canonically_ordered_comm_semiring` with the aforementioned sum and product.
* Cardinals form a `succ_order`. Use `order.succ c` for the smallest cardinal greater than `c`.
* The less than relation on cardinals forms a well-order.
* Cardinals form a `conditionally_complete_linear_order_bot`. Bounded sets for cardinals in universe
  `u` are precisely the sets indexed by some type in universe `u`, see
  `cardinal.bdd_above_iff_small`. One can use `Sup` for the cardinal supremum, and `Inf` for the
  minimum of a set of cardinals.

## Main Statements

* Cantor's theorem: `cardinal.cantor c : c < 2 ^ c`.
* König's theorem: `cardinal.sum_lt_prod`

## Implementation notes

* There is a type of cardinal numbers in every universe level:
  `cardinal.{u} : Type (u + 1)` is the quotient of types in `Type u`.
  The operation `cardinal.lift` lifts cardinal numbers to a higher level.
* Cardinal arithmetic specifically for infinite cardinals (like `κ * κ = κ`) is in the file
  `set_theory/cardinal_ordinal.lean`.
* There is an instance `has_pow cardinal`, but this will only fire if Lean already knows that both
  the base and the exponent live in the same universe. As a workaround, you can add
  ```
    local infixr (name := cardinal.pow) ^ := @has_pow.pow cardinal cardinal cardinal.has_pow
  ```
  to a file. This notation will work even if Lean doesn't know yet that the base and the exponent
  live in the same universe (but no exponents in other types can be used).

## References

* <https://en.wikipedia.org/wiki/Cardinal_number>

## Tags

cardinal number, cardinal arithmetic, cardinal exponentiation, aleph,
Cantor's theorem, König's theorem, Konig's theorem
-/

open function set order
open_locale big_operators classical

noncomputable theory

universes u v w
variables {α β : Type u}

/-- The equivalence relation on types given by equivalence (bijective correspondence) of types.
  Quotienting by this equivalence relation gives the cardinal numbers.
-/
instance cardinal.is_equivalent : setoid (Type u) :=
{ r := λ α β, nonempty (α ≃ β),
  iseqv := ⟨λ α,
    ⟨equiv.refl α⟩,
    λ α β ⟨e⟩, ⟨e.symm⟩,
    λ α β γ ⟨e₁⟩ ⟨e₂⟩, ⟨e₁.trans e₂⟩⟩ }

/-- `cardinal.{u}` is the type of cardinal numbers in `Type u`,
  defined as the quotient of `Type u` by existence of an equivalence
  (a bijection with explicit inverse). -/
def cardinal : Type (u + 1) := quotient cardinal.is_equivalent

namespace cardinal

/-- The cardinal number of a type -/
def mk : Type u → cardinal := quotient.mk

localized "prefix (name := cardinal.mk) `#` := cardinal.mk" in cardinal

instance can_lift_cardinal_Type : can_lift cardinal.{u} (Type u) mk (λ _, true) :=
⟨λ c _, quot.induction_on c $ λ α, ⟨α, rfl⟩⟩

@[elab_as_eliminator]
lemma induction_on {p : cardinal → Prop} (c : cardinal) (h : ∀ α, p (#α)) : p c :=
quotient.induction_on c h

@[elab_as_eliminator]
lemma induction_on₂ {p : cardinal → cardinal → Prop} (c₁ : cardinal) (c₂ : cardinal)
  (h : ∀ α β, p (#α) (#β)) : p c₁ c₂ :=
quotient.induction_on₂ c₁ c₂ h

@[elab_as_eliminator]
lemma induction_on₃ {p : cardinal → cardinal → cardinal → Prop} (c₁ : cardinal) (c₂ : cardinal)
  (c₃ : cardinal) (h : ∀ α β γ, p (#α) (#β) (#γ)) : p c₁ c₂ c₃ :=
quotient.induction_on₃ c₁ c₂ c₃ h

protected lemma eq : #α = #β ↔ nonempty (α ≃ β) := quotient.eq

@[simp] theorem mk_def (α : Type u) : @eq cardinal ⟦α⟧ (#α) := rfl

@[simp] theorem mk_out (c : cardinal) : #(c.out) = c := quotient.out_eq _

/-- The representative of the cardinal of a type is equivalent ot the original type. -/
def out_mk_equiv {α : Type v} : (#α).out ≃ α :=
nonempty.some $ cardinal.eq.mp (by simp)

lemma mk_congr (e : α ≃ β) : # α = # β := quot.sound ⟨e⟩

alias mk_congr ← _root_.equiv.cardinal_eq

/-- Lift a function between `Type*`s to a function between `cardinal`s. -/
def map (f : Type u → Type v) (hf : ∀ α β, α ≃ β → f α ≃ f β) :
  cardinal.{u} → cardinal.{v} :=
quotient.map f (λ α β ⟨e⟩, ⟨hf α β e⟩)

@[simp] lemma map_mk (f : Type u → Type v) (hf : ∀ α β, α ≃ β → f α ≃ f β) (α : Type u) :
  map f hf (#α) = #(f α) := rfl

/-- Lift a binary operation `Type* → Type* → Type*` to a binary operation on `cardinal`s. -/
def map₂ (f : Type u → Type v → Type w) (hf : ∀ α β γ δ, α ≃ β → γ ≃ δ → f α γ ≃ f β δ) :
  cardinal.{u} → cardinal.{v} → cardinal.{w} :=
quotient.map₂ f $ λ α β ⟨e₁⟩ γ δ ⟨e₂⟩, ⟨hf α β γ δ e₁ e₂⟩

/-- The universe lift operation on cardinals. You can specify the universes explicitly with
  `lift.{u v} : cardinal.{v} → cardinal.{max v u}` -/
def lift (c : cardinal.{v}) : cardinal.{max v u} :=
map ulift (λ α β e, equiv.ulift.trans $ e.trans equiv.ulift.symm) c

@[simp] theorem mk_ulift (α) : #(ulift.{v u} α) = lift.{v} (#α) := rfl

/-- `lift.{(max u v) u}` equals `lift.{v u}`. Using `set_option pp.universes true` will make it much
    easier to understand what's happening when using this lemma. -/
@[simp] theorem lift_umax : lift.{(max u v) u} = lift.{v u} :=
funext $ λ a, induction_on a $ λ α, (equiv.ulift.trans equiv.ulift.symm).cardinal_eq

/-- `lift.{(max v u) u}` equals `lift.{v u}`. Using `set_option pp.universes true` will make it much
    easier to understand what's happening when using this lemma. -/
@[simp] theorem lift_umax' : lift.{(max v u) u} = lift.{v u} := lift_umax

/-- A cardinal lifted to a lower or equal universe equals itself. -/
@[simp] theorem lift_id' (a : cardinal.{max u v}) : lift.{u} a = a :=
induction_on a $ λ α, mk_congr equiv.ulift

/-- A cardinal lifted to the same universe equals itself. -/
@[simp] theorem lift_id (a : cardinal) : lift.{u u} a = a := lift_id'.{u u} a

/-- A cardinal lifted to the zero universe equals itself. -/
@[simp] theorem lift_uzero (a : cardinal.{u}) : lift.{0} a = a := lift_id'.{0 u} a

@[simp] theorem lift_lift (a : cardinal) :
  lift.{w} (lift.{v} a) = lift.{max v w} a :=
induction_on a $ λ α,
(equiv.ulift.trans $ equiv.ulift.trans equiv.ulift.symm).cardinal_eq

/-- We define the order on cardinal numbers by `#α ≤ #β` if and only if
  there exists an embedding (injective function) from α to β. -/
instance : has_le cardinal.{u} :=
⟨λ q₁ q₂, quotient.lift_on₂ q₁ q₂ (λ α β, nonempty $ α ↪ β) $
  λ α β γ δ ⟨e₁⟩ ⟨e₂⟩, propext ⟨λ ⟨e⟩, ⟨e.congr e₁ e₂⟩, λ ⟨e⟩, ⟨e.congr e₁.symm e₂.symm⟩⟩⟩

instance : partial_order cardinal.{u} :=
{ le          := (≤),
  le_refl     := by rintros ⟨α⟩; exact ⟨embedding.refl _⟩,
  le_trans    := by rintros ⟨α⟩ ⟨β⟩ ⟨γ⟩ ⟨e₁⟩ ⟨e₂⟩; exact ⟨e₁.trans e₂⟩,
  le_antisymm := by { rintros ⟨α⟩ ⟨β⟩ ⟨e₁⟩ ⟨e₂⟩, exact quotient.sound (e₁.antisymm e₂) } }

theorem le_def (α β : Type u) : #α ≤ #β ↔ nonempty (α ↪ β) :=
iff.rfl

theorem mk_le_of_injective {α β : Type u} {f : α → β} (hf : injective f) : #α ≤ #β :=
⟨⟨f, hf⟩⟩

theorem _root_.function.embedding.cardinal_le {α β : Type u} (f : α ↪ β) : #α ≤ #β := ⟨f⟩

theorem mk_le_of_surjective {α β : Type u} {f : α → β} (hf : surjective f) : #β ≤ #α :=
⟨embedding.of_surjective f hf⟩

theorem le_mk_iff_exists_set {c : cardinal} {α : Type u} :
  c ≤ #α ↔ ∃ p : set α, #p = c :=
⟨induction_on c $ λ β ⟨⟨f, hf⟩⟩,
  ⟨set.range f, (equiv.of_injective f hf).cardinal_eq.symm⟩,
λ ⟨p, e⟩, e ▸ ⟨⟨subtype.val, λ a b, subtype.eq⟩⟩⟩

theorem mk_subtype_le {α : Type u} (p : α → Prop) : #(subtype p) ≤ #α :=
⟨embedding.subtype p⟩

theorem mk_set_le (s : set α) : #s ≤ #α :=
mk_subtype_le s

theorem out_embedding {c c' : cardinal} : c ≤ c' ↔ nonempty (c.out ↪ c'.out) :=
by { transitivity _, rw [←quotient.out_eq c, ←quotient.out_eq c'], refl }

theorem lift_mk_le {α : Type u} {β : Type v} :
  lift.{max v w} (#α) ≤ lift.{max u w} (#β) ↔ nonempty (α ↪ β) :=
⟨λ ⟨f⟩, ⟨embedding.congr equiv.ulift equiv.ulift f⟩,
 λ ⟨f⟩, ⟨embedding.congr equiv.ulift.symm equiv.ulift.symm f⟩⟩

/-- A variant of `cardinal.lift_mk_le` with specialized universes.
Because Lean often can not realize it should use this specialization itself,
we provide this statement separately so you don't have to solve the specialization problem either.
-/
theorem lift_mk_le' {α : Type u} {β : Type v} :
  lift.{v} (#α) ≤ lift.{u} (#β) ↔ nonempty (α ↪ β) :=
lift_mk_le.{u v 0}

theorem lift_mk_eq {α : Type u} {β : Type v} :
  lift.{max v w} (#α) = lift.{max u w} (#β) ↔ nonempty (α ≃ β) :=
quotient.eq.trans
⟨λ ⟨f⟩, ⟨equiv.ulift.symm.trans $ f.trans equiv.ulift⟩,
 λ ⟨f⟩, ⟨equiv.ulift.trans $ f.trans equiv.ulift.symm⟩⟩

/-- A variant of `cardinal.lift_mk_eq` with specialized universes.
Because Lean often can not realize it should use this specialization itself,
we provide this statement separately so you don't have to solve the specialization problem either.
-/
theorem lift_mk_eq' {α : Type u} {β : Type v} :
  lift.{v} (#α) = lift.{u} (#β) ↔ nonempty (α ≃ β) :=
lift_mk_eq.{u v 0}

@[simp] theorem lift_le {a b : cardinal} : lift a ≤ lift b ↔ a ≤ b :=
induction_on₂ a b $ λ α β, by { rw ← lift_umax, exact lift_mk_le }

/-- `cardinal.lift` as an `order_embedding`. -/
@[simps { fully_applied := ff }] def lift_order_embedding : cardinal.{v} ↪o cardinal.{max v u} :=
order_embedding.of_map_le_iff lift (λ _ _, lift_le)

theorem lift_injective : injective lift.{u v} := lift_order_embedding.injective

@[simp] theorem lift_inj {a b : cardinal} : lift a = lift b ↔ a = b :=
lift_injective.eq_iff

@[simp] theorem lift_lt {a b : cardinal} : lift a < lift b ↔ a < b :=
lift_order_embedding.lt_iff_lt

theorem lift_strict_mono : strict_mono lift :=
λ a b, lift_lt.2

theorem lift_monotone : monotone lift :=
lift_strict_mono.monotone

instance : has_zero cardinal.{u} := ⟨#pempty⟩

instance : inhabited cardinal.{u} := ⟨0⟩

lemma mk_eq_zero (α : Type u) [is_empty α] : #α = 0 :=
(equiv.equiv_pempty α).cardinal_eq

@[simp] theorem lift_zero : lift 0 = 0 := mk_congr (equiv.equiv_pempty _)

@[simp] theorem lift_eq_zero {a : cardinal.{v}} : lift.{u} a = 0 ↔ a = 0 :=
lift_injective.eq_iff' lift_zero

lemma mk_eq_zero_iff {α : Type u} : #α = 0 ↔ is_empty α :=
⟨λ e, let ⟨h⟩ := quotient.exact e in h.is_empty, @mk_eq_zero α⟩

theorem mk_ne_zero_iff {α : Type u} : #α ≠ 0 ↔ nonempty α :=
(not_iff_not.2 mk_eq_zero_iff).trans not_is_empty_iff

@[simp] lemma mk_ne_zero (α : Type u) [nonempty α] : #α ≠ 0 := mk_ne_zero_iff.2 ‹_›

instance : has_one cardinal.{u} := ⟨#punit⟩

instance : nontrivial cardinal.{u} := ⟨⟨1, 0, mk_ne_zero _⟩⟩

lemma mk_eq_one (α : Type u) [unique α] : #α = 1 :=
(equiv.equiv_punit α).cardinal_eq

theorem le_one_iff_subsingleton {α : Type u} : #α ≤ 1 ↔ subsingleton α :=
⟨λ ⟨f⟩, ⟨λ a b, f.injective (subsingleton.elim _ _)⟩,
 λ ⟨h⟩, ⟨⟨λ a, punit.star, λ a b _, h _ _⟩⟩⟩

@[simp] lemma mk_le_one_iff_set_subsingleton {s : set α} : #s ≤ 1 ↔ s.subsingleton :=
le_one_iff_subsingleton.trans s.subsingleton_coe

alias mk_le_one_iff_set_subsingleton ↔ _ _root_.set.subsingleton.cardinal_mk_le_one

instance : has_add cardinal.{u} := ⟨map₂ sum $ λ α β γ δ, equiv.sum_congr⟩

theorem add_def (α β : Type u) : #α + #β = #(α ⊕ β) := rfl

instance : has_nat_cast cardinal.{u} := ⟨nat.unary_cast⟩

@[simp] lemma mk_sum (α : Type u) (β : Type v) :
  #(α ⊕ β) = lift.{v u} (#α) + lift.{u v} (#β) :=
mk_congr ((equiv.ulift).symm.sum_congr (equiv.ulift).symm)

@[simp] theorem mk_option {α : Type u} : #(option α) = #α + 1 :=
(equiv.option_equiv_sum_punit α).cardinal_eq

@[simp] lemma mk_psum (α : Type u) (β : Type v) : #(psum α β) = lift.{v} (#α) + lift.{u} (#β) :=
(mk_congr (equiv.psum_equiv_sum α β)).trans (mk_sum α β)

@[simp] lemma mk_fintype (α : Type u) [fintype α] : #α = fintype.card α :=
begin
  refine fintype.induction_empty_option _ _ _ α,
  { introsI α β h e hα, letI := fintype.of_equiv β e.symm,
    rwa [mk_congr e, fintype.card_congr e] at hα },
  { refl },
  { introsI α h hα, simp [hα], refl }
end

instance : has_mul cardinal.{u} := ⟨map₂ prod $ λ α β γ δ, equiv.prod_congr⟩

theorem mul_def (α β : Type u) : #α * #β = #(α × β) := rfl

@[simp] lemma mk_prod (α : Type u) (β : Type v) :
  #(α × β) = lift.{v u} (#α) * lift.{u v} (#β) :=
mk_congr (equiv.ulift.symm.prod_congr (equiv.ulift).symm)

private theorem mul_comm' (a b : cardinal.{u}) : a * b = b * a :=
induction_on₂ a b $ λ α β, mk_congr $ equiv.prod_comm α β

/-- The cardinal exponential. `#α ^ #β` is the cardinal of `β → α`. -/
instance : has_pow cardinal.{u} cardinal.{u} :=
⟨map₂ (λ α β, β → α) (λ α β γ δ e₁ e₂, e₂.arrow_congr e₁)⟩

local infixr (name := cardinal.pow) ^ := @has_pow.pow cardinal cardinal cardinal.has_pow
local infixr (name := cardinal.pow.nat) ` ^ℕ `:80 := @has_pow.pow cardinal ℕ monoid.has_pow

theorem power_def (α β) : #α ^ #β = #(β → α) := rfl

theorem mk_arrow (α : Type u) (β : Type v) : #(α → β) = lift.{u} (#β) ^ lift.{v} (#α) :=
mk_congr (equiv.ulift.symm.arrow_congr equiv.ulift.symm)

@[simp] theorem lift_power (a b) : lift (a ^ b) = lift a ^ lift b :=
induction_on₂ a b $ λ α β,
mk_congr $ equiv.ulift.trans (equiv.ulift.arrow_congr equiv.ulift).symm

@[simp] theorem power_zero {a : cardinal} : a ^ 0 = 1 :=
induction_on a $ λ α, mk_congr $ equiv.pempty_arrow_equiv_punit α

@[simp] theorem power_one {a : cardinal} : a ^ 1 = a :=
induction_on a $ λ α, mk_congr $ equiv.punit_arrow_equiv α

theorem power_add {a b c : cardinal} : a ^ (b + c) = a ^ b * a ^ c :=
induction_on₃ a b c $ λ α β γ, mk_congr $ equiv.sum_arrow_equiv_prod_arrow β γ α

instance : comm_semiring cardinal.{u} :=
{ zero          := 0,
  one           := 1,
  add           := (+),
  mul           := (*),
  zero_add      := λ a, induction_on a $ λ α, mk_congr $ equiv.empty_sum pempty α,
  add_zero      := λ a, induction_on a $ λ α, mk_congr $ equiv.sum_empty α pempty,
  add_assoc     := λ a b c, induction_on₃ a b c $ λ α β γ, mk_congr $ equiv.sum_assoc α β γ,
  add_comm      := λ a b, induction_on₂ a b $ λ α β, mk_congr $ equiv.sum_comm α β,
  zero_mul      := λ a, induction_on a $ λ α, mk_congr $ equiv.pempty_prod α,
  mul_zero      := λ a, induction_on a $ λ α, mk_congr $ equiv.prod_pempty α,
  one_mul       := λ a, induction_on a $ λ α, mk_congr $ equiv.punit_prod α,
  mul_one       := λ a, induction_on a $ λ α, mk_congr $ equiv.prod_punit α,
  mul_assoc     := λ a b c, induction_on₃ a b c $ λ α β γ, mk_congr $ equiv.prod_assoc α β γ,
  mul_comm      := mul_comm',
  left_distrib  := λ a b c, induction_on₃ a b c $ λ α β γ, mk_congr $ equiv.prod_sum_distrib α β γ,
  right_distrib := λ a b c, induction_on₃ a b c $ λ α β γ, mk_congr $ equiv.sum_prod_distrib α β γ,
  npow          := λ n c, c ^ n,
  npow_zero'    := @power_zero,
  npow_succ'    := λ n c, show c ^ (n + 1) = c * c ^ n, by rw [power_add, power_one, mul_comm'] }

theorem power_bit0 (a b : cardinal) : a ^ (bit0 b) = a ^ b * a ^ b :=
power_add

theorem power_bit1 (a b : cardinal) : a ^ (bit1 b) = a ^ b * a ^ b * a :=
by rw [bit1, ←power_bit0, power_add, power_one]

@[simp] theorem one_power {a : cardinal} : 1 ^ a = 1 :=
induction_on a $ λ α, (equiv.arrow_punit_equiv_punit α).cardinal_eq

@[simp] theorem mk_bool : #bool = 2 := by simp

@[simp] theorem mk_Prop : #(Prop) = 2 := by simp

@[simp] theorem zero_power {a : cardinal} : a ≠ 0 → 0 ^ a = 0 :=
induction_on a $ λ α heq, mk_eq_zero_iff.2 $ is_empty_pi.2 $
let ⟨a⟩ := mk_ne_zero_iff.1 heq in ⟨a, pempty.is_empty⟩

theorem power_ne_zero {a : cardinal} (b) : a ≠ 0 → a ^ b ≠ 0 :=
induction_on₂ a b $ λ α β h,
let ⟨a⟩ := mk_ne_zero_iff.1 h in mk_ne_zero_iff.2 ⟨λ _, a⟩

theorem mul_power {a b c : cardinal} : (a * b) ^ c = a ^ c * b ^ c :=
induction_on₃ a b c $ λ α β γ, mk_congr $ equiv.arrow_prod_equiv_prod_arrow α β γ

theorem power_mul {a b c : cardinal} : a ^ (b * c) = (a ^ b) ^ c :=
by { rw [mul_comm b c], exact induction_on₃ a b c (λ α β γ, mk_congr $ equiv.curry γ β α) }

@[simp] lemma pow_cast_right (a : cardinal.{u}) (n : ℕ) : (a ^ (↑n : cardinal.{u})) = a ^ℕ n :=
rfl

@[simp] theorem lift_one : lift 1 = 1 :=
mk_congr $ equiv.ulift.trans equiv.punit_equiv_punit

@[simp] theorem lift_add (a b) : lift (a + b) = lift a + lift b :=
induction_on₂ a b $ λ α β,
mk_congr $ equiv.ulift.trans (equiv.sum_congr equiv.ulift equiv.ulift).symm

@[simp] theorem lift_mul (a b) : lift (a * b) = lift a * lift b :=
induction_on₂ a b $ λ α β,
mk_congr $ equiv.ulift.trans (equiv.prod_congr equiv.ulift equiv.ulift).symm

@[simp] theorem lift_bit0 (a : cardinal) : lift (bit0 a) = bit0 (lift a) :=
lift_add a a

@[simp] theorem lift_bit1 (a : cardinal) : lift (bit1 a) = bit1 (lift a) :=
by simp [bit1]

theorem lift_two : lift.{u v} 2 = 2 := by simp

@[simp] theorem mk_set {α : Type u} : #(set α) = 2 ^ #α := by simp [set, mk_arrow]

/-- A variant of `cardinal.mk_set` expressed in terms of a `set` instead of a `Type`. -/
@[simp] theorem mk_powerset {α : Type u} (s : set α) : #↥(𝒫 s) = 2 ^ #↥s :=
(mk_congr (equiv.set.powerset s)).trans mk_set

theorem lift_two_power (a) : lift (2 ^ a) = 2 ^ lift a := by simp

section order_properties
open sum

protected theorem zero_le : ∀ a : cardinal, 0 ≤ a :=
by rintro ⟨α⟩; exact ⟨embedding.of_is_empty⟩

private theorem add_le_add' : ∀ {a b c d : cardinal}, a ≤ b → c ≤ d → a + c ≤ b + d :=
by rintros ⟨α⟩ ⟨β⟩ ⟨γ⟩ ⟨δ⟩ ⟨e₁⟩ ⟨e₂⟩; exact ⟨e₁.sum_map e₂⟩

instance add_covariant_class : covariant_class cardinal cardinal (+) (≤) :=
⟨λ a b c, add_le_add' le_rfl⟩

instance add_swap_covariant_class : covariant_class cardinal cardinal (swap (+)) (≤) :=
⟨λ a b c h, add_le_add' h le_rfl⟩

instance : canonically_ordered_comm_semiring cardinal.{u} :=
{ bot                   := 0,
  bot_le                := cardinal.zero_le,
  add_le_add_left       := λ a b, add_le_add_left,
  exists_add_of_le     := λ a b, induction_on₂ a b $ λ α β ⟨⟨f, hf⟩⟩,
    have (α ⊕ ((range f)ᶜ : set β)) ≃ β, from
      (equiv.sum_congr (equiv.of_injective f hf) (equiv.refl _)).trans $
      (equiv.set.sum_compl (range f)),
    ⟨#↥(range f)ᶜ, mk_congr this.symm⟩,
  le_self_add := λ a b, (add_zero a).ge.trans $ add_le_add_left (cardinal.zero_le _) _,
  eq_zero_or_eq_zero_of_mul_eq_zero := λ a b, induction_on₂ a b $ λ α β,
    by simpa only [mul_def, mk_eq_zero_iff, is_empty_prod] using id,
  ..cardinal.comm_semiring, ..cardinal.partial_order }

@[simp] theorem zero_lt_one : (0 : cardinal) < 1 :=
lt_of_le_of_ne (zero_le _) zero_ne_one

lemma zero_power_le (c : cardinal.{u}) : (0 : cardinal.{u}) ^ c ≤ 1 :=
by { by_cases h : c = 0, rw [h, power_zero], rw [zero_power h], apply zero_le }

theorem power_le_power_left : ∀ {a b c : cardinal}, a ≠ 0 → b ≤ c → a ^ b ≤ a ^ c :=
by rintros ⟨α⟩ ⟨β⟩ ⟨γ⟩ hα ⟨e⟩; exact
  let ⟨a⟩ := mk_ne_zero_iff.1 hα in
  ⟨@embedding.arrow_congr_left _ _ _ ⟨a⟩ e⟩

theorem self_le_power (a : cardinal) {b : cardinal} (hb : 1 ≤ b) : a ≤ a ^ b :=
begin
  rcases eq_or_ne a 0 with rfl|ha,
  { exact zero_le _ },
  { convert power_le_power_left ha hb, exact power_one.symm }
end

/-- **Cantor's theorem** -/
theorem cantor (a : cardinal.{u}) : a < 2 ^ a :=
begin
  induction a using cardinal.induction_on with α,
  rw [← mk_set],
  refine ⟨⟨⟨singleton, λ a b, singleton_eq_singleton_iff.1⟩⟩, _⟩,
  rintro ⟨⟨f, hf⟩⟩,
  exact cantor_injective f hf
end

instance : no_max_order cardinal.{u} :=
{ exists_gt := λ a, ⟨_, cantor a⟩, ..cardinal.partial_order }

instance : canonically_linear_ordered_add_monoid cardinal.{u} :=
{ le_total     := by { rintros ⟨α⟩ ⟨β⟩, apply embedding.total },
  decidable_le := classical.dec_rel _,
  ..(infer_instance : canonically_ordered_add_monoid cardinal),
  ..cardinal.partial_order }

-- short-circuit type class inference
instance : distrib_lattice cardinal.{u} := by apply_instance

theorem one_lt_iff_nontrivial {α : Type u} : 1 < #α ↔ nontrivial α :=
by rw [← not_le, le_one_iff_subsingleton, ← not_nontrivial_iff_subsingleton, not_not]

theorem power_le_max_power_one {a b c : cardinal} (h : b ≤ c) : a ^ b ≤ max (a ^ c) 1 :=
begin
  by_cases ha : a = 0,
  simp [ha, zero_power_le],
  exact (power_le_power_left ha h).trans (le_max_left _ _)
end

theorem power_le_power_right {a b c : cardinal} : a ≤ b → a ^ c ≤ b ^ c :=
induction_on₃ a b c $ λ α β γ ⟨e⟩, ⟨embedding.arrow_congr_right e⟩

theorem power_pos {a : cardinal} (b) (ha : 0 < a) : 0 < a ^ b := (power_ne_zero _ ha.ne').bot_lt

end order_properties

protected theorem lt_wf : @well_founded cardinal.{u} (<) :=
⟨λ a, classical.by_contradiction $ λ h, begin
  let ι := {c : cardinal // ¬ acc (<) c},
  let f : ι → cardinal := subtype.val,
  haveI hι : nonempty ι := ⟨⟨_, h⟩⟩,
  obtain ⟨⟨c : cardinal, hc : ¬acc (<) c⟩, ⟨h_1 : Π j, (f ⟨c, hc⟩).out ↪ (f j).out⟩⟩ :=
    embedding.min_injective (λ i, (f i).out),
  apply hc (acc.intro _ (λ j h', classical.by_contradiction (λ hj, h'.2 _))),
  have : #_ ≤ #_ := ⟨h_1 ⟨j, hj⟩⟩,
  simpa only [f, mk_out] using this
end⟩

instance : has_well_founded cardinal.{u} := ⟨(<), cardinal.lt_wf⟩
instance : well_founded_lt cardinal.{u} := ⟨cardinal.lt_wf⟩
instance wo : @is_well_order cardinal.{u} (<) := { }

instance : conditionally_complete_linear_order_bot cardinal :=
is_well_order.conditionally_complete_linear_order_bot _

@[simp] theorem Inf_empty : Inf (∅ : set cardinal.{u}) = 0 :=
dif_neg not_nonempty_empty

/-- Note that the successor of `c` is not the same as `c + 1` except in the case of finite `c`. -/
instance : succ_order cardinal :=
succ_order.of_succ_le_iff (λ c, Inf {c' | c < c'})
  (λ a b, ⟨lt_of_lt_of_le $ Inf_mem $ exists_gt a, cInf_le'⟩)

theorem succ_def (c : cardinal) : succ c = Inf {c' | c < c'} := rfl

theorem add_one_le_succ (c : cardinal.{u}) : c + 1 ≤ succ c :=
begin
  refine (le_cInf_iff'' (exists_gt c)).2 (λ b hlt, _),
  rcases ⟨b, c⟩ with ⟨⟨β⟩, ⟨γ⟩⟩,
  cases le_of_lt hlt with f,
  have : ¬ surjective f := λ hn, (not_le_of_lt hlt) (mk_le_of_surjective hn),
  simp only [surjective, not_forall] at this,
  rcases this with ⟨b, hb⟩,
  calc #γ + 1 = #(option γ) : mk_option.symm
          ... ≤ #β          : (f.option_elim b hb).cardinal_le
end

lemma succ_pos : ∀ c : cardinal, 0 < succ c := bot_lt_succ

lemma succ_ne_zero (c : cardinal) : succ c ≠ 0 := (succ_pos _).ne'

/-- The indexed sum of cardinals is the cardinality of the
  indexed disjoint union, i.e. sigma type. -/
def sum {ι} (f : ι → cardinal) : cardinal := mk Σ i, (f i).out

theorem le_sum {ι} (f : ι → cardinal) (i) : f i ≤ sum f :=
by rw ← quotient.out_eq (f i); exact
⟨⟨λ a, ⟨i, a⟩, λ a b h, eq_of_heq $ by injection h⟩⟩

@[simp] theorem mk_sigma {ι} (f : ι → Type*) : #(Σ i, f i) = sum (λ i, #(f i)) :=
mk_congr $ equiv.sigma_congr_right $ λ i, out_mk_equiv.symm

@[simp] theorem sum_const (ι : Type u) (a : cardinal.{v}) :
  sum (λ i : ι, a) = lift.{v} (#ι) * lift.{u} a :=
induction_on a $ λ α, mk_congr $
  calc (Σ i : ι, quotient.out (#α)) ≃ ι × quotient.out (#α) : equiv.sigma_equiv_prod _ _
  ... ≃ ulift ι × ulift α : equiv.ulift.symm.prod_congr (out_mk_equiv.trans equiv.ulift.symm)

theorem sum_const' (ι : Type u) (a : cardinal.{u}) : sum (λ _:ι, a) = #ι * a := by simp

@[simp] theorem sum_add_distrib {ι} (f g : ι → cardinal) :
  sum (f + g) = sum f + sum g :=
by simpa only [mk_sigma, mk_sum, mk_out, lift_id] using
  mk_congr (equiv.sigma_sum_distrib (quotient.out ∘ f) (quotient.out ∘ g))

@[simp] theorem sum_add_distrib' {ι} (f g : ι → cardinal) :
  cardinal.sum (λ i, f i + g i) = sum f + sum g :=
sum_add_distrib f g

@[simp] theorem lift_sum {ι : Type u} (f : ι → cardinal.{v}) :
  cardinal.lift.{w} (cardinal.sum f) = cardinal.sum (λ i, cardinal.lift.{w} (f i)) :=
equiv.cardinal_eq $ equiv.ulift.trans $ equiv.sigma_congr_right $ λ a, nonempty.some $
  by rw [←lift_mk_eq, mk_out, mk_out, lift_lift]

theorem sum_le_sum {ι} (f g : ι → cardinal) (H : ∀ i, f i ≤ g i) : sum f ≤ sum g :=
⟨(embedding.refl _).sigma_map $ λ i, classical.choice $
  by have := H i; rwa [← quot.out_eq (f i), ← quot.out_eq (g i)] at this⟩

lemma mk_le_mk_mul_of_mk_preimage_le {c : cardinal} (f : α → β) (hf : ∀ b : β, #(f ⁻¹' {b}) ≤ c) :
  #α ≤ #β * c :=
by simpa only [←mk_congr (@equiv.sigma_fiber_equiv α β f), mk_sigma, ←sum_const']
  using sum_le_sum _ _ hf

/-- The range of an indexed cardinal function, whose outputs live in a higher universe than the
    inputs, is always bounded above. -/
theorem bdd_above_range {ι : Type u} (f : ι → cardinal.{max u v}) : bdd_above (set.range f) :=
⟨_, by { rintros a ⟨i, rfl⟩, exact le_sum f i }⟩

instance (a : cardinal.{u}) : small.{u} (set.Iic a) :=
begin
  rw ←mk_out a,
  apply @small_of_surjective (set a.out) (Iic (#a.out)) _ (λ x, ⟨#x, mk_set_le x⟩),
  rintro ⟨x, hx⟩,
  simpa using le_mk_iff_exists_set.1 hx
end

instance (a : cardinal.{u}) : small.{u} (set.Iio a) :=
small_subset Iio_subset_Iic_self

/-- A set of cardinals is bounded above iff it's small, i.e. it corresponds to an usual ZFC set. -/
theorem bdd_above_iff_small {s : set cardinal.{u}} : bdd_above s ↔ small.{u} s :=
⟨λ ⟨a, ha⟩, @small_subset _ (Iic a) s (λ x h, ha h) _, begin
  rintro ⟨ι, ⟨e⟩⟩,
  suffices : range (λ x : ι, (e.symm x).1) = s,
  { rw ←this,
    apply bdd_above_range.{u u} },
  ext x,
  refine ⟨_, λ hx, ⟨e ⟨x, hx⟩, _⟩⟩,
  { rintro ⟨a, rfl⟩,
    exact (e.symm a).prop },
  { simp_rw [subtype.val_eq_coe, equiv.symm_apply_apply], refl }
end⟩

theorem bdd_above_of_small (s : set cardinal.{u}) [h : small.{u} s] : bdd_above s :=
bdd_above_iff_small.2 h

theorem bdd_above_image (f : cardinal.{u} → cardinal.{max u v}) {s : set cardinal.{u}}
  (hs : bdd_above s) : bdd_above (f '' s) :=
by { rw bdd_above_iff_small at hs ⊢, exactI small_lift _ }

theorem bdd_above_range_comp {ι : Type u} {f : ι → cardinal.{v}} (hf : bdd_above (range f))
  (g : cardinal.{v} → cardinal.{max v w}) : bdd_above (range (g ∘ f)) :=
by { rw range_comp, exact bdd_above_image g hf }

theorem supr_le_sum {ι} (f : ι → cardinal) : supr f ≤ sum f :=
csupr_le' $ le_sum _

theorem sum_le_supr_lift {ι : Type u} (f : ι → cardinal.{max u v}) :
  sum f ≤ (#ι).lift * supr f :=
begin
  rw [←(supr f).lift_id, ←lift_umax, lift_umax.{(max u v) u}, ←sum_const],
  exact sum_le_sum _ _ (le_csupr $ bdd_above_range.{u v} f)
end

theorem sum_le_supr {ι : Type u} (f : ι → cardinal.{u}) : sum f ≤ #ι * supr f :=
by { rw ←lift_id (#ι), exact sum_le_supr_lift f }

theorem sum_nat_eq_add_sum_succ (f : ℕ → cardinal.{u}) :
  cardinal.sum f = f 0 + cardinal.sum (λ i, f (i + 1)) :=
begin
  refine (equiv.sigma_nat_succ (λ i, quotient.out (f i))).cardinal_eq.trans _,
  simp only [mk_sum, mk_out, lift_id, mk_sigma],
end

/-- A variant of `csupr_of_empty` but with `0` on the RHS for convenience -/
@[simp] protected theorem supr_of_empty {ι} (f : ι → cardinal) [is_empty ι] : supr f = 0 :=
csupr_of_empty f

@[simp] lemma lift_mk_shrink (α : Type u) [small.{v} α] :
  cardinal.lift.{max u w} (# (shrink.{v} α)) = cardinal.lift.{max v w} (# α) :=
lift_mk_eq.2 ⟨(equiv_shrink α).symm⟩

@[simp] lemma lift_mk_shrink' (α : Type u) [small.{v} α] :
  cardinal.lift.{u} (# (shrink.{v} α)) = cardinal.lift.{v} (# α) :=
lift_mk_shrink.{u v 0} α

@[simp] lemma lift_mk_shrink'' (α : Type (max u v)) [small.{v} α] :
  cardinal.lift.{u} (# (shrink.{v} α)) = # α :=
by rw [← lift_umax', lift_mk_shrink.{(max u v) v 0} α, ← lift_umax, lift_id]

/-- The indexed product of cardinals is the cardinality of the Pi type
  (dependent product). -/
def prod {ι : Type u} (f : ι → cardinal) : cardinal := #(Π i, (f i).out)

@[simp] theorem mk_pi {ι : Type u} (α : ι → Type v) : #(Π i, α i) = prod (λ i, #(α i)) :=
mk_congr $ equiv.Pi_congr_right $ λ i, out_mk_equiv.symm

@[simp] theorem prod_const (ι : Type u) (a : cardinal.{v}) :
  prod (λ i : ι, a) = lift.{u} a ^ lift.{v} (#ι) :=
induction_on a $ λ α, mk_congr $ equiv.Pi_congr equiv.ulift.symm $
  λ i, out_mk_equiv.trans equiv.ulift.symm

theorem prod_const' (ι : Type u) (a : cardinal.{u}) : prod (λ _:ι, a) = a ^ #ι :=
induction_on a $ λ α, (mk_pi _).symm

theorem prod_le_prod {ι} (f g : ι → cardinal) (H : ∀ i, f i ≤ g i) : prod f ≤ prod g :=
⟨embedding.Pi_congr_right $ λ i, classical.choice $
  by have := H i; rwa [← mk_out (f i), ← mk_out (g i)] at this⟩

@[simp] theorem prod_eq_zero {ι} (f : ι → cardinal.{u}) : prod f = 0 ↔ ∃ i, f i = 0 :=
by { lift f to ι → Type u using λ _, trivial, simp only [mk_eq_zero_iff, ← mk_pi, is_empty_pi] }

theorem prod_ne_zero {ι} (f : ι → cardinal) : prod f ≠ 0 ↔ ∀ i, f i ≠ 0 :=
by simp [prod_eq_zero]

@[simp] theorem lift_prod {ι : Type u} (c : ι → cardinal.{v}) :
  lift.{w} (prod c) = prod (λ i, lift.{w} (c i)) :=
begin
  lift c to ι → Type v using λ _, trivial,
  simp only [← mk_pi, ← mk_ulift],
  exact mk_congr (equiv.ulift.trans $ equiv.Pi_congr_right $ λ i, equiv.ulift.symm)
end

lemma prod_eq_of_fintype {α : Type u} [fintype α] (f : α → cardinal.{v}) :
  prod f = cardinal.lift.{u} (∏ i, f i) :=
begin
  revert f,
  refine fintype.induction_empty_option _ _ _ α,
  { introsI α β hβ e h f,
    letI := fintype.of_equiv β e.symm,
    rw [←e.prod_comp f, ←h],
    exact mk_congr (e.Pi_congr_left _).symm },
  { intro f,
    rw [fintype.univ_pempty, finset.prod_empty, lift_one, cardinal.prod, mk_eq_one] },
  { intros α hα h f,
    rw [cardinal.prod, mk_congr equiv.pi_option_equiv_prod, mk_prod, lift_umax', mk_out,
        ←cardinal.prod, lift_prod, fintype.prod_option, lift_mul, ←h (λ a, f (some a))],
    simp only [lift_id] },
end

@[simp] theorem lift_Inf (s : set cardinal) : lift (Inf s) = Inf (lift '' s) :=
begin
  rcases eq_empty_or_nonempty s with rfl | hs,
  { simp },
  { exact lift_monotone.map_Inf hs }
end

@[simp] theorem lift_infi {ι} (f : ι → cardinal) : lift (infi f) = ⨅ i, lift (f i) :=
by { unfold infi, convert lift_Inf (range f), rw range_comp }

theorem lift_down {a : cardinal.{u}} {b : cardinal.{max u v}} :
  b ≤ lift a → ∃ a', lift a' = b :=
induction_on₂ a b $ λ α β,
by rw [← lift_id (#β), ← lift_umax, ← lift_umax.{u v}, lift_mk_le]; exact
λ ⟨f⟩, ⟨#(set.range f), eq.symm $ lift_mk_eq.2
  ⟨embedding.equiv_of_surjective
    (embedding.cod_restrict _ f set.mem_range_self)
    $ λ ⟨a, ⟨b, e⟩⟩, ⟨b, subtype.eq e⟩⟩⟩

theorem le_lift_iff {a : cardinal.{u}} {b : cardinal.{max u v}} :
  b ≤ lift a ↔ ∃ a', lift a' = b ∧ a' ≤ a :=
⟨λ h, let ⟨a', e⟩ := lift_down h in ⟨a', e, lift_le.1 $ e.symm ▸ h⟩,
 λ ⟨a', e, h⟩, e ▸ lift_le.2 h⟩

theorem lt_lift_iff {a : cardinal.{u}} {b : cardinal.{max u v}} :
  b < lift a ↔ ∃ a', lift a' = b ∧ a' < a :=
⟨λ h, let ⟨a', e⟩ := lift_down h.le in ⟨a', e, lift_lt.1 $ e.symm ▸ h⟩,
 λ ⟨a', e, h⟩, e ▸ lift_lt.2 h⟩

@[simp] theorem lift_succ (a) : lift (succ a) = succ (lift a) :=
le_antisymm
  (le_of_not_gt $ λ h, begin
    rcases lt_lift_iff.1 h with ⟨b, e, h⟩,
    rw [lt_succ_iff, ← lift_le, e] at h,
    exact h.not_lt (lt_succ _)
  end)
  (succ_le_of_lt $ lift_lt.2 $ lt_succ a)

@[simp] theorem lift_umax_eq {a : cardinal.{u}} {b : cardinal.{v}} :
  lift.{max v w} a = lift.{max u w} b ↔ lift.{v} a = lift.{u} b :=
by rw [←lift_lift, ←lift_lift, lift_inj]

@[simp] theorem lift_min {a b : cardinal} : lift (min a b) = min (lift a) (lift b) :=
lift_monotone.map_min

@[simp] theorem lift_max {a b : cardinal} : lift (max a b) = max (lift a) (lift b) :=
lift_monotone.map_max

/-- The lift of a supremum is the supremum of the lifts. -/
lemma lift_Sup {s : set cardinal} (hs : bdd_above s) : lift.{u} (Sup s) = Sup (lift.{u} '' s) :=
begin
  apply ((le_cSup_iff' (bdd_above_image _ hs)).2 (λ c hc, _)).antisymm (cSup_le' _),
  { by_contra h,
    obtain ⟨d, rfl⟩ := cardinal.lift_down (not_le.1 h).le,
    simp_rw lift_le at h hc,
    rw cSup_le_iff' hs at h,
    exact h (λ a ha, lift_le.1 $ hc (mem_image_of_mem _ ha)) },
  { rintros i ⟨j, hj, rfl⟩,
    exact lift_le.2 (le_cSup hs hj) },
end

/-- The lift of a supremum is the supremum of the lifts. -/
lemma lift_supr {ι : Type v} {f : ι → cardinal.{w}} (hf : bdd_above (range f)) :
  lift.{u} (supr f) = ⨆ i, lift.{u} (f i) :=
by rw [supr, supr, lift_Sup hf, ←range_comp]

/-- To prove that the lift of a supremum is bounded by some cardinal `t`,
it suffices to show that the lift of each cardinal is bounded by `t`. -/
lemma lift_supr_le {ι : Type v} {f : ι → cardinal.{w}} {t : cardinal} (hf : bdd_above (range f))
  (w : ∀ i, lift.{u} (f i) ≤ t) : lift.{u} (supr f) ≤ t :=
by { rw lift_supr hf, exact csupr_le' w }

@[simp] lemma lift_supr_le_iff {ι : Type v} {f : ι → cardinal.{w}} (hf : bdd_above (range f))
  {t : cardinal} : lift.{u} (supr f) ≤ t ↔ ∀ i, lift.{u} (f i) ≤ t :=
by { rw lift_supr hf, exact csupr_le_iff' (bdd_above_range_comp hf _) }

universes v' w'

/--
To prove an inequality between the lifts to a common universe of two different supremums,
it suffices to show that the lift of each cardinal from the smaller supremum
if bounded by the lift of some cardinal from the larger supremum.
-/
lemma lift_supr_le_lift_supr
  {ι : Type v} {ι' : Type v'} {f : ι → cardinal.{w}} {f' : ι' → cardinal.{w'}}
  (hf : bdd_above (range f)) (hf' : bdd_above (range f'))
  {g : ι → ι'} (h : ∀ i, lift.{w'} (f i) ≤ lift.{w} (f' (g i))) :
  lift.{w'} (supr f) ≤ lift.{w} (supr f') :=
begin
  rw [lift_supr hf, lift_supr hf'],
  exact csupr_mono' (bdd_above_range_comp hf' _) (λ i, ⟨_, h i⟩)
end

/-- A variant of `lift_supr_le_lift_supr` with universes specialized via `w = v` and `w' = v'`.
This is sometimes necessary to avoid universe unification issues. -/
lemma lift_supr_le_lift_supr'
  {ι : Type v} {ι' : Type v'} {f : ι → cardinal.{v}} {f' : ι' → cardinal.{v'}}
  (hf : bdd_above (range f)) (hf' : bdd_above (range f'))
  (g : ι → ι') (h : ∀ i, lift.{v'} (f i) ≤ lift.{v} (f' (g i))) :
  lift.{v'} (supr f) ≤ lift.{v} (supr f') :=
lift_supr_le_lift_supr hf hf' h

/-- `ℵ₀` is the smallest infinite cardinal. -/
def aleph_0 : cardinal.{u} := lift (#ℕ)

localized "notation (name := cardinal.aleph_0) `ℵ₀` := cardinal.aleph_0" in cardinal

lemma mk_nat : #ℕ = ℵ₀ := (lift_id _).symm

theorem aleph_0_ne_zero : ℵ₀ ≠ 0 := mk_ne_zero _

theorem aleph_0_pos : 0 < ℵ₀ :=
pos_iff_ne_zero.2 aleph_0_ne_zero

@[simp] theorem lift_aleph_0 : lift ℵ₀ = ℵ₀ := lift_lift _

@[simp] theorem aleph_0_le_lift {c : cardinal.{u}} : ℵ₀ ≤ lift.{v} c ↔ ℵ₀ ≤ c :=
by rw [←lift_aleph_0, lift_le]

@[simp] theorem lift_le_aleph_0 {c : cardinal.{u}} : lift.{v} c ≤ ℵ₀ ↔ c ≤ ℵ₀ :=
by rw [←lift_aleph_0, lift_le]

/-! ### Properties about the cast from `ℕ` -/

@[simp] theorem mk_fin (n : ℕ) : #(fin n) = n := by simp

@[simp] theorem lift_nat_cast (n : ℕ) : lift.{u} (n : cardinal.{v}) = n :=
by induction n; simp *

@[simp] lemma lift_eq_nat_iff {a : cardinal.{u}} {n : ℕ} : lift.{v} a = n ↔ a = n :=
lift_injective.eq_iff' (lift_nat_cast n)

@[simp] lemma nat_eq_lift_iff {n : ℕ} {a : cardinal.{u}} :
  (n : cardinal) = lift.{v} a ↔ (n : cardinal) = a :=
by rw [←lift_nat_cast.{v} n, lift_inj]

theorem lift_mk_fin (n : ℕ) : lift (#(fin n)) = n := by simp

lemma mk_coe_finset {α : Type u} {s : finset α} : #s = ↑(finset.card s) := by simp

lemma mk_finset_of_fintype [fintype α] : #(finset α) = 2 ^ℕ fintype.card α := by simp

@[simp] lemma mk_finsupp_lift_of_fintype (α : Type u) (β : Type v) [fintype α] [has_zero β] :
  #(α →₀ β) = lift.{u} (#β) ^ℕ fintype.card α :=
by simpa using (@finsupp.equiv_fun_on_finite α β _ _).cardinal_eq

lemma mk_finsupp_of_fintype (α β : Type u) [fintype α] [has_zero β] :
  #(α →₀ β) = (#β) ^ℕ fintype.card α :=
by simp

theorem card_le_of_finset {α} (s : finset α) : (s.card : cardinal) ≤ #α :=
@mk_coe_finset _ s ▸ mk_set_le _

@[norm_cast] theorem nat_cast_pow {m n : ℕ} : (↑(pow m n) : cardinal) = m ^ n :=
by simp only [cardinal.pow_cast_right, coe_pow]

@[simp, norm_cast] theorem nat_cast_le {m n : ℕ} : (m : cardinal) ≤ n ↔ m ≤ n :=
<<<<<<< HEAD
by rw [←lift_mk_fin, ←lift_mk_fin, lift_le, le_def, embedding.nonempty_iff_card_le,
  fintype.card_fin, fintype.card_fin]

/-- Coercion `coe : ℕ → cardinal` as an order embedding. -/
@[simps { fully_applied := ff }] def nat_cast_order_embedding : ℕ ↪o cardinal :=
order_embedding.of_map_le_iff coe $ λ m n, nat_cast_le
=======
by rw [← lift_mk_fin, ← lift_mk_fin, lift_le, le_def, function.embedding.nonempty_iff_card_le,
  fintype.card_fin, fintype.card_fin]
>>>>>>> 0f601d09

@[simp, norm_cast] theorem nat_cast_lt {m n : ℕ} : (m : cardinal) < n ↔ m < n :=
nat_cast_order_embedding.lt_iff_lt

instance : char_zero cardinal := ⟨strict_mono.injective $ λ m n, nat_cast_lt.2⟩

theorem nat_cast_inj {m n : ℕ} : (m : cardinal) = n ↔ m = n := nat.cast_inj

lemma nat_cast_injective : injective (coe : ℕ → cardinal) :=
nat.cast_injective

@[simp, norm_cast, priority 900] theorem nat_succ (n : ℕ) : (n.succ : cardinal) = succ n :=
(add_one_le_succ _).antisymm (succ_le_of_lt $ nat_cast_lt.2 $ nat.lt_succ_self _)

@[simp] theorem succ_zero : succ (0 : cardinal) = 1 := by norm_cast

theorem card_le_of {α : Type u} {n : ℕ} (H : ∀ s : finset α, s.card ≤ n) : # α ≤ n :=
begin
  refine le_of_lt_succ (lt_of_not_ge $ λ hn, _),
  rw [←cardinal.nat_succ, ←lift_mk_fin n.succ] at hn,
  cases hn with f,
  refine (H $ finset.univ.map f).not_lt _,
  rw [finset.card_map, ←fintype.card, fintype.card_ulift, fintype.card_fin],
  exact n.lt_succ_self
end

theorem cantor' (a) {b : cardinal} (hb : 1 < b) : a < b ^ a :=
begin
  rw [←succ_le_iff, (by norm_cast : succ (1 : cardinal) = 2)] at hb,
  exact (cantor a).trans_le (power_le_power_right hb)
end

theorem one_le_iff_pos {c : cardinal} : 1 ≤ c ↔ 0 < c :=
by rw [←succ_zero, succ_le_iff]

theorem one_le_iff_ne_zero {c : cardinal} : 1 ≤ c ↔ c ≠ 0 :=
by rw [one_le_iff_pos, pos_iff_ne_zero]

theorem nat_lt_aleph_0 (n : ℕ) : (n : cardinal.{u}) < ℵ₀ :=
succ_le_iff.1 begin
  rw [←nat_succ, ←lift_mk_fin, aleph_0, lift_mk_le.{0 0 u}],
  exact ⟨⟨coe, λ a b, fin.ext⟩⟩
end

@[simp] theorem one_lt_aleph_0 : 1 < ℵ₀ := by simpa using nat_lt_aleph_0 1

theorem one_le_aleph_0 : 1 ≤ ℵ₀ := one_lt_aleph_0.le

theorem lt_aleph_0 {c : cardinal} : c < ℵ₀ ↔ ∃ n : ℕ, c = n :=
⟨λ h, begin
  rcases lt_lift_iff.1 h with ⟨c, rfl, h'⟩,
  rcases le_mk_iff_exists_set.1 h'.1 with ⟨S, rfl⟩,
  suffices : S.finite,
  { lift S to finset ℕ using this,
    simp },
  contrapose! h',
  haveI := infinite.to_subtype h',
  exact ⟨infinite.nat_embedding S⟩
end, λ ⟨n, e⟩, e.symm ▸ nat_lt_aleph_0 _⟩

theorem aleph_0_le {c : cardinal} : ℵ₀ ≤ c ↔ ∀ n : ℕ, ↑n ≤ c :=
⟨λ h n, (nat_lt_aleph_0 _).le.trans h,
 λ h, le_of_not_lt $ λ hn, begin
  rcases lt_aleph_0.1 hn with ⟨n, rfl⟩,
  exact (nat.lt_succ_self _).not_le (nat_cast_le.1 (h (n+1)))
end⟩

@[simp] lemma range_nat_cast : range (coe : ℕ → cardinal) = Iio ℵ₀ :=
ext $ λ x, by simp only [mem_Iio, mem_range, eq_comm, lt_aleph_0]

theorem mk_eq_nat_iff {α : Type u} {n : ℕ} : #α = n ↔ nonempty (α ≃ fin n) :=
by rw [← lift_mk_fin, ← lift_uzero (#α), lift_mk_eq']

theorem lt_aleph_0_iff_finite {α : Type u} : #α < ℵ₀ ↔ finite α :=
by simp only [lt_aleph_0, mk_eq_nat_iff, finite_iff_exists_equiv_fin]

theorem lt_aleph_0_iff_fintype {α : Type u} : #α < ℵ₀ ↔ nonempty (fintype α) :=
lt_aleph_0_iff_finite.trans (finite_iff_nonempty_fintype _)

theorem lt_aleph_0_of_finite (α : Type u) [finite α] : #α < ℵ₀ :=
lt_aleph_0_iff_finite.2 ‹_›

@[simp] theorem lt_aleph_0_iff_set_finite {S : set α} : #S < ℵ₀ ↔ S.finite :=
lt_aleph_0_iff_finite.trans finite_coe_iff

alias lt_aleph_0_iff_set_finite ↔ _ _root_.set.finite.lt_aleph_0

@[simp] theorem lt_aleph_0_iff_subtype_finite {p : α → Prop} :
  #{x // p x} < ℵ₀ ↔ {x | p x}.finite :=
lt_aleph_0_iff_set_finite

lemma mk_le_aleph_0_iff : #α ≤ ℵ₀ ↔ countable α :=
by rw [countable_iff_nonempty_embedding, aleph_0, ← lift_uzero (#α), lift_mk_le']

@[simp] lemma mk_le_aleph_0 [countable α] : #α ≤ ℵ₀ := mk_le_aleph_0_iff.mpr ‹_›

@[simp] lemma le_aleph_0_iff_set_countable {s : set α} : #s ≤ ℵ₀ ↔ s.countable :=
by rw [mk_le_aleph_0_iff, countable_coe_iff]

alias le_aleph_0_iff_set_countable ↔ _ _root_.set.countable.le_aleph_0

@[simp] lemma le_aleph_0_iff_subtype_countable {p : α → Prop} :
  #{x // p x} ≤ ℵ₀ ↔ {x | p x}.countable :=
le_aleph_0_iff_set_countable

instance can_lift_cardinal_nat : can_lift cardinal ℕ coe (λ x, x < ℵ₀) :=
⟨λ x hx, let ⟨n, hn⟩ := lt_aleph_0.mp hx in ⟨n, hn.symm⟩⟩

theorem add_lt_aleph_0 {a b : cardinal} (ha : a < ℵ₀) (hb : b < ℵ₀) : a + b < ℵ₀ :=
match a, b, lt_aleph_0.1 ha, lt_aleph_0.1 hb with
| _, _, ⟨m, rfl⟩, ⟨n, rfl⟩ := by rw [← nat.cast_add]; apply nat_lt_aleph_0
end

lemma add_lt_aleph_0_iff {a b : cardinal} : a + b < ℵ₀ ↔ a < ℵ₀ ∧ b < ℵ₀ :=
⟨λ h, ⟨(self_le_add_right _ _).trans_lt h, (self_le_add_left _ _).trans_lt h⟩,
  λ ⟨h1, h2⟩, add_lt_aleph_0 h1 h2⟩

lemma aleph_0_le_add_iff {a b : cardinal} : ℵ₀ ≤ a + b ↔ ℵ₀ ≤ a ∨ ℵ₀ ≤ b :=
by simp only [←not_lt, add_lt_aleph_0_iff, not_and_distrib]

/-- See also `cardinal.nsmul_lt_aleph_0_iff_of_ne_zero` if you already have `n ≠ 0`. -/
lemma nsmul_lt_aleph_0_iff {n : ℕ} {a : cardinal} : n • a < ℵ₀ ↔ n = 0 ∨ a < ℵ₀ :=
begin
  cases n,
  { simpa using nat_lt_aleph_0 0 },
  simp only [nat.succ_ne_zero, false_or],
  induction n with n ih,
  { simp },
  rw [succ_nsmul, add_lt_aleph_0_iff, ih, and_self]
end

/-- See also `cardinal.nsmul_lt_aleph_0_iff` for a hypothesis-free version. -/
lemma nsmul_lt_aleph_0_iff_of_ne_zero {n : ℕ} {a : cardinal} (h : n ≠ 0) : n • a < ℵ₀ ↔ a < ℵ₀ :=
nsmul_lt_aleph_0_iff.trans $ or_iff_right h

theorem mul_lt_aleph_0 {a b : cardinal} (ha : a < ℵ₀) (hb : b < ℵ₀) : a * b < ℵ₀ :=
match a, b, lt_aleph_0.1 ha, lt_aleph_0.1 hb with
| _, _, ⟨m, rfl⟩, ⟨n, rfl⟩ := by rw [← nat.cast_mul]; apply nat_lt_aleph_0
end

lemma mul_lt_aleph_0_iff {a b : cardinal} : a * b < ℵ₀ ↔ a = 0 ∨ b = 0 ∨ a < ℵ₀ ∧ b < ℵ₀ :=
begin
  refine ⟨λ h, _, _⟩,
  { by_cases ha : a = 0, { exact or.inl ha },
    right, by_cases hb : b = 0, { exact or.inl hb },
    right, rw [←ne, ←one_le_iff_ne_zero] at ha hb, split,
    { rw ←mul_one a,
      refine (mul_le_mul' le_rfl hb).trans_lt h },
    { rw ←one_mul b,
      refine (mul_le_mul' ha le_rfl).trans_lt h }},
  rintro (rfl|rfl|⟨ha,hb⟩); simp only [*, mul_lt_aleph_0, aleph_0_pos, zero_mul, mul_zero]
end

/-- See also `cardinal.aleph_0_le_mul_iff`. -/
lemma aleph_0_le_mul_iff {a b : cardinal} : ℵ₀ ≤ a * b ↔ a ≠ 0 ∧ b ≠ 0 ∧ (ℵ₀ ≤ a ∨ ℵ₀ ≤ b) :=
let h := (@mul_lt_aleph_0_iff a b).not in
by rwa [not_lt, not_or_distrib, not_or_distrib, not_and_distrib, not_lt, not_lt] at h

/-- See also `cardinal.aleph_0_le_mul_iff'`. -/
lemma aleph_0_le_mul_iff' {a b : cardinal.{u}} : ℵ₀ ≤ a * b ↔ a ≠ 0 ∧ ℵ₀ ≤ b ∨ ℵ₀ ≤ a ∧ b ≠ 0 :=
begin
  have : ∀ {a : cardinal.{u}}, ℵ₀ ≤ a → a ≠ 0, from λ a, ne_bot_of_le_ne_bot aleph_0_ne_zero,
  simp only [aleph_0_le_mul_iff, and_or_distrib_left, and_iff_right_of_imp this,
    @and.left_comm (a ≠ 0)],
  simp only [and.comm, or.comm]
end

lemma mul_lt_aleph_0_iff_of_ne_zero {a b : cardinal} (ha : a ≠ 0) (hb : b ≠ 0) :
  a * b < ℵ₀ ↔ a < ℵ₀ ∧ b < ℵ₀ :=
by simp [mul_lt_aleph_0_iff, ha, hb]

theorem power_lt_aleph_0 {a b : cardinal} (ha : a < ℵ₀) (hb : b < ℵ₀) : a ^ b < ℵ₀ :=
match a, b, lt_aleph_0.1 ha, lt_aleph_0.1 hb with
| _, _, ⟨m, rfl⟩, ⟨n, rfl⟩ := by rw [← nat_cast_pow]; apply nat_lt_aleph_0
end

lemma eq_one_iff_unique {α : Type*} :
  #α = 1 ↔ subsingleton α ∧ nonempty α :=
calc #α = 1 ↔ #α ≤ 1 ∧ 1 ≤ #α : le_antisymm_iff
        ... ↔ subsingleton α ∧ nonempty α :
  le_one_iff_subsingleton.and (one_le_iff_ne_zero.trans mk_ne_zero_iff)

theorem infinite_iff {α : Type u} : infinite α ↔ ℵ₀ ≤ #α :=
by rw [← not_lt, lt_aleph_0_iff_finite, not_finite_iff_infinite]

@[simp] lemma aleph_0_le_mk (α : Type u) [infinite α] : ℵ₀ ≤ #α := infinite_iff.1 ‹_›

lemma denumerable_iff {α : Type u} : nonempty (denumerable α) ↔ #α = ℵ₀ :=
⟨λ ⟨h⟩, mk_congr ((@denumerable.eqv α h).trans equiv.ulift.symm),
 λ h, by { cases quotient.exact h with f, exact ⟨denumerable.mk' $ f.trans equiv.ulift⟩ }⟩

@[simp] lemma mk_denumerable (α : Type u) [denumerable α] : #α = ℵ₀ :=
denumerable_iff.1 ⟨‹_›⟩

@[simp] lemma aleph_0_add_aleph_0 : ℵ₀ + ℵ₀ = ℵ₀ := mk_denumerable _

@[simp] lemma aleph_0_mul_aleph_0 : ℵ₀ * ℵ₀ = ℵ₀ := mk_denumerable _

<<<<<<< HEAD
@[simp] lemma nat_mul_aleph_0 {n : ℕ} (hn : n ≠ 0) : ↑n * ℵ₀ = ℵ₀ :=
le_antisymm (lift_mk_fin n ▸ mk_le_aleph_0) $ le_mul_of_one_le_left (zero_le _) $
  by rwa [← nat.cast_one, nat_cast_le, nat.one_le_iff_ne_zero]
=======
lemma exists_nat_eq_of_le_nat {c : cardinal} {n : ℕ} (h : c ≤ n) : ∃ m, m ≤ n ∧ c = m :=
let he := cast_to_nat_of_lt_aleph_0 (h.trans_lt $ nat_lt_aleph_0 n) in
⟨c.to_nat, nat_cast_le.1 (he.trans_le h), he.symm⟩

@[simp] lemma mk_to_nat_of_infinite [h : infinite α] : (#α).to_nat = 0 :=
dif_neg (infinite_iff.1 h).not_lt
>>>>>>> 0f601d09

@[simp] lemma aleph_0_mul_nat {n : ℕ} (hn : n ≠ 0) : ℵ₀ * n = ℵ₀ :=
by rw [mul_comm, nat_mul_aleph_0 hn]

@[simp] lemma add_le_aleph_0 {c₁ c₂ : cardinal} : c₁ + c₂ ≤ ℵ₀ ↔ c₁ ≤ ℵ₀ ∧ c₂ ≤ ℵ₀ :=
⟨λ h, ⟨le_self_add.trans h, le_add_self.trans h⟩, λ h, aleph_0_add_aleph_0 ▸ add_le_add h.1 h.2⟩

@[simp] lemma aleph_0_add_nat (n : ℕ) : ℵ₀ + n = ℵ₀ :=
le_antisymm (add_le_aleph_0.2 ⟨le_rfl, (nat_lt_aleph_0 _).le⟩) le_self_add

@[simp] lemma nat_add_aleph_0 (n : ℕ) : ↑n + ℵ₀ = ℵ₀ := by rw [add_comm, aleph_0_add_nat]

lemma mk_int : #ℤ = ℵ₀ := mk_denumerable ℤ

lemma mk_pnat : #ℕ+ = ℵ₀ := mk_denumerable ℕ+

/-- **König's theorem** -/
theorem sum_lt_prod {ι} (f g : ι → cardinal) (H : ∀ i, f i < g i) : sum f < prod g :=
lt_of_not_ge $ λ ⟨F⟩, begin
  haveI : inhabited (Π (i : ι), (g i).out),
  { refine ⟨λ i, classical.choice $ mk_ne_zero_iff.1 _⟩,
    rw mk_out,
    exact (H i).ne_bot },
  let G := inv_fun F,
  have sG : surjective G := inv_fun_surjective F.2,
  choose C hc using show ∀ i, ∃ b, ∀ a, G ⟨i, a⟩ i ≠ b,
  { intro i,
    simp only [- not_exists, not_exists.symm, not_forall.symm],
    refine λ h, (H i).not_le _,
    rw [← mk_out (f i), ← mk_out (g i)],
    exact ⟨embedding.of_surjective _ h⟩ },
  exact (let ⟨⟨i, a⟩, h⟩ := sG C in hc i a (congr_fun h _))
end

@[simp] theorem mk_empty : #empty = 0 := mk_eq_zero _

@[simp] theorem mk_pempty : #pempty = 0 := mk_eq_zero _

@[simp] theorem mk_punit : #punit = 1 := mk_eq_one punit

theorem mk_unit : #unit = 1 := mk_punit

@[simp] theorem mk_singleton {α : Type u} (x : α) : #({x} : set α) = 1 :=
mk_eq_one _

@[simp] theorem mk_plift_true : #(plift true) = 1 := mk_eq_one _
@[simp] theorem mk_plift_false : #(plift false) = 0 := mk_eq_zero _

@[simp] theorem mk_vector (α : Type u) (n : ℕ) : #(vector α n) = (#α) ^ℕ n :=
(mk_congr (equiv.vector_equiv_fin α n)).trans $ by simp

theorem mk_list_eq_sum_pow (α : Type u) : #(list α) = sum (λ n : ℕ, (#α) ^ℕ n) :=
calc #(list α) = #(Σ n, vector α n) : mk_congr (equiv.sigma_fiber_equiv list.length).symm
... = sum (λ n : ℕ, (#α) ^ℕ n) : by simp

theorem mk_quot_le {α : Type u} {r : α → α → Prop} : #(quot r) ≤ #α :=
mk_le_of_surjective quot.exists_rep

theorem mk_quotient_le {α : Type u} {s : setoid α} : #(quotient s) ≤ #α :=
mk_quot_le

theorem mk_subtype_le_of_subset {α : Type u} {p q : α → Prop} (h : ∀ ⦃x⦄, p x → q x) :
  #(subtype p) ≤ #(subtype q) :=
⟨embedding.subtype_map (embedding.refl α) h⟩

@[simp] theorem mk_emptyc (α : Type u) : #(∅ : set α) = 0 := mk_eq_zero _

lemma mk_emptyc_iff {α : Type u} {s : set α} : #s = 0 ↔ s = ∅ :=
begin
  split,
  { intro h,
    rw mk_eq_zero_iff at h,
    exact eq_empty_iff_forall_not_mem.2 (λ x hx, h.elim' ⟨x, hx⟩) },
  { rintro rfl, exact mk_emptyc _ }
end

@[simp] theorem mk_univ {α : Type u} : #(@univ α) = #α :=
mk_congr (equiv.set.univ α)

theorem mk_image_le {α β : Type u} {f : α → β} {s : set α} : #(f '' s) ≤ #s :=
mk_le_of_surjective surjective_onto_image

theorem mk_image_le_lift {α : Type u} {β : Type v} {f : α → β} {s : set α} :
  lift.{u} (#(f '' s)) ≤ lift.{v} (#s) :=
lift_mk_le.{v u 0}.mpr ⟨embedding.of_surjective _ surjective_onto_image⟩

theorem mk_range_le {α β : Type u} {f : α → β} : #(range f) ≤ #α :=
mk_le_of_surjective surjective_onto_range

theorem mk_range_le_lift {α : Type u} {β : Type v} {f : α → β} :
  lift.{u} (#(range f)) ≤ lift.{v} (#α) :=
lift_mk_le.{v u 0}.mpr ⟨embedding.of_surjective _ surjective_onto_range⟩

lemma mk_range_eq (f : α → β) (h : injective f) : #(range f) = #α :=
mk_congr ((equiv.of_injective f h).symm)

lemma mk_range_eq_of_injective {α : Type u} {β : Type v} {f : α → β} (hf : injective f) :
  lift.{u} (#(range f)) = lift.{v} (#α) :=
lift_mk_eq'.mpr ⟨(equiv.of_injective f hf).symm⟩

lemma mk_range_eq_lift {α : Type u} {β : Type v} {f : α → β} (hf : injective f) :
  lift.{max u w} (# (range f)) = lift.{max v w} (# α) :=
lift_mk_eq.mpr ⟨(equiv.of_injective f hf).symm⟩

theorem mk_image_eq {α β : Type u} {f : α → β} {s : set α} (hf : injective f) :
  #(f '' s) = #s :=
mk_congr ((equiv.set.image f s hf).symm)

theorem mk_Union_le_sum_mk {α ι : Type u} {f : ι → set α} : #(⋃ i, f i) ≤ sum (λ i, #(f i)) :=
calc #(⋃ i, f i) ≤ #(Σ i, f i)        : mk_le_of_surjective (set.sigma_to_Union_surjective f)
              ... = sum (λ i, #(f i)) : mk_sigma _

theorem mk_Union_eq_sum_mk {α ι : Type u} {f : ι → set α} (h : ∀i j, i ≠ j → disjoint (f i) (f j)) :
  #(⋃ i, f i) = sum (λ i, #(f i)) :=
calc #(⋃ i, f i) = #(Σ i, f i)       : mk_congr (set.Union_eq_sigma_of_disjoint h)
              ... = sum (λi, #(f i)) : mk_sigma _

lemma mk_Union_le {α ι : Type u} (f : ι → set α) : #(⋃ i, f i) ≤ #ι * ⨆ i, #(f i) :=
mk_Union_le_sum_mk.trans (sum_le_supr _)

lemma mk_sUnion_le {α : Type u} (A : set (set α)) : #(⋃₀ A) ≤ #A * ⨆ s : A, #s :=
by { rw sUnion_eq_Union, apply mk_Union_le }

lemma mk_bUnion_le {ι α : Type u} (A : ι → set α) (s : set ι) :
  #(⋃ x ∈ s, A x) ≤ #s * ⨆ x : s, #(A x.1) :=
by { rw bUnion_eq_Union, apply mk_Union_le }

lemma finset_card_lt_aleph_0 (s : finset α) : #(↑s : set α) < ℵ₀ :=
lt_aleph_0_of_finite _

theorem mk_set_eq_nat_iff_finset {α} {s : set α} {n : ℕ} :
  #s = n ↔ ∃ t : finset α, (t : set α) = s ∧ t.card = n :=
begin
  split,
  { intro h,
    lift s to finset α using lt_aleph_0_iff_set_finite.1 (h.symm ▸ nat_lt_aleph_0 n),
    simpa using h },
  { rintro ⟨t, rfl, rfl⟩,
    exact mk_coe_finset }
end

theorem mk_eq_nat_iff_finset {n : ℕ} : #α = n ↔ ∃ t : finset α, (t : set α) = univ ∧ t.card = n :=
by rw [← mk_univ, mk_set_eq_nat_iff_finset]

theorem mk_eq_nat_iff_fintype {n : ℕ} : #α = n ↔ ∃ (h : fintype α), @fintype.card α h = n :=
begin
  rw [mk_eq_nat_iff_finset],
  split,
  { rintro ⟨t, ht, hn⟩,
    exact ⟨⟨t, eq_univ_iff_forall.1 ht⟩, hn⟩ },
  { rintro ⟨⟨t, ht⟩, hn⟩,
    exact ⟨t, eq_univ_iff_forall.2 ht, hn⟩ }
end

theorem mk_union_add_mk_inter {α : Type u} {S T : set α} :
  #(S ∪ T : set α) + #(S ∩ T : set α) = #S + #T :=
quot.sound ⟨equiv.set.union_sum_inter S T⟩

/-- The cardinality of a union is at most the sum of the cardinalities
of the two sets. -/
lemma mk_union_le {α : Type u} (S T : set α) : #(S ∪ T : set α) ≤ #S + #T :=
@mk_union_add_mk_inter α S T ▸ self_le_add_right (#(S ∪ T : set α)) (#(S ∩ T : set α))

theorem mk_union_of_disjoint {α : Type u} {S T : set α} (H : disjoint S T) :
  #(S ∪ T : set α) = #S + #T :=
quot.sound ⟨equiv.set.union H.le_bot⟩

theorem mk_insert {α : Type u} {s : set α} {a : α} (h : a ∉ s) :
  #(insert a s : set α) = #s + 1 :=
by { rw [← union_singleton, mk_union_of_disjoint, mk_singleton], simpa }

lemma mk_sum_compl {α} (s : set α) : #s + #(sᶜ : set α) = #α :=
mk_congr (equiv.set.sum_compl s)

lemma mk_le_mk_of_subset {α} {s t : set α} (h : s ⊆ t) : #s ≤ #t :=
⟨set.embedding_of_subset s t h⟩

lemma mk_subtype_mono {p q : α → Prop} (h : ∀ x, p x → q x) : #{x // p x} ≤ #{x // q x} :=
⟨embedding_of_subset _ _ h⟩

lemma le_mk_diff_add_mk (S T : set α) : #S ≤ #(S \ T : set α) + #T :=
(mk_le_mk_of_subset $ subset_diff_union _ _).trans $ mk_union_le _ _

lemma mk_diff_add_mk {S T : set α} (h : T ⊆ S) : #(S \ T : set α) + #T = #S :=
(mk_union_of_disjoint $ by exact disjoint_sdiff_self_left).symm.trans $ by rw diff_union_of_subset h

lemma mk_union_le_aleph_0 {α} {P Q : set α} : #((P ∪ Q : set α)) ≤ ℵ₀ ↔ #P ≤ ℵ₀ ∧ #Q ≤ ℵ₀ :=
by simp

lemma mk_image_eq_lift {α : Type u} {β : Type v} (f : α → β) (s : set α) (h : injective f) :
  lift.{u} (#(f '' s)) = lift.{v} (#s) :=
lift_mk_eq.{v u 0}.mpr ⟨(equiv.set.image f s h).symm⟩

lemma mk_image_eq_of_inj_on_lift {α : Type u} {β : Type v} (f : α → β) (s : set α)
  (h : inj_on f s) : lift.{u} (#(f '' s)) = lift.{v} (#s) :=
lift_mk_eq.{v u 0}.mpr ⟨(equiv.set.image_of_inj_on f s h).symm⟩

lemma mk_image_eq_of_inj_on {α β : Type u} (f : α → β) (s : set α) (h : inj_on f s) :
  #(f '' s) = #s :=
mk_congr ((equiv.set.image_of_inj_on f s h).symm)

lemma mk_subtype_of_equiv {α β : Type u} (p : β → Prop) (e : α ≃ β) :
  #{a : α // p (e a)} = #{b : β // p b} :=
mk_congr (equiv.subtype_equiv_of_subtype e)

lemma mk_sep (s : set α) (t : α → Prop) : #({ x ∈ s | t x } : set α) = #{ x : s | t x.1 } :=
mk_congr (equiv.set.sep s t)

lemma mk_preimage_of_injective_lift {α : Type u} {β : Type v} (f : α → β) (s : set β)
  (h : injective f) : lift.{v} (#(f ⁻¹' s)) ≤ lift.{u} (#s) :=
begin
  rw lift_mk_le.{u v 0}, use subtype.coind (λ x, f x.1) (λ x, x.2),
  apply subtype.coind_injective, exact h.comp subtype.val_injective
end

lemma mk_preimage_of_subset_range_lift {α : Type u} {β : Type v} (f : α → β) (s : set β)
  (h : s ⊆ range f) : lift.{u} (#s) ≤ lift.{v} (#(f ⁻¹' s)) :=
begin
  rw lift_mk_le.{v u 0},
  refine ⟨⟨_, _⟩⟩,
  { rintro ⟨y, hy⟩, rcases classical.subtype_of_exists (h hy) with ⟨x, rfl⟩, exact ⟨x, hy⟩ },
  rintro ⟨y, hy⟩ ⟨y', hy'⟩, dsimp,
  rcases classical.subtype_of_exists (h hy) with ⟨x, rfl⟩,
  rcases classical.subtype_of_exists (h hy') with ⟨x', rfl⟩,
  simp, intro hxx', rw hxx'
end

lemma mk_preimage_of_injective_of_subset_range_lift {β : Type v} (f : α → β) (s : set β)
  (h : injective f) (h2 : s ⊆ range f) : lift.{v} (#(f ⁻¹' s)) = lift.{u} (#s) :=
le_antisymm (mk_preimage_of_injective_lift f s h) (mk_preimage_of_subset_range_lift f s h2)

lemma mk_preimage_of_injective (f : α → β) (s : set β) (h : injective f) :
  #(f ⁻¹' s) ≤ #s :=
by { convert mk_preimage_of_injective_lift.{u u} f s h using 1; rw [lift_id] }

lemma mk_preimage_of_subset_range (f : α → β) (s : set β)
  (h : s ⊆ range f) : #s ≤ #(f ⁻¹' s) :=
by { convert mk_preimage_of_subset_range_lift.{u u} f s h using 1; rw [lift_id] }

lemma mk_preimage_of_injective_of_subset_range (f : α → β) (s : set β)
  (h : injective f) (h2 : s ⊆ range f) : #(f ⁻¹' s) = #s :=
by { convert mk_preimage_of_injective_of_subset_range_lift.{u u} f s h h2 using 1; rw [lift_id] }

lemma mk_subset_ge_of_subset_image_lift {α : Type u} {β : Type v} (f : α → β) {s : set α}
  {t : set β} (h : t ⊆ f '' s) :
    lift.{u} (#t) ≤ lift.{v} (#({ x ∈ s | f x ∈ t } : set α)) :=
by { rw [image_eq_range] at h, convert mk_preimage_of_subset_range_lift _ _ h using 1,
     rw [mk_sep], refl }

lemma mk_subset_ge_of_subset_image (f : α → β) {s : set α} {t : set β} (h : t ⊆ f '' s) :
  #t ≤ #({ x ∈ s | f x ∈ t } : set α) :=
by { rw [image_eq_range] at h, convert mk_preimage_of_subset_range _ _ h using 1,
     rw [mk_sep], refl }

theorem le_mk_iff_exists_subset {c : cardinal} {α : Type u} {s : set α} :
  c ≤ #s ↔ ∃ p : set α, p ⊆ s ∧ #p = c :=
begin
  rw [le_mk_iff_exists_set, ←subtype.exists_set_subtype],
  apply exists_congr, intro t, rw [mk_image_eq], apply subtype.val_injective
end

lemma two_le_iff : (2 : cardinal) ≤ #α ↔ ∃x y : α, x ≠ y :=
by rw [← nat.cast_two, nat_succ, succ_le_iff, nat.cast_one, one_lt_iff_nontrivial, nontrivial_iff]

lemma two_le_iff' (x : α) : (2 : cardinal) ≤ #α ↔ ∃y : α, y ≠ x :=
by rw [two_le_iff, ← nontrivial_iff, nontrivial_iff_exists_ne x]

lemma mk_eq_two_iff : #α = 2 ↔ ∃ x y : α, x ≠ y ∧ ({x, y} : set α) = univ :=
begin
  simp only [← @nat.cast_two cardinal, mk_eq_nat_iff_finset, finset.card_eq_two],
  split,
  { rintro ⟨t, ht, x, y, hne, rfl⟩,
    exact ⟨x, y, hne, by simpa using ht⟩ },
  { rintro ⟨x, y, hne, h⟩,
    exact ⟨{x, y}, by simpa using h, x, y, hne, rfl⟩ }
end

lemma mk_eq_two_iff' (x : α) : #α = 2 ↔ ∃! y, y ≠ x :=
begin
  rw [mk_eq_two_iff], split,
  { rintro ⟨a, b, hne, h⟩,
    simp only [eq_univ_iff_forall, mem_insert_iff, mem_singleton_iff] at h,
    rcases h x with rfl|rfl,
    exacts [⟨b, hne.symm, λ z, (h z).resolve_left⟩, ⟨a, hne, λ z, (h z).resolve_right⟩] },
  { rintro ⟨y, hne, hy⟩,
    exact ⟨x, y, hne.symm, eq_univ_of_forall $ λ z, or_iff_not_imp_left.2 (hy z)⟩ }
end

lemma exists_not_mem_of_length_lt {α : Type*} (l : list α) (h : ↑l.length < # α) :
  ∃ (z : α), z ∉ l :=
begin
  contrapose! h,
  calc # α = # (set.univ : set α) : mk_univ.symm
    ... ≤ # l.to_finset           : mk_le_mk_of_subset (λ x _, list.mem_to_finset.mpr (h x))
    ... = l.to_finset.card        : cardinal.mk_coe_finset
    ... ≤ l.length                : cardinal.nat_cast_le.mpr (list.to_finset_card_le l),
end

lemma three_le {α : Type*} (h : 3 ≤ # α) (x : α) (y : α) :
  ∃ (z : α), z ≠ x ∧ z ≠ y :=
begin
  have : ↑(3 : ℕ) ≤ # α, simpa using h,
  have : ↑(2 : ℕ) < # α, rwa [← succ_le_iff, ← cardinal.nat_succ],
  have := exists_not_mem_of_length_lt [x, y] this,
  simpa [not_or_distrib] using this,
end

/-- The function `a ^< b`, defined as the supremum of `a ^ c` for `c < b`. -/
def powerlt (a b : cardinal.{u}) : cardinal.{u} :=
⨆ c : Iio b, a ^ c

infix ` ^< `:80 := powerlt

lemma le_powerlt {b c : cardinal.{u}} (a) (h : c < b) : a ^ c ≤ a ^< b :=
begin
  apply @le_csupr _ _ _ (λ y : Iio b, a ^ y) _ ⟨c, h⟩,
  rw ←image_eq_range,
  exact bdd_above_image.{u u} _ bdd_above_Iio
end

lemma powerlt_le {a b c : cardinal.{u}} : a ^< b ≤ c ↔ ∀ x < b, a ^ x ≤ c :=
begin
  rw [powerlt, csupr_le_iff'],
  { simp },
  { rw ←image_eq_range,
    exact bdd_above_image.{u u} _ bdd_above_Iio }
end

lemma powerlt_le_powerlt_left {a b c : cardinal} (h : b ≤ c) : a ^< b ≤ a ^< c :=
powerlt_le.2 $ λ x hx, le_powerlt a $ hx.trans_le h

lemma powerlt_mono_left (a) : monotone (λ c, a ^< c) :=
λ b c, powerlt_le_powerlt_left

lemma powerlt_succ {a b : cardinal} (h : a ≠ 0) : a ^< (succ b) = a ^ b :=
(powerlt_le.2 $ λ c h', power_le_power_left h $ le_of_lt_succ h').antisymm $
  le_powerlt a (lt_succ b)

lemma powerlt_min {a b c : cardinal} : a ^< min b c = min (a ^< b) (a ^< c) :=
(powerlt_mono_left a).map_min

lemma powerlt_max {a b c : cardinal} : a ^< max b c = max (a ^< b) (a ^< c) :=
(powerlt_mono_left a).map_max

lemma zero_powerlt {a : cardinal} (h : a ≠ 0) : 0 ^< a = 1 :=
begin
  apply (powerlt_le.2 (λ c hc, zero_power_le _)).antisymm,
  rw ←power_zero,
  exact le_powerlt 0 (pos_iff_ne_zero.2 h)
end

@[simp] lemma powerlt_zero {a : cardinal} : a ^< 0 = 0 :=
begin
  convert cardinal.supr_of_empty _,
  exact subtype.is_empty_of_false (λ x, (cardinal.zero_le _).not_lt),
end

end cardinal

namespace tactic
open cardinal positivity

/-- Extension for the `positivity` tactic: The cardinal power of a positive cardinal is positive. -/
@[positivity]
meta def positivity_cardinal_pow : expr → tactic strictness
| `(@has_pow.pow _ _ %%inst %%a %%b) := do
  strictness_a ← core a,
  match strictness_a with
  | positive p := positive <$> mk_app ``power_pos [b, p]
  | _ := failed -- We already know that `0 ≤ x` for all `x : cardinal`
  end
| _ := failed

end tactic<|MERGE_RESOLUTION|>--- conflicted
+++ resolved
@@ -899,17 +899,12 @@
 by simp only [cardinal.pow_cast_right, coe_pow]
 
 @[simp, norm_cast] theorem nat_cast_le {m n : ℕ} : (m : cardinal) ≤ n ↔ m ≤ n :=
-<<<<<<< HEAD
 by rw [←lift_mk_fin, ←lift_mk_fin, lift_le, le_def, embedding.nonempty_iff_card_le,
   fintype.card_fin, fintype.card_fin]
 
 /-- Coercion `coe : ℕ → cardinal` as an order embedding. -/
 @[simps { fully_applied := ff }] def nat_cast_order_embedding : ℕ ↪o cardinal :=
 order_embedding.of_map_le_iff coe $ λ m n, nat_cast_le
-=======
-by rw [← lift_mk_fin, ← lift_mk_fin, lift_le, le_def, function.embedding.nonempty_iff_card_le,
-  fintype.card_fin, fintype.card_fin]
->>>>>>> 0f601d09
 
 @[simp, norm_cast] theorem nat_cast_lt {m n : ℕ} : (m : cardinal) < n ↔ m < n :=
 nat_cast_order_embedding.lt_iff_lt
@@ -1108,18 +1103,9 @@
 
 @[simp] lemma aleph_0_mul_aleph_0 : ℵ₀ * ℵ₀ = ℵ₀ := mk_denumerable _
 
-<<<<<<< HEAD
 @[simp] lemma nat_mul_aleph_0 {n : ℕ} (hn : n ≠ 0) : ↑n * ℵ₀ = ℵ₀ :=
 le_antisymm (lift_mk_fin n ▸ mk_le_aleph_0) $ le_mul_of_one_le_left (zero_le _) $
   by rwa [← nat.cast_one, nat_cast_le, nat.one_le_iff_ne_zero]
-=======
-lemma exists_nat_eq_of_le_nat {c : cardinal} {n : ℕ} (h : c ≤ n) : ∃ m, m ≤ n ∧ c = m :=
-let he := cast_to_nat_of_lt_aleph_0 (h.trans_lt $ nat_lt_aleph_0 n) in
-⟨c.to_nat, nat_cast_le.1 (he.trans_le h), he.symm⟩
-
-@[simp] lemma mk_to_nat_of_infinite [h : infinite α] : (#α).to_nat = 0 :=
-dif_neg (infinite_iff.1 h).not_lt
->>>>>>> 0f601d09
 
 @[simp] lemma aleph_0_mul_nat {n : ℕ} (hn : n ≠ 0) : ℵ₀ * n = ℵ₀ :=
 by rw [mul_comm, nat_mul_aleph_0 hn]
