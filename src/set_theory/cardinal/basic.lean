/-
Copyright (c) 2017 Johannes Hölzl. All rights reserved.
Released under Apache 2.0 license as described in the file LICENSE.
Authors: Johannes Hölzl, Mario Carneiro, Floris van Doorn
-/
import data.fintype.big_operators
import data.finsupp.defs
import data.nat.part_enat
import data.set.countable
<<<<<<< HEAD
import logic.small
import order.conditionally_complete_lattice
import order.succ_pred.limit
=======
import logic.small.basic
import order.conditionally_complete_lattice.basic
import order.succ_pred.basic
>>>>>>> 52e2fbbd
import set_theory.cardinal.schroeder_bernstein
import tactic.positivity

/-!
# Cardinal Numbers

We define cardinal numbers as a quotient of types under the equivalence relation of equinumerity.

## Main definitions

* `cardinal` the type of cardinal numbers (in a given universe).
* `cardinal.mk α` or `#α` is the cardinality of `α`. The notation `#` lives in the locale
  `cardinal`.
* Addition `c₁ + c₂` is defined by `cardinal.add_def α β : #α + #β = #(α ⊕ β)`.
* Multiplication `c₁ * c₂` is defined by `cardinal.mul_def : #α * #β = #(α × β)`.
* The order `c₁ ≤ c₂` is defined by `cardinal.le_def α β : #α ≤ #β ↔ nonempty (α ↪ β)`.
* Exponentiation `c₁ ^ c₂` is defined by `cardinal.power_def α β : #α ^ #β = #(β → α)`.
* `cardinal.aleph_0` or `ℵ₀` is the cardinality of `ℕ`. This definition is universe polymorphic:
  `cardinal.aleph_0.{u} : cardinal.{u}` (contrast with `ℕ : Type`, which lives in a specific
  universe). In some cases the universe level has to be given explicitly.
* `cardinal.sum` is the sum of an indexed family of cardinals, i.e. the cardinality of the
  corresponding sigma type.
* `cardinal.prod` is the product of an indexed family of cardinals, i.e. the cardinality of the
  corresponding pi type.
* `cardinal.powerlt a b` or `a ^< b` is defined as the supremum of `a ^ c` for `c < b`.

## Main instances

* Cardinals form a `canonically_ordered_comm_semiring` with the aforementioned sum and product.
* Cardinals form a `succ_order`. Use `order.succ c` for the smallest cardinal greater than `c`.
* The less than relation on cardinals forms a well-order.
* Cardinals form a `conditionally_complete_linear_order_bot`. Bounded sets for cardinals in universe
  `u` are precisely the sets indexed by some type in universe `u`, see
  `cardinal.bdd_above_iff_small`. One can use `Sup` for the cardinal supremum, and `Inf` for the
  minimum of a set of cardinals.

## Main Statements

* Cantor's theorem: `cardinal.cantor c : c < 2 ^ c`.
* König's theorem: `cardinal.sum_lt_prod`

## Implementation notes

* There is a type of cardinal numbers in every universe level:
  `cardinal.{u} : Type (u + 1)` is the quotient of types in `Type u`.
  The operation `cardinal.lift` lifts cardinal numbers to a higher level.
* Cardinal arithmetic specifically for infinite cardinals (like `κ * κ = κ`) is in the file
  `set_theory/cardinal_ordinal.lean`.
* There is an instance `has_pow cardinal`, but this will only fire if Lean already knows that both
  the base and the exponent live in the same universe. As a workaround, you can add
  ```
    local infixr (name := cardinal.pow) ^ := @has_pow.pow cardinal cardinal cardinal.has_pow
  ```
  to a file. This notation will work even if Lean doesn't know yet that the base and the exponent
  live in the same universe (but no exponents in other types can be used).

## References

* <https://en.wikipedia.org/wiki/Cardinal_number>

## Tags

cardinal number, cardinal arithmetic, cardinal exponentiation, aleph,
Cantor's theorem, König's theorem, Konig's theorem
-/

open function set order
open_locale big_operators classical

noncomputable theory

universes u v w
variables {α β : Type u}

/-- The equivalence relation on types given by equivalence (bijective correspondence) of types.
  Quotienting by this equivalence relation gives the cardinal numbers.
-/
instance cardinal.is_equivalent : setoid (Type u) :=
{ r := λ α β, nonempty (α ≃ β),
  iseqv := ⟨λ α,
    ⟨equiv.refl α⟩,
    λ α β ⟨e⟩, ⟨e.symm⟩,
    λ α β γ ⟨e₁⟩ ⟨e₂⟩, ⟨e₁.trans e₂⟩⟩ }

/-- `cardinal.{u}` is the type of cardinal numbers in `Type u`,
  defined as the quotient of `Type u` by existence of an equivalence
  (a bijection with explicit inverse). -/
def cardinal : Type (u + 1) := quotient cardinal.is_equivalent

namespace cardinal

/-- The cardinal number of a type -/
def mk : Type u → cardinal := quotient.mk

localized "prefix (name := cardinal.mk) `#` := cardinal.mk" in cardinal

instance can_lift_cardinal_Type : can_lift cardinal.{u} (Type u) mk (λ _, true) :=
⟨λ c _, quot.induction_on c $ λ α, ⟨α, rfl⟩⟩

@[elab_as_eliminator]
lemma induction_on {p : cardinal → Prop} (c : cardinal) (h : ∀ α, p (#α)) : p c :=
quotient.induction_on c h

@[elab_as_eliminator]
lemma induction_on₂ {p : cardinal → cardinal → Prop} (c₁ : cardinal) (c₂ : cardinal)
  (h : ∀ α β, p (#α) (#β)) : p c₁ c₂ :=
quotient.induction_on₂ c₁ c₂ h

@[elab_as_eliminator]
lemma induction_on₃ {p : cardinal → cardinal → cardinal → Prop} (c₁ : cardinal) (c₂ : cardinal)
  (c₃ : cardinal) (h : ∀ α β γ, p (#α) (#β) (#γ)) : p c₁ c₂ c₃ :=
quotient.induction_on₃ c₁ c₂ c₃ h

protected lemma eq : #α = #β ↔ nonempty (α ≃ β) := quotient.eq

@[simp] theorem mk_def (α : Type u) : @eq cardinal ⟦α⟧ (#α) := rfl

@[simp] theorem mk_out (c : cardinal) : #(c.out) = c := quotient.out_eq _

/-- The representative of the cardinal of a type is equivalent ot the original type. -/
def out_mk_equiv {α : Type v} : (#α).out ≃ α :=
nonempty.some $ cardinal.eq.mp (by simp)

lemma mk_congr (e : α ≃ β) : # α = # β := quot.sound ⟨e⟩

alias mk_congr ← _root_.equiv.cardinal_eq

/-- Lift a function between `Type*`s to a function between `cardinal`s. -/
def map (f : Type u → Type v) (hf : ∀ α β, α ≃ β → f α ≃ f β) :
  cardinal.{u} → cardinal.{v} :=
quotient.map f (λ α β ⟨e⟩, ⟨hf α β e⟩)

@[simp] lemma map_mk (f : Type u → Type v) (hf : ∀ α β, α ≃ β → f α ≃ f β) (α : Type u) :
  map f hf (#α) = #(f α) := rfl

/-- Lift a binary operation `Type* → Type* → Type*` to a binary operation on `cardinal`s. -/
def map₂ (f : Type u → Type v → Type w) (hf : ∀ α β γ δ, α ≃ β → γ ≃ δ → f α γ ≃ f β δ) :
  cardinal.{u} → cardinal.{v} → cardinal.{w} :=
quotient.map₂ f $ λ α β ⟨e₁⟩ γ δ ⟨e₂⟩, ⟨hf α β γ δ e₁ e₂⟩

/-- The universe lift operation on cardinals. You can specify the universes explicitly with
  `lift.{u v} : cardinal.{v} → cardinal.{max v u}` -/
def lift (c : cardinal.{v}) : cardinal.{max v u} :=
map ulift (λ α β e, equiv.ulift.trans $ e.trans equiv.ulift.symm) c

@[simp] theorem mk_ulift (α) : #(ulift.{v u} α) = lift.{v} (#α) := rfl

/-- `lift.{(max u v) u}` equals `lift.{v u}`. Using `set_option pp.universes true` will make it much
    easier to understand what's happening when using this lemma. -/
@[simp] theorem lift_umax : lift.{(max u v) u} = lift.{v u} :=
funext $ λ a, induction_on a $ λ α, (equiv.ulift.trans equiv.ulift.symm).cardinal_eq

/-- `lift.{(max v u) u}` equals `lift.{v u}`. Using `set_option pp.universes true` will make it much
    easier to understand what's happening when using this lemma. -/
@[simp] theorem lift_umax' : lift.{(max v u) u} = lift.{v u} := lift_umax

/-- A cardinal lifted to a lower or equal universe equals itself. -/
@[simp] theorem lift_id' (a : cardinal.{max u v}) : lift.{u} a = a :=
induction_on a $ λ α, mk_congr equiv.ulift

/-- A cardinal lifted to the same universe equals itself. -/
@[simp] theorem lift_id (a : cardinal) : lift.{u u} a = a := lift_id'.{u u} a

/-- A cardinal lifted to the zero universe equals itself. -/
@[simp] theorem lift_uzero (a : cardinal.{u}) : lift.{0} a = a := lift_id'.{0 u} a

@[simp] theorem lift_lift (a : cardinal) :
  lift.{w} (lift.{v} a) = lift.{max v w} a :=
induction_on a $ λ α,
(equiv.ulift.trans $ equiv.ulift.trans equiv.ulift.symm).cardinal_eq

/-- We define the order on cardinal numbers by `#α ≤ #β` if and only if
  there exists an embedding (injective function) from α to β. -/
instance : has_le cardinal.{u} :=
⟨λ q₁ q₂, quotient.lift_on₂ q₁ q₂ (λ α β, nonempty $ α ↪ β) $
  λ α β γ δ ⟨e₁⟩ ⟨e₂⟩, propext ⟨λ ⟨e⟩, ⟨e.congr e₁ e₂⟩, λ ⟨e⟩, ⟨e.congr e₁.symm e₂.symm⟩⟩⟩

instance : partial_order cardinal.{u} :=
{ le          := (≤),
  le_refl     := by rintros ⟨α⟩; exact ⟨embedding.refl _⟩,
  le_trans    := by rintros ⟨α⟩ ⟨β⟩ ⟨γ⟩ ⟨e₁⟩ ⟨e₂⟩; exact ⟨e₁.trans e₂⟩,
  le_antisymm := by { rintros ⟨α⟩ ⟨β⟩ ⟨e₁⟩ ⟨e₂⟩, exact quotient.sound (e₁.antisymm e₂) } }

theorem le_def (α β : Type u) : #α ≤ #β ↔ nonempty (α ↪ β) :=
iff.rfl

theorem mk_le_of_injective {α β : Type u} {f : α → β} (hf : injective f) : #α ≤ #β :=
⟨⟨f, hf⟩⟩

theorem _root_.function.embedding.cardinal_le {α β : Type u} (f : α ↪ β) : #α ≤ #β := ⟨f⟩

theorem mk_le_of_surjective {α β : Type u} {f : α → β} (hf : surjective f) : #β ≤ #α :=
⟨embedding.of_surjective f hf⟩

theorem le_mk_iff_exists_set {c : cardinal} {α : Type u} :
  c ≤ #α ↔ ∃ p : set α, #p = c :=
⟨induction_on c $ λ β ⟨⟨f, hf⟩⟩,
  ⟨set.range f, (equiv.of_injective f hf).cardinal_eq.symm⟩,
λ ⟨p, e⟩, e ▸ ⟨⟨subtype.val, λ a b, subtype.eq⟩⟩⟩

theorem mk_subtype_le {α : Type u} (p : α → Prop) : #(subtype p) ≤ #α :=
⟨embedding.subtype p⟩

theorem mk_set_le (s : set α) : #s ≤ #α :=
mk_subtype_le s

theorem out_embedding {c c' : cardinal} : c ≤ c' ↔ nonempty (c.out ↪ c'.out) :=
by { transitivity _, rw [←quotient.out_eq c, ←quotient.out_eq c'], refl }

theorem lift_mk_le {α : Type u} {β : Type v} :
  lift.{max v w} (#α) ≤ lift.{max u w} (#β) ↔ nonempty (α ↪ β) :=
⟨λ ⟨f⟩, ⟨embedding.congr equiv.ulift equiv.ulift f⟩,
 λ ⟨f⟩, ⟨embedding.congr equiv.ulift.symm equiv.ulift.symm f⟩⟩

/-- A variant of `cardinal.lift_mk_le` with specialized universes.
Because Lean often can not realize it should use this specialization itself,
we provide this statement separately so you don't have to solve the specialization problem either.
-/
theorem lift_mk_le' {α : Type u} {β : Type v} :
  lift.{v} (#α) ≤ lift.{u} (#β) ↔ nonempty (α ↪ β) :=
lift_mk_le.{u v 0}

theorem lift_mk_eq {α : Type u} {β : Type v} :
  lift.{max v w} (#α) = lift.{max u w} (#β) ↔ nonempty (α ≃ β) :=
quotient.eq.trans
⟨λ ⟨f⟩, ⟨equiv.ulift.symm.trans $ f.trans equiv.ulift⟩,
 λ ⟨f⟩, ⟨equiv.ulift.trans $ f.trans equiv.ulift.symm⟩⟩

/-- A variant of `cardinal.lift_mk_eq` with specialized universes.
Because Lean often can not realize it should use this specialization itself,
we provide this statement separately so you don't have to solve the specialization problem either.
-/
theorem lift_mk_eq' {α : Type u} {β : Type v} :
  lift.{v} (#α) = lift.{u} (#β) ↔ nonempty (α ≃ β) :=
lift_mk_eq.{u v 0}

@[simp] theorem lift_le {a b : cardinal} : lift a ≤ lift b ↔ a ≤ b :=
induction_on₂ a b $ λ α β, by { rw ← lift_umax, exact lift_mk_le }

/-- `cardinal.lift` as an `order_embedding`. -/
@[simps { fully_applied := ff }] def lift_order_embedding : cardinal.{v} ↪o cardinal.{max v u} :=
order_embedding.of_map_le_iff lift (λ _ _, lift_le)

theorem lift_injective : injective lift.{u v} := lift_order_embedding.injective

@[simp] theorem lift_inj {a b : cardinal} : lift a = lift b ↔ a = b :=
lift_injective.eq_iff

@[simp] theorem lift_lt {a b : cardinal} : lift a < lift b ↔ a < b :=
lift_order_embedding.lt_iff_lt

theorem lift_strict_mono : strict_mono lift :=
λ a b, lift_lt.2

theorem lift_monotone : monotone lift :=
lift_strict_mono.monotone

instance : has_zero cardinal.{u} := ⟨#pempty⟩

instance : inhabited cardinal.{u} := ⟨0⟩

lemma mk_eq_zero (α : Type u) [is_empty α] : #α = 0 :=
(equiv.equiv_pempty α).cardinal_eq

@[simp] theorem lift_zero : lift 0 = 0 := mk_congr (equiv.equiv_pempty _)

@[simp] theorem lift_eq_zero {a : cardinal.{v}} : lift.{u} a = 0 ↔ a = 0 :=
lift_injective.eq_iff' lift_zero

lemma mk_eq_zero_iff {α : Type u} : #α = 0 ↔ is_empty α :=
⟨λ e, let ⟨h⟩ := quotient.exact e in h.is_empty, @mk_eq_zero α⟩

theorem mk_ne_zero_iff {α : Type u} : #α ≠ 0 ↔ nonempty α :=
(not_iff_not.2 mk_eq_zero_iff).trans not_is_empty_iff

@[simp] lemma mk_ne_zero (α : Type u) [nonempty α] : #α ≠ 0 := mk_ne_zero_iff.2 ‹_›

instance : has_one cardinal.{u} := ⟨#punit⟩

instance : nontrivial cardinal.{u} := ⟨⟨1, 0, mk_ne_zero _⟩⟩

lemma mk_eq_one (α : Type u) [unique α] : #α = 1 :=
(equiv.equiv_punit α).cardinal_eq

theorem le_one_iff_subsingleton {α : Type u} : #α ≤ 1 ↔ subsingleton α :=
⟨λ ⟨f⟩, ⟨λ a b, f.injective (subsingleton.elim _ _)⟩,
 λ ⟨h⟩, ⟨⟨λ a, punit.star, λ a b _, h _ _⟩⟩⟩

@[simp] lemma mk_le_one_iff_set_subsingleton {s : set α} : #s ≤ 1 ↔ s.subsingleton :=
le_one_iff_subsingleton.trans s.subsingleton_coe

alias mk_le_one_iff_set_subsingleton ↔ _ _root_.set.subsingleton.cardinal_mk_le_one

instance : has_add cardinal.{u} := ⟨map₂ sum $ λ α β γ δ, equiv.sum_congr⟩

theorem add_def (α β : Type u) : #α + #β = #(α ⊕ β) := rfl

instance : has_nat_cast cardinal.{u} := ⟨nat.unary_cast⟩

@[simp] lemma mk_sum (α : Type u) (β : Type v) :
  #(α ⊕ β) = lift.{v u} (#α) + lift.{u v} (#β) :=
mk_congr ((equiv.ulift).symm.sum_congr (equiv.ulift).symm)

@[simp] theorem mk_option {α : Type u} : #(option α) = #α + 1 :=
(equiv.option_equiv_sum_punit α).cardinal_eq

@[simp] lemma mk_psum (α : Type u) (β : Type v) : #(psum α β) = lift.{v} (#α) + lift.{u} (#β) :=
(mk_congr (equiv.psum_equiv_sum α β)).trans (mk_sum α β)

@[simp] lemma mk_fintype (α : Type u) [fintype α] : #α = fintype.card α :=
begin
  refine fintype.induction_empty_option _ _ _ α,
  { introsI α β h e hα, letI := fintype.of_equiv β e.symm,
    rwa [mk_congr e, fintype.card_congr e] at hα },
  { refl },
  { introsI α h hα, simp [hα], refl }
end

instance : has_mul cardinal.{u} := ⟨map₂ prod $ λ α β γ δ, equiv.prod_congr⟩

theorem mul_def (α β : Type u) : #α * #β = #(α × β) := rfl

@[simp] lemma mk_prod (α : Type u) (β : Type v) :
  #(α × β) = lift.{v u} (#α) * lift.{u v} (#β) :=
mk_congr (equiv.ulift.symm.prod_congr (equiv.ulift).symm)

private theorem mul_comm' (a b : cardinal.{u}) : a * b = b * a :=
induction_on₂ a b $ λ α β, mk_congr $ equiv.prod_comm α β

/-- The cardinal exponential. `#α ^ #β` is the cardinal of `β → α`. -/
instance : has_pow cardinal.{u} cardinal.{u} :=
⟨map₂ (λ α β, β → α) (λ α β γ δ e₁ e₂, e₂.arrow_congr e₁)⟩

local infixr (name := cardinal.pow) ^ := @has_pow.pow cardinal cardinal cardinal.has_pow
local infixr (name := cardinal.pow.nat) ` ^ℕ `:80 := @has_pow.pow cardinal ℕ monoid.has_pow

theorem power_def (α β) : #α ^ #β = #(β → α) := rfl

theorem mk_arrow (α : Type u) (β : Type v) : #(α → β) = lift.{u} (#β) ^ lift.{v} (#α) :=
mk_congr (equiv.ulift.symm.arrow_congr equiv.ulift.symm)

@[simp] theorem lift_power (a b) : lift (a ^ b) = lift a ^ lift b :=
induction_on₂ a b $ λ α β,
mk_congr $ equiv.ulift.trans (equiv.ulift.arrow_congr equiv.ulift).symm

@[simp] theorem power_zero {a : cardinal} : a ^ 0 = 1 :=
induction_on a $ λ α, mk_congr $ equiv.pempty_arrow_equiv_punit α

@[simp] theorem power_one {a : cardinal} : a ^ 1 = a :=
induction_on a $ λ α, mk_congr $ equiv.punit_arrow_equiv α

theorem power_add {a b c : cardinal} : a ^ (b + c) = a ^ b * a ^ c :=
induction_on₃ a b c $ λ α β γ, mk_congr $ equiv.sum_arrow_equiv_prod_arrow β γ α

instance : comm_semiring cardinal.{u} :=
{ zero          := 0,
  one           := 1,
  add           := (+),
  mul           := (*),
  zero_add      := λ a, induction_on a $ λ α, mk_congr $ equiv.empty_sum pempty α,
  add_zero      := λ a, induction_on a $ λ α, mk_congr $ equiv.sum_empty α pempty,
  add_assoc     := λ a b c, induction_on₃ a b c $ λ α β γ, mk_congr $ equiv.sum_assoc α β γ,
  add_comm      := λ a b, induction_on₂ a b $ λ α β, mk_congr $ equiv.sum_comm α β,
  zero_mul      := λ a, induction_on a $ λ α, mk_congr $ equiv.pempty_prod α,
  mul_zero      := λ a, induction_on a $ λ α, mk_congr $ equiv.prod_pempty α,
  one_mul       := λ a, induction_on a $ λ α, mk_congr $ equiv.punit_prod α,
  mul_one       := λ a, induction_on a $ λ α, mk_congr $ equiv.prod_punit α,
  mul_assoc     := λ a b c, induction_on₃ a b c $ λ α β γ, mk_congr $ equiv.prod_assoc α β γ,
  mul_comm      := mul_comm',
  left_distrib  := λ a b c, induction_on₃ a b c $ λ α β γ, mk_congr $ equiv.prod_sum_distrib α β γ,
  right_distrib := λ a b c, induction_on₃ a b c $ λ α β γ, mk_congr $ equiv.sum_prod_distrib α β γ,
  npow          := λ n c, c ^ n,
  npow_zero'    := @power_zero,
  npow_succ'    := λ n c, show c ^ (n + 1) = c * c ^ n, by rw [power_add, power_one, mul_comm'] }

theorem power_bit0 (a b : cardinal) : a ^ (bit0 b) = a ^ b * a ^ b :=
power_add

theorem power_bit1 (a b : cardinal) : a ^ (bit1 b) = a ^ b * a ^ b * a :=
by rw [bit1, ←power_bit0, power_add, power_one]

@[simp] theorem one_power {a : cardinal} : 1 ^ a = 1 :=
induction_on a $ λ α, (equiv.arrow_punit_equiv_punit α).cardinal_eq

@[simp] theorem mk_bool : #bool = 2 := by simp

@[simp] theorem mk_Prop : #(Prop) = 2 := by simp

@[simp] theorem zero_power {a : cardinal} : a ≠ 0 → 0 ^ a = 0 :=
induction_on a $ λ α heq, mk_eq_zero_iff.2 $ is_empty_pi.2 $
let ⟨a⟩ := mk_ne_zero_iff.1 heq in ⟨a, pempty.is_empty⟩

theorem power_ne_zero {a : cardinal} (b) : a ≠ 0 → a ^ b ≠ 0 :=
induction_on₂ a b $ λ α β h,
let ⟨a⟩ := mk_ne_zero_iff.1 h in mk_ne_zero_iff.2 ⟨λ _, a⟩

theorem mul_power {a b c : cardinal} : (a * b) ^ c = a ^ c * b ^ c :=
induction_on₃ a b c $ λ α β γ, mk_congr $ equiv.arrow_prod_equiv_prod_arrow α β γ

theorem power_mul {a b c : cardinal} : a ^ (b * c) = (a ^ b) ^ c :=
by { rw [mul_comm b c], exact induction_on₃ a b c (λ α β γ, mk_congr $ equiv.curry γ β α) }

@[simp] lemma pow_cast_right (a : cardinal.{u}) (n : ℕ) : (a ^ (↑n : cardinal.{u})) = a ^ℕ n :=
rfl

@[simp] theorem lift_one : lift 1 = 1 :=
mk_congr $ equiv.ulift.trans equiv.punit_equiv_punit

@[simp] theorem lift_add (a b) : lift (a + b) = lift a + lift b :=
induction_on₂ a b $ λ α β,
mk_congr $ equiv.ulift.trans (equiv.sum_congr equiv.ulift equiv.ulift).symm

@[simp] theorem lift_mul (a b) : lift (a * b) = lift a * lift b :=
induction_on₂ a b $ λ α β,
mk_congr $ equiv.ulift.trans (equiv.prod_congr equiv.ulift equiv.ulift).symm

@[simp] theorem lift_bit0 (a : cardinal) : lift (bit0 a) = bit0 (lift a) :=
lift_add a a

@[simp] theorem lift_bit1 (a : cardinal) : lift (bit1 a) = bit1 (lift a) :=
by simp [bit1]

theorem lift_two : lift.{u v} 2 = 2 := by simp

@[simp] theorem mk_set {α : Type u} : #(set α) = 2 ^ #α := by simp [set, mk_arrow]

/-- A variant of `cardinal.mk_set` expressed in terms of a `set` instead of a `Type`. -/
@[simp] theorem mk_powerset {α : Type u} (s : set α) : #↥(𝒫 s) = 2 ^ #↥s :=
(mk_congr (equiv.set.powerset s)).trans mk_set

theorem lift_two_power (a) : lift (2 ^ a) = 2 ^ lift a := by simp

section order_properties
open sum

protected theorem zero_le : ∀ a : cardinal, 0 ≤ a :=
by rintro ⟨α⟩; exact ⟨embedding.of_is_empty⟩

private theorem add_le_add' : ∀ {a b c d : cardinal}, a ≤ b → c ≤ d → a + c ≤ b + d :=
by rintros ⟨α⟩ ⟨β⟩ ⟨γ⟩ ⟨δ⟩ ⟨e₁⟩ ⟨e₂⟩; exact ⟨e₁.sum_map e₂⟩

instance add_covariant_class : covariant_class cardinal cardinal (+) (≤) :=
⟨λ a b c, add_le_add' le_rfl⟩

instance add_swap_covariant_class : covariant_class cardinal cardinal (swap (+)) (≤) :=
⟨λ a b c h, add_le_add' h le_rfl⟩

instance : canonically_ordered_comm_semiring cardinal.{u} :=
{ bot                   := 0,
  bot_le                := cardinal.zero_le,
  add_le_add_left       := λ a b, add_le_add_left,
  exists_add_of_le     := λ a b, induction_on₂ a b $ λ α β ⟨⟨f, hf⟩⟩,
    have (α ⊕ ((range f)ᶜ : set β)) ≃ β, from
      (equiv.sum_congr (equiv.of_injective f hf) (equiv.refl _)).trans $
      (equiv.set.sum_compl (range f)),
    ⟨#↥(range f)ᶜ, mk_congr this.symm⟩,
  le_self_add := λ a b, (add_zero a).ge.trans $ add_le_add_left (cardinal.zero_le _) _,
  eq_zero_or_eq_zero_of_mul_eq_zero := λ a b, induction_on₂ a b $ λ α β,
    by simpa only [mul_def, mk_eq_zero_iff, is_empty_prod] using id,
  ..cardinal.comm_semiring, ..cardinal.partial_order }

<<<<<<< HEAD
protected theorem not_lt_zero (c : cardinal) : ¬ c < 0 := not_lt_bot

@[simp] theorem zero_lt_one : (0 : cardinal) < 1 :=
lt_of_le_of_ne (zero_le _) zero_ne_one

=======
>>>>>>> 52e2fbbd
lemma zero_power_le (c : cardinal.{u}) : (0 : cardinal.{u}) ^ c ≤ 1 :=
by { by_cases h : c = 0, rw [h, power_zero], rw [zero_power h], apply zero_le }

theorem power_le_power_left : ∀ {a b c : cardinal}, a ≠ 0 → b ≤ c → a ^ b ≤ a ^ c :=
by rintros ⟨α⟩ ⟨β⟩ ⟨γ⟩ hα ⟨e⟩; exact
  let ⟨a⟩ := mk_ne_zero_iff.1 hα in
  ⟨@embedding.arrow_congr_left _ _ _ ⟨a⟩ e⟩

theorem self_le_power (a : cardinal) {b : cardinal} (hb : 1 ≤ b) : a ≤ a ^ b :=
begin
  rcases eq_or_ne a 0 with rfl|ha,
  { exact zero_le _ },
  { convert power_le_power_left ha hb, exact power_one.symm }
end

/-- **Cantor's theorem** -/
theorem cantor (a : cardinal.{u}) : a < 2 ^ a :=
begin
  induction a using cardinal.induction_on with α,
  rw [← mk_set],
  refine ⟨⟨⟨singleton, λ a b, singleton_eq_singleton_iff.1⟩⟩, _⟩,
  rintro ⟨⟨f, hf⟩⟩,
  exact cantor_injective f hf
end

instance : no_max_order cardinal.{u} :=
{ exists_gt := λ a, ⟨_, cantor a⟩, ..cardinal.partial_order }

instance : canonically_linear_ordered_add_monoid cardinal.{u} :=
{ le_total     := by { rintros ⟨α⟩ ⟨β⟩, apply embedding.total },
  decidable_le := classical.dec_rel _,
  ..(infer_instance : canonically_ordered_add_monoid cardinal),
  ..cardinal.partial_order }

-- short-circuit type class inference
instance : distrib_lattice cardinal.{u} := by apply_instance

theorem one_lt_iff_nontrivial {α : Type u} : 1 < #α ↔ nontrivial α :=
by rw [← not_le, le_one_iff_subsingleton, ← not_nontrivial_iff_subsingleton, not_not]

theorem power_le_max_power_one {a b c : cardinal} (h : b ≤ c) : a ^ b ≤ max (a ^ c) 1 :=
begin
  by_cases ha : a = 0,
  simp [ha, zero_power_le],
  exact (power_le_power_left ha h).trans (le_max_left _ _)
end

theorem power_le_power_right {a b c : cardinal} : a ≤ b → a ^ c ≤ b ^ c :=
induction_on₃ a b c $ λ α β γ ⟨e⟩, ⟨embedding.arrow_congr_right e⟩

theorem power_pos {a : cardinal} (b) (ha : 0 < a) : 0 < a ^ b := (power_ne_zero _ ha.ne').bot_lt

end order_properties

protected theorem lt_wf : @well_founded cardinal.{u} (<) :=
⟨λ a, classical.by_contradiction $ λ h, begin
  let ι := {c : cardinal // ¬ acc (<) c},
  let f : ι → cardinal := subtype.val,
  haveI hι : nonempty ι := ⟨⟨_, h⟩⟩,
  obtain ⟨⟨c : cardinal, hc : ¬acc (<) c⟩, ⟨h_1 : Π j, (f ⟨c, hc⟩).out ↪ (f j).out⟩⟩ :=
    embedding.min_injective (λ i, (f i).out),
  apply hc (acc.intro _ (λ j h', classical.by_contradiction (λ hj, h'.2 _))),
  have : #_ ≤ #_ := ⟨h_1 ⟨j, hj⟩⟩,
  simpa only [f, mk_out] using this
end⟩

instance : has_well_founded cardinal.{u} := ⟨(<), cardinal.lt_wf⟩
instance : well_founded_lt cardinal.{u} := ⟨cardinal.lt_wf⟩
instance wo : @is_well_order cardinal.{u} (<) := { }

instance : conditionally_complete_linear_order_bot cardinal :=
is_well_order.conditionally_complete_linear_order_bot _

@[simp] theorem Inf_empty : Inf (∅ : set cardinal.{u}) = 0 :=
dif_neg not_nonempty_empty

/-- Note that the successor of `c` is not the same as `c + 1` except in the case of finite `c`. -/
instance : succ_order cardinal :=
succ_order.of_succ_le_iff (λ c, Inf {c' | c < c'})
  (λ a b, ⟨lt_of_lt_of_le $ Inf_mem $ exists_gt a, cInf_le'⟩)

/-- Contrary to convention, we consider `0` a limit cardinal. -/
theorem is_succ_limit_zero : is_succ_limit (0 : cardinal) :=
is_succ_limit_bot

theorem succ_def (c : cardinal) : succ c = Inf {c' | c < c'} := rfl

theorem add_one_le_succ (c : cardinal.{u}) : c + 1 ≤ succ c :=
begin
  refine (le_cInf_iff'' (exists_gt c)).2 (λ b hlt, _),
  rcases ⟨b, c⟩ with ⟨⟨β⟩, ⟨γ⟩⟩,
  cases le_of_lt hlt with f,
  have : ¬ surjective f := λ hn, (not_le_of_lt hlt) (mk_le_of_surjective hn),
  simp only [surjective, not_forall] at this,
  rcases this with ⟨b, hb⟩,
  calc #γ + 1 = #(option γ) : mk_option.symm
          ... ≤ #β          : (f.option_elim b hb).cardinal_le
end

lemma succ_pos : ∀ c : cardinal, 0 < succ c := bot_lt_succ

lemma succ_ne_zero (c : cardinal) : succ c ≠ 0 := (succ_pos _).ne'

/-- The indexed sum of cardinals is the cardinality of the
  indexed disjoint union, i.e. sigma type. -/
def sum {ι} (f : ι → cardinal) : cardinal := mk Σ i, (f i).out

theorem le_sum {ι} (f : ι → cardinal) (i) : f i ≤ sum f :=
by rw ← quotient.out_eq (f i); exact
⟨⟨λ a, ⟨i, a⟩, λ a b h, eq_of_heq $ by injection h⟩⟩

@[simp] theorem mk_sigma {ι} (f : ι → Type*) : #(Σ i, f i) = sum (λ i, #(f i)) :=
mk_congr $ equiv.sigma_congr_right $ λ i, out_mk_equiv.symm

@[simp] theorem sum_const (ι : Type u) (a : cardinal.{v}) :
  sum (λ i : ι, a) = lift.{v} (#ι) * lift.{u} a :=
induction_on a $ λ α, mk_congr $
  calc (Σ i : ι, quotient.out (#α)) ≃ ι × quotient.out (#α) : equiv.sigma_equiv_prod _ _
  ... ≃ ulift ι × ulift α : equiv.ulift.symm.prod_congr (out_mk_equiv.trans equiv.ulift.symm)

theorem sum_const' (ι : Type u) (a : cardinal.{u}) : sum (λ _:ι, a) = #ι * a := by simp

@[simp] theorem sum_add_distrib {ι} (f g : ι → cardinal) :
  sum (f + g) = sum f + sum g :=
by simpa only [mk_sigma, mk_sum, mk_out, lift_id] using
  mk_congr (equiv.sigma_sum_distrib (quotient.out ∘ f) (quotient.out ∘ g))

@[simp] theorem sum_add_distrib' {ι} (f g : ι → cardinal) :
  cardinal.sum (λ i, f i + g i) = sum f + sum g :=
sum_add_distrib f g

@[simp] theorem lift_sum {ι : Type u} (f : ι → cardinal.{v}) :
  cardinal.lift.{w} (cardinal.sum f) = cardinal.sum (λ i, cardinal.lift.{w} (f i)) :=
equiv.cardinal_eq $ equiv.ulift.trans $ equiv.sigma_congr_right $ λ a, nonempty.some $
  by rw [←lift_mk_eq, mk_out, mk_out, lift_lift]

theorem sum_le_sum {ι} (f g : ι → cardinal) (H : ∀ i, f i ≤ g i) : sum f ≤ sum g :=
⟨(embedding.refl _).sigma_map $ λ i, classical.choice $
  by have := H i; rwa [← quot.out_eq (f i), ← quot.out_eq (g i)] at this⟩

lemma mk_le_mk_mul_of_mk_preimage_le {c : cardinal} (f : α → β) (hf : ∀ b : β, #(f ⁻¹' {b}) ≤ c) :
  #α ≤ #β * c :=
by simpa only [←mk_congr (@equiv.sigma_fiber_equiv α β f), mk_sigma, ←sum_const']
  using sum_le_sum _ _ hf

lemma lift_mk_le_lift_mk_mul_of_lift_mk_preimage_le {α : Type u} {β : Type v} {c : cardinal}
  (f : α → β) (hf : ∀ b : β, lift.{v} #(f ⁻¹' {b}) ≤ c) :
  lift.{v} #α ≤ lift.{u} #β * c :=
mk_le_mk_mul_of_mk_preimage_le (λ x : ulift.{v} α, ulift.up.{u} (f x.1)) $ ulift.forall.2 $ λ b,
  (mk_congr $ (equiv.ulift.image _).trans (equiv.trans
    (by { rw [equiv.image_eq_preimage], simp [set.preimage] }) equiv.ulift.symm)).trans_le (hf b)

/-- The range of an indexed cardinal function, whose outputs live in a higher universe than the
    inputs, is always bounded above. -/
theorem bdd_above_range {ι : Type u} (f : ι → cardinal.{max u v}) : bdd_above (set.range f) :=
⟨_, by { rintros a ⟨i, rfl⟩, exact le_sum f i }⟩

instance (a : cardinal.{u}) : small.{u} (set.Iic a) :=
begin
  rw ←mk_out a,
  apply @small_of_surjective (set a.out) (Iic (#a.out)) _ (λ x, ⟨#x, mk_set_le x⟩),
  rintro ⟨x, hx⟩,
  simpa using le_mk_iff_exists_set.1 hx
end

instance (a : cardinal.{u}) : small.{u} (set.Iio a) :=
small_subset Iio_subset_Iic_self

/-- A set of cardinals is bounded above iff it's small, i.e. it corresponds to an usual ZFC set. -/
theorem bdd_above_iff_small {s : set cardinal.{u}} : bdd_above s ↔ small.{u} s :=
⟨λ ⟨a, ha⟩, @small_subset _ (Iic a) s (λ x h, ha h) _, begin
  rintro ⟨ι, ⟨e⟩⟩,
  suffices : range (λ x : ι, (e.symm x).1) = s,
  { rw ←this,
    apply bdd_above_range.{u u} },
  ext x,
  refine ⟨_, λ hx, ⟨e ⟨x, hx⟩, _⟩⟩,
  { rintro ⟨a, rfl⟩,
    exact (e.symm a).prop },
  { simp_rw [subtype.val_eq_coe, equiv.symm_apply_apply], refl }
end⟩

theorem bdd_above_of_small (s : set cardinal.{u}) [h : small.{u} s] : bdd_above s :=
bdd_above_iff_small.2 h

theorem bdd_above_image (f : cardinal.{u} → cardinal.{max u v}) {s : set cardinal.{u}}
  (hs : bdd_above s) : bdd_above (f '' s) :=
by { rw bdd_above_iff_small at hs ⊢, exactI small_lift _ }

theorem bdd_above_range_comp {ι : Type u} {f : ι → cardinal.{v}} (hf : bdd_above (range f))
  (g : cardinal.{v} → cardinal.{max v w}) : bdd_above (range (g ∘ f)) :=
by { rw range_comp, exact bdd_above_image g hf }

theorem supr_le_sum {ι} (f : ι → cardinal) : supr f ≤ sum f :=
csupr_le' $ le_sum _

theorem sum_le_supr_lift {ι : Type u} (f : ι → cardinal.{max u v}) :
  sum f ≤ (#ι).lift * supr f :=
begin
  rw [←(supr f).lift_id, ←lift_umax, lift_umax.{(max u v) u}, ←sum_const],
  exact sum_le_sum _ _ (le_csupr $ bdd_above_range.{u v} f)
end

theorem sum_le_supr {ι : Type u} (f : ι → cardinal.{u}) : sum f ≤ #ι * supr f :=
by { rw ←lift_id (#ι), exact sum_le_supr_lift f }

theorem sum_nat_eq_add_sum_succ (f : ℕ → cardinal.{u}) :
  cardinal.sum f = f 0 + cardinal.sum (λ i, f (i + 1)) :=
begin
  refine (equiv.sigma_nat_succ (λ i, quotient.out (f i))).cardinal_eq.trans _,
  simp only [mk_sum, mk_out, lift_id, mk_sigma],
end

/-- A variant of `csupr_of_empty` but with `0` on the RHS for convenience -/
@[simp] protected theorem supr_of_empty {ι} (f : ι → cardinal) [is_empty ι] : supr f = 0 :=
csupr_of_empty f

@[simp] lemma lift_mk_shrink (α : Type u) [small.{v} α] :
  cardinal.lift.{max u w} (# (shrink.{v} α)) = cardinal.lift.{max v w} (# α) :=
lift_mk_eq.2 ⟨(equiv_shrink α).symm⟩

@[simp] lemma lift_mk_shrink' (α : Type u) [small.{v} α] :
  cardinal.lift.{u} (# (shrink.{v} α)) = cardinal.lift.{v} (# α) :=
lift_mk_shrink.{u v 0} α

@[simp] lemma lift_mk_shrink'' (α : Type (max u v)) [small.{v} α] :
  cardinal.lift.{u} (# (shrink.{v} α)) = # α :=
by rw [← lift_umax', lift_mk_shrink.{(max u v) v 0} α, ← lift_umax, lift_id]

/-- The indexed product of cardinals is the cardinality of the Pi type
  (dependent product). -/
def prod {ι : Type u} (f : ι → cardinal) : cardinal := #(Π i, (f i).out)

@[simp] theorem mk_pi {ι : Type u} (α : ι → Type v) : #(Π i, α i) = prod (λ i, #(α i)) :=
mk_congr $ equiv.Pi_congr_right $ λ i, out_mk_equiv.symm

@[simp] theorem prod_const (ι : Type u) (a : cardinal.{v}) :
  prod (λ i : ι, a) = lift.{u} a ^ lift.{v} (#ι) :=
induction_on a $ λ α, mk_congr $ equiv.Pi_congr equiv.ulift.symm $
  λ i, out_mk_equiv.trans equiv.ulift.symm

theorem prod_const' (ι : Type u) (a : cardinal.{u}) : prod (λ _:ι, a) = a ^ #ι :=
induction_on a $ λ α, (mk_pi _).symm

theorem prod_le_prod {ι} (f g : ι → cardinal) (H : ∀ i, f i ≤ g i) : prod f ≤ prod g :=
⟨embedding.Pi_congr_right $ λ i, classical.choice $
  by have := H i; rwa [← mk_out (f i), ← mk_out (g i)] at this⟩

@[simp] theorem prod_eq_zero {ι} (f : ι → cardinal.{u}) : prod f = 0 ↔ ∃ i, f i = 0 :=
by { lift f to ι → Type u using λ _, trivial, simp only [mk_eq_zero_iff, ← mk_pi, is_empty_pi] }

theorem prod_ne_zero {ι} (f : ι → cardinal) : prod f ≠ 0 ↔ ∀ i, f i ≠ 0 :=
by simp [prod_eq_zero]

@[simp] theorem lift_prod {ι : Type u} (c : ι → cardinal.{v}) :
  lift.{w} (prod c) = prod (λ i, lift.{w} (c i)) :=
begin
  lift c to ι → Type v using λ _, trivial,
  simp only [← mk_pi, ← mk_ulift],
  exact mk_congr (equiv.ulift.trans $ equiv.Pi_congr_right $ λ i, equiv.ulift.symm)
end

lemma prod_eq_of_fintype {α : Type u} [fintype α] (f : α → cardinal.{v}) :
  prod f = cardinal.lift.{u} (∏ i, f i) :=
begin
  revert f,
  refine fintype.induction_empty_option _ _ _ α,
  { introsI α β hβ e h f,
    letI := fintype.of_equiv β e.symm,
    rw [←e.prod_comp f, ←h],
    exact mk_congr (e.Pi_congr_left _).symm },
  { intro f,
    rw [fintype.univ_pempty, finset.prod_empty, lift_one, cardinal.prod, mk_eq_one] },
  { intros α hα h f,
    rw [cardinal.prod, mk_congr equiv.pi_option_equiv_prod, mk_prod, lift_umax', mk_out,
        ←cardinal.prod, lift_prod, fintype.prod_option, lift_mul, ←h (λ a, f (some a))],
    simp only [lift_id] },
end

@[simp] theorem lift_Inf (s : set cardinal) : lift (Inf s) = Inf (lift '' s) :=
begin
  rcases eq_empty_or_nonempty s with rfl | hs,
  { simp },
  { exact lift_monotone.map_Inf hs }
end

@[simp] theorem lift_infi {ι} (f : ι → cardinal) : lift (infi f) = ⨅ i, lift (f i) :=
by { unfold infi, convert lift_Inf (range f), rw range_comp }

theorem lift_down {a : cardinal.{u}} {b : cardinal.{max u v}} :
  b ≤ lift a → ∃ a', lift a' = b :=
induction_on₂ a b $ λ α β,
by rw [← lift_id (#β), ← lift_umax, ← lift_umax.{u v}, lift_mk_le]; exact
λ ⟨f⟩, ⟨#(set.range f), eq.symm $ lift_mk_eq.2
  ⟨embedding.equiv_of_surjective
    (embedding.cod_restrict _ f set.mem_range_self)
    $ λ ⟨a, ⟨b, e⟩⟩, ⟨b, subtype.eq e⟩⟩⟩

theorem le_lift_iff {a : cardinal.{u}} {b : cardinal.{max u v}} :
  b ≤ lift a ↔ ∃ a', lift a' = b ∧ a' ≤ a :=
⟨λ h, let ⟨a', e⟩ := lift_down h in ⟨a', e, lift_le.1 $ e.symm ▸ h⟩,
 λ ⟨a', e, h⟩, e ▸ lift_le.2 h⟩

theorem lt_lift_iff {a : cardinal.{u}} {b : cardinal.{max u v}} :
  b < lift a ↔ ∃ a', lift a' = b ∧ a' < a :=
⟨λ h, let ⟨a', e⟩ := lift_down h.le in ⟨a', e, lift_lt.1 $ e.symm ▸ h⟩,
 λ ⟨a', e, h⟩, e ▸ lift_lt.2 h⟩

@[simp] theorem lift_succ (a) : lift (succ a) = succ (lift a) :=
le_antisymm
  (le_of_not_gt $ λ h, begin
    rcases lt_lift_iff.1 h with ⟨b, e, h⟩,
    rw [lt_succ_iff, ← lift_le, e] at h,
    exact h.not_lt (lt_succ _)
  end)
  (succ_le_of_lt $ lift_lt.2 $ lt_succ a)

@[simp] theorem lift_umax_eq {a : cardinal.{u}} {b : cardinal.{v}} :
  lift.{max v w} a = lift.{max u w} b ↔ lift.{v} a = lift.{u} b :=
by rw [←lift_lift, ←lift_lift, lift_inj]

@[simp] theorem lift_min {a b : cardinal} : lift (min a b) = min (lift a) (lift b) :=
lift_monotone.map_min

@[simp] theorem lift_max {a b : cardinal} : lift (max a b) = max (lift a) (lift b) :=
lift_monotone.map_max

/-- The lift of a supremum is the supremum of the lifts. -/
lemma lift_Sup {s : set cardinal} (hs : bdd_above s) : lift.{u} (Sup s) = Sup (lift.{u} '' s) :=
begin
  apply ((le_cSup_iff' (bdd_above_image _ hs)).2 (λ c hc, _)).antisymm (cSup_le' _),
  { by_contra h,
    obtain ⟨d, rfl⟩ := cardinal.lift_down (not_le.1 h).le,
    simp_rw lift_le at h hc,
    rw cSup_le_iff' hs at h,
    exact h (λ a ha, lift_le.1 $ hc (mem_image_of_mem _ ha)) },
  { rintros i ⟨j, hj, rfl⟩,
    exact lift_le.2 (le_cSup hs hj) },
end

/-- The lift of a supremum is the supremum of the lifts. -/
lemma lift_supr {ι : Type v} {f : ι → cardinal.{w}} (hf : bdd_above (range f)) :
  lift.{u} (supr f) = ⨆ i, lift.{u} (f i) :=
by rw [supr, supr, lift_Sup hf, ←range_comp]

/-- To prove that the lift of a supremum is bounded by some cardinal `t`,
it suffices to show that the lift of each cardinal is bounded by `t`. -/
lemma lift_supr_le {ι : Type v} {f : ι → cardinal.{w}} {t : cardinal} (hf : bdd_above (range f))
  (w : ∀ i, lift.{u} (f i) ≤ t) : lift.{u} (supr f) ≤ t :=
by { rw lift_supr hf, exact csupr_le' w }

@[simp] lemma lift_supr_le_iff {ι : Type v} {f : ι → cardinal.{w}} (hf : bdd_above (range f))
  {t : cardinal} : lift.{u} (supr f) ≤ t ↔ ∀ i, lift.{u} (f i) ≤ t :=
by { rw lift_supr hf, exact csupr_le_iff' (bdd_above_range_comp hf _) }

universes v' w'

/--
To prove an inequality between the lifts to a common universe of two different supremums,
it suffices to show that the lift of each cardinal from the smaller supremum
if bounded by the lift of some cardinal from the larger supremum.
-/
lemma lift_supr_le_lift_supr
  {ι : Type v} {ι' : Type v'} {f : ι → cardinal.{w}} {f' : ι' → cardinal.{w'}}
  (hf : bdd_above (range f)) (hf' : bdd_above (range f'))
  {g : ι → ι'} (h : ∀ i, lift.{w'} (f i) ≤ lift.{w} (f' (g i))) :
  lift.{w'} (supr f) ≤ lift.{w} (supr f') :=
begin
  rw [lift_supr hf, lift_supr hf'],
  exact csupr_mono' (bdd_above_range_comp hf' _) (λ i, ⟨_, h i⟩)
end

/-- A variant of `lift_supr_le_lift_supr` with universes specialized via `w = v` and `w' = v'`.
This is sometimes necessary to avoid universe unification issues. -/
lemma lift_supr_le_lift_supr'
  {ι : Type v} {ι' : Type v'} {f : ι → cardinal.{v}} {f' : ι' → cardinal.{v'}}
  (hf : bdd_above (range f)) (hf' : bdd_above (range f'))
  (g : ι → ι') (h : ∀ i, lift.{v'} (f i) ≤ lift.{v} (f' (g i))) :
  lift.{v'} (supr f) ≤ lift.{v} (supr f') :=
lift_supr_le_lift_supr hf hf' h

/-- `ℵ₀` is the smallest infinite cardinal. -/
def aleph_0 : cardinal.{u} := lift (#ℕ)

localized "notation (name := cardinal.aleph_0) `ℵ₀` := cardinal.aleph_0" in cardinal

lemma mk_nat : #ℕ = ℵ₀ := (lift_id _).symm

theorem aleph_0_ne_zero : ℵ₀ ≠ 0 := mk_ne_zero _

theorem aleph_0_pos : 0 < ℵ₀ :=
pos_iff_ne_zero.2 aleph_0_ne_zero

@[simp] theorem lift_aleph_0 : lift ℵ₀ = ℵ₀ := lift_lift _

@[simp] theorem aleph_0_le_lift {c : cardinal.{u}} : ℵ₀ ≤ lift.{v} c ↔ ℵ₀ ≤ c :=
by rw [←lift_aleph_0, lift_le]

@[simp] theorem lift_le_aleph_0 {c : cardinal.{u}} : lift.{v} c ≤ ℵ₀ ↔ c ≤ ℵ₀ :=
by rw [←lift_aleph_0, lift_le]

/-! ### Properties about the cast from `ℕ` -/

@[simp] theorem mk_fin (n : ℕ) : #(fin n) = n := by simp

@[simp] theorem lift_nat_cast (n : ℕ) : lift.{u} (n : cardinal.{v}) = n :=
by induction n; simp *

@[simp] lemma lift_eq_nat_iff {a : cardinal.{u}} {n : ℕ} : lift.{v} a = n ↔ a = n :=
lift_injective.eq_iff' (lift_nat_cast n)

@[simp] lemma nat_eq_lift_iff {n : ℕ} {a : cardinal.{u}} :
  (n : cardinal) = lift.{v} a ↔ (n : cardinal) = a :=
by rw [←lift_nat_cast.{v} n, lift_inj]

theorem lift_mk_fin (n : ℕ) : lift (#(fin n)) = n := by simp

lemma mk_coe_finset {α : Type u} {s : finset α} : #s = ↑(finset.card s) := by simp

lemma mk_finset_of_fintype [fintype α] : #(finset α) = 2 ^ℕ fintype.card α := by simp

@[simp] lemma mk_finsupp_lift_of_fintype (α : Type u) (β : Type v) [fintype α] [has_zero β] :
  #(α →₀ β) = lift.{u} (#β) ^ℕ fintype.card α :=
by simpa using (@finsupp.equiv_fun_on_finite α β _ _).cardinal_eq

lemma mk_finsupp_of_fintype (α β : Type u) [fintype α] [has_zero β] :
  #(α →₀ β) = (#β) ^ℕ fintype.card α :=
by simp

theorem card_le_of_finset {α} (s : finset α) : (s.card : cardinal) ≤ #α :=
@mk_coe_finset _ s ▸ mk_set_le _

@[simp, norm_cast] theorem nat_cast_pow {m n : ℕ} : (↑(pow m n) : cardinal) = m ^ n :=
by induction n; simp [pow_succ', power_add, *]

@[simp, norm_cast] theorem nat_cast_le {m n : ℕ} : (m : cardinal) ≤ n ↔ m ≤ n :=
by rw [← lift_mk_fin, ← lift_mk_fin, lift_le, le_def, function.embedding.nonempty_iff_card_le,
  fintype.card_fin, fintype.card_fin]

@[simp, norm_cast] theorem nat_cast_lt {m n : ℕ} : (m : cardinal) < n ↔ m < n :=
by simp [lt_iff_le_not_le, ←not_le]

instance : char_zero cardinal := ⟨strict_mono.injective $ λ m n, nat_cast_lt.2⟩

theorem nat_cast_inj {m n : ℕ} : (m : cardinal) = n ↔ m = n := nat.cast_inj

lemma nat_cast_injective : injective (coe : ℕ → cardinal) :=
nat.cast_injective

@[simp, norm_cast, priority 900] theorem nat_succ (n : ℕ) : (n.succ : cardinal) = succ n :=
(add_one_le_succ _).antisymm (succ_le_of_lt $ nat_cast_lt.2 $ nat.lt_succ_self _)

@[simp] theorem succ_zero : succ (0 : cardinal) = 1 := by norm_cast

theorem card_le_of {α : Type u} {n : ℕ} (H : ∀ s : finset α, s.card ≤ n) : # α ≤ n :=
begin
  refine le_of_lt_succ (lt_of_not_ge $ λ hn, _),
  rw [←cardinal.nat_succ, ←lift_mk_fin n.succ] at hn,
  cases hn with f,
  refine (H $ finset.univ.map f).not_lt _,
  rw [finset.card_map, ←fintype.card, fintype.card_ulift, fintype.card_fin],
  exact n.lt_succ_self
end

theorem cantor' (a) {b : cardinal} (hb : 1 < b) : a < b ^ a :=
begin
  rw [←succ_le_iff, (by norm_cast : succ (1 : cardinal) = 2)] at hb,
  exact (cantor a).trans_le (power_le_power_right hb)
end

theorem one_le_iff_pos {c : cardinal} : 1 ≤ c ↔ 0 < c :=
by rw [←succ_zero, succ_le_iff]

theorem one_le_iff_ne_zero {c : cardinal} : 1 ≤ c ↔ c ≠ 0 :=
by rw [one_le_iff_pos, pos_iff_ne_zero]

theorem nat_lt_aleph_0 (n : ℕ) : (n : cardinal.{u}) < ℵ₀ :=
succ_le_iff.1 begin
  rw [←nat_succ, ←lift_mk_fin, aleph_0, lift_mk_le.{0 0 u}],
  exact ⟨⟨coe, λ a b, fin.ext⟩⟩
end

@[simp] theorem one_lt_aleph_0 : 1 < ℵ₀ := by simpa using nat_lt_aleph_0 1

theorem one_le_aleph_0 : 1 ≤ ℵ₀ := one_lt_aleph_0.le

theorem lt_aleph_0 {c : cardinal} : c < ℵ₀ ↔ ∃ n : ℕ, c = n :=
⟨λ h, begin
  rcases lt_lift_iff.1 h with ⟨c, rfl, h'⟩,
  rcases le_mk_iff_exists_set.1 h'.1 with ⟨S, rfl⟩,
  suffices : S.finite,
  { lift S to finset ℕ using this,
    simp },
  contrapose! h',
  haveI := infinite.to_subtype h',
  exact ⟨infinite.nat_embedding S⟩
end, λ ⟨n, e⟩, e.symm ▸ nat_lt_aleph_0 _⟩

theorem aleph_0_le {c : cardinal} : ℵ₀ ≤ c ↔ ∀ n : ℕ, ↑n ≤ c :=
⟨λ h n, (nat_lt_aleph_0 _).le.trans h,
 λ h, le_of_not_lt $ λ hn, begin
  rcases lt_aleph_0.1 hn with ⟨n, rfl⟩,
  exact (nat.lt_succ_self _).not_le (nat_cast_le.1 (h (n+1)))
end⟩

@[simp] lemma range_nat_cast : range (coe : ℕ → cardinal) = Iio ℵ₀ :=
ext $ λ x, by simp only [mem_Iio, mem_range, eq_comm, lt_aleph_0]

theorem mk_eq_nat_iff {α : Type u} {n : ℕ} : #α = n ↔ nonempty (α ≃ fin n) :=
by rw [← lift_mk_fin, ← lift_uzero (#α), lift_mk_eq']

theorem lt_aleph_0_iff_finite {α : Type u} : #α < ℵ₀ ↔ finite α :=
by simp only [lt_aleph_0, mk_eq_nat_iff, finite_iff_exists_equiv_fin]

theorem lt_aleph_0_iff_fintype {α : Type u} : #α < ℵ₀ ↔ nonempty (fintype α) :=
lt_aleph_0_iff_finite.trans (finite_iff_nonempty_fintype _)

theorem lt_aleph_0_of_finite (α : Type u) [finite α] : #α < ℵ₀ :=
lt_aleph_0_iff_finite.2 ‹_›

@[simp] theorem lt_aleph_0_iff_set_finite {S : set α} : #S < ℵ₀ ↔ S.finite :=
lt_aleph_0_iff_finite.trans finite_coe_iff

alias lt_aleph_0_iff_set_finite ↔ _ _root_.set.finite.lt_aleph_0

<<<<<<< HEAD
theorem is_succ_limit_aleph_0 : is_succ_limit ℵ₀ :=
is_succ_limit_of_succ_lt $ λ a ha, begin
  rcases lt_aleph_0.1 ha with ⟨n, rfl⟩,
  rw ←nat_succ,
  apply nat_lt_aleph_0
end

theorem aleph_0_le_of_is_succ_limit {c : cardinal} (h : is_succ_limit c) (h0 : c ≠ 0) : ℵ₀ ≤ c :=
begin
  by_contra' h',
  rcases lt_aleph_0.1 h' with ⟨_ | n, rfl⟩,
  { exact h0.irrefl },
  { rw nat_succ at h,
    exact not_is_succ_limit_succ _ h }
end

instance can_lift_cardinal_nat : can_lift cardinal ℕ :=
⟨ coe, λ x, x < ℵ₀, λ x hx, let ⟨n, hn⟩ := lt_aleph_0.mp hx in ⟨n, hn.symm⟩⟩
=======
@[simp] theorem lt_aleph_0_iff_subtype_finite {p : α → Prop} :
  #{x // p x} < ℵ₀ ↔ {x | p x}.finite :=
lt_aleph_0_iff_set_finite

lemma mk_le_aleph_0_iff : #α ≤ ℵ₀ ↔ countable α :=
by rw [countable_iff_nonempty_embedding, aleph_0, ← lift_uzero (#α), lift_mk_le']

@[simp] lemma mk_le_aleph_0 [countable α] : #α ≤ ℵ₀ := mk_le_aleph_0_iff.mpr ‹_›

@[simp] lemma le_aleph_0_iff_set_countable {s : set α} : #s ≤ ℵ₀ ↔ s.countable :=
by rw [mk_le_aleph_0_iff, countable_coe_iff]

alias le_aleph_0_iff_set_countable ↔ _ _root_.set.countable.le_aleph_0

@[simp] lemma le_aleph_0_iff_subtype_countable {p : α → Prop} :
  #{x // p x} ≤ ℵ₀ ↔ {x | p x}.countable :=
le_aleph_0_iff_set_countable

instance can_lift_cardinal_nat : can_lift cardinal ℕ coe (λ x, x < ℵ₀) :=
⟨λ x hx, let ⟨n, hn⟩ := lt_aleph_0.mp hx in ⟨n, hn.symm⟩⟩
>>>>>>> 52e2fbbd

theorem add_lt_aleph_0 {a b : cardinal} (ha : a < ℵ₀) (hb : b < ℵ₀) : a + b < ℵ₀ :=
match a, b, lt_aleph_0.1 ha, lt_aleph_0.1 hb with
| _, _, ⟨m, rfl⟩, ⟨n, rfl⟩ := by rw [← nat.cast_add]; apply nat_lt_aleph_0
end

lemma add_lt_aleph_0_iff {a b : cardinal} : a + b < ℵ₀ ↔ a < ℵ₀ ∧ b < ℵ₀ :=
⟨λ h, ⟨(self_le_add_right _ _).trans_lt h, (self_le_add_left _ _).trans_lt h⟩,
  λ ⟨h1, h2⟩, add_lt_aleph_0 h1 h2⟩

lemma aleph_0_le_add_iff {a b : cardinal} : ℵ₀ ≤ a + b ↔ ℵ₀ ≤ a ∨ ℵ₀ ≤ b :=
by simp only [←not_lt, add_lt_aleph_0_iff, not_and_distrib]

/-- See also `cardinal.nsmul_lt_aleph_0_iff_of_ne_zero` if you already have `n ≠ 0`. -/
lemma nsmul_lt_aleph_0_iff {n : ℕ} {a : cardinal} : n • a < ℵ₀ ↔ n = 0 ∨ a < ℵ₀ :=
begin
  cases n,
  { simpa using nat_lt_aleph_0 0 },
  simp only [nat.succ_ne_zero, false_or],
  induction n with n ih,
  { simp },
  rw [succ_nsmul, add_lt_aleph_0_iff, ih, and_self]
end

/-- See also `cardinal.nsmul_lt_aleph_0_iff` for a hypothesis-free version. -/
lemma nsmul_lt_aleph_0_iff_of_ne_zero {n : ℕ} {a : cardinal} (h : n ≠ 0) : n • a < ℵ₀ ↔ a < ℵ₀ :=
nsmul_lt_aleph_0_iff.trans $ or_iff_right h

theorem mul_lt_aleph_0 {a b : cardinal} (ha : a < ℵ₀) (hb : b < ℵ₀) : a * b < ℵ₀ :=
match a, b, lt_aleph_0.1 ha, lt_aleph_0.1 hb with
| _, _, ⟨m, rfl⟩, ⟨n, rfl⟩ := by rw [← nat.cast_mul]; apply nat_lt_aleph_0
end

lemma mul_lt_aleph_0_iff {a b : cardinal} : a * b < ℵ₀ ↔ a = 0 ∨ b = 0 ∨ a < ℵ₀ ∧ b < ℵ₀ :=
begin
  refine ⟨λ h, _, _⟩,
  { by_cases ha : a = 0, { exact or.inl ha },
    right, by_cases hb : b = 0, { exact or.inl hb },
    right, rw [←ne, ←one_le_iff_ne_zero] at ha hb, split,
    { rw ←mul_one a,
      refine (mul_le_mul' le_rfl hb).trans_lt h },
    { rw ←one_mul b,
      refine (mul_le_mul' ha le_rfl).trans_lt h }},
  rintro (rfl|rfl|⟨ha,hb⟩); simp only [*, mul_lt_aleph_0, aleph_0_pos, zero_mul, mul_zero]
end

/-- See also `cardinal.aleph_0_le_mul_iff`. -/
lemma aleph_0_le_mul_iff {a b : cardinal} : ℵ₀ ≤ a * b ↔ a ≠ 0 ∧ b ≠ 0 ∧ (ℵ₀ ≤ a ∨ ℵ₀ ≤ b) :=
let h := (@mul_lt_aleph_0_iff a b).not in
by rwa [not_lt, not_or_distrib, not_or_distrib, not_and_distrib, not_lt, not_lt] at h

/-- See also `cardinal.aleph_0_le_mul_iff'`. -/
lemma aleph_0_le_mul_iff' {a b : cardinal.{u}} : ℵ₀ ≤ a * b ↔ a ≠ 0 ∧ ℵ₀ ≤ b ∨ ℵ₀ ≤ a ∧ b ≠ 0 :=
begin
  have : ∀ {a : cardinal.{u}}, ℵ₀ ≤ a → a ≠ 0, from λ a, ne_bot_of_le_ne_bot aleph_0_ne_zero,
  simp only [aleph_0_le_mul_iff, and_or_distrib_left, and_iff_right_of_imp this,
    @and.left_comm (a ≠ 0)],
  simp only [and.comm, or.comm]
end

lemma mul_lt_aleph_0_iff_of_ne_zero {a b : cardinal} (ha : a ≠ 0) (hb : b ≠ 0) :
  a * b < ℵ₀ ↔ a < ℵ₀ ∧ b < ℵ₀ :=
by simp [mul_lt_aleph_0_iff, ha, hb]

theorem power_lt_aleph_0 {a b : cardinal} (ha : a < ℵ₀) (hb : b < ℵ₀) : a ^ b < ℵ₀ :=
match a, b, lt_aleph_0.1 ha, lt_aleph_0.1 hb with
| _, _, ⟨m, rfl⟩, ⟨n, rfl⟩ := by rw [← nat_cast_pow]; apply nat_lt_aleph_0
end

lemma eq_one_iff_unique {α : Type*} :
  #α = 1 ↔ subsingleton α ∧ nonempty α :=
calc #α = 1 ↔ #α ≤ 1 ∧ 1 ≤ #α : le_antisymm_iff
        ... ↔ subsingleton α ∧ nonempty α :
  le_one_iff_subsingleton.and (one_le_iff_ne_zero.trans mk_ne_zero_iff)

theorem infinite_iff {α : Type u} : infinite α ↔ ℵ₀ ≤ #α :=
by rw [← not_lt, lt_aleph_0_iff_finite, not_finite_iff_infinite]

@[simp] lemma aleph_0_le_mk (α : Type u) [infinite α] : ℵ₀ ≤ #α := infinite_iff.1 ‹_›

@[simp] lemma mk_eq_aleph_0 (α : Type*) [countable α] [infinite α] : #α = ℵ₀ :=
mk_le_aleph_0.antisymm $ aleph_0_le_mk _

lemma denumerable_iff {α : Type u} : nonempty (denumerable α) ↔ #α = ℵ₀ :=
⟨λ ⟨h⟩, mk_congr ((@denumerable.eqv α h).trans equiv.ulift.symm),
 λ h, by { cases quotient.exact h with f, exact ⟨denumerable.mk' $ f.trans equiv.ulift⟩ }⟩

@[simp] lemma mk_denumerable (α : Type u) [denumerable α] : #α = ℵ₀ :=
denumerable_iff.1 ⟨‹_›⟩

@[simp] lemma aleph_0_add_aleph_0 : ℵ₀ + ℵ₀ = ℵ₀ := mk_denumerable _

lemma aleph_0_mul_aleph_0 : ℵ₀ * ℵ₀ = ℵ₀ := mk_denumerable _

@[simp] lemma nat_mul_aleph_0 {n : ℕ} (hn : n ≠ 0) : ↑n * ℵ₀ = ℵ₀ :=
le_antisymm (lift_mk_fin n ▸ mk_le_aleph_0) $ le_mul_of_one_le_left (zero_le _) $
  by rwa [← nat.cast_one, nat_cast_le, nat.one_le_iff_ne_zero]

@[simp] lemma aleph_0_mul_nat {n : ℕ} (hn : n ≠ 0) : ℵ₀ * n = ℵ₀ :=
by rw [mul_comm, nat_mul_aleph_0 hn]

@[simp] lemma add_le_aleph_0 {c₁ c₂ : cardinal} : c₁ + c₂ ≤ ℵ₀ ↔ c₁ ≤ ℵ₀ ∧ c₂ ≤ ℵ₀ :=
⟨λ h, ⟨le_self_add.trans h, le_add_self.trans h⟩, λ h, aleph_0_add_aleph_0 ▸ add_le_add h.1 h.2⟩

@[simp] lemma aleph_0_add_nat (n : ℕ) : ℵ₀ + n = ℵ₀ :=
(add_le_aleph_0.2 ⟨le_rfl, (nat_lt_aleph_0 n).le⟩).antisymm le_self_add

@[simp] lemma nat_add_aleph_0 (n : ℕ) : ↑n + ℵ₀ = ℵ₀ := by rw [add_comm, aleph_0_add_nat]

/-- This function sends finite cardinals to the corresponding natural, and infinite cardinals
  to 0. -/
def to_nat : zero_hom cardinal ℕ :=
⟨λ c, if h : c < aleph_0.{v} then classical.some (lt_aleph_0.1 h) else 0,
  begin
    have h : 0 < ℵ₀ := nat_lt_aleph_0 0,
    rw [dif_pos h, ← cardinal.nat_cast_inj, ← classical.some_spec (lt_aleph_0.1 h), nat.cast_zero],
  end⟩

lemma to_nat_apply_of_lt_aleph_0 {c : cardinal} (h : c < ℵ₀) :
  c.to_nat = classical.some (lt_aleph_0.1 h) :=
dif_pos h

lemma to_nat_apply_of_aleph_0_le {c : cardinal} (h : ℵ₀ ≤ c) : c.to_nat = 0 :=
dif_neg h.not_lt

lemma cast_to_nat_of_lt_aleph_0 {c : cardinal} (h : c < ℵ₀) : ↑c.to_nat = c :=
by rw [to_nat_apply_of_lt_aleph_0 h, ← classical.some_spec (lt_aleph_0.1 h)]

lemma cast_to_nat_of_aleph_0_le {c : cardinal} (h : ℵ₀ ≤ c) : ↑c.to_nat = (0 : cardinal) :=
by rw [to_nat_apply_of_aleph_0_le h, nat.cast_zero]

lemma to_nat_le_iff_le_of_lt_aleph_0 {c d : cardinal} (hc : c < ℵ₀) (hd : d < ℵ₀) :
  c.to_nat ≤ d.to_nat ↔ c ≤ d :=
by rw [←nat_cast_le, cast_to_nat_of_lt_aleph_0 hc, cast_to_nat_of_lt_aleph_0 hd]

lemma to_nat_lt_iff_lt_of_lt_aleph_0 {c d : cardinal} (hc : c < ℵ₀) (hd : d < ℵ₀) :
  c.to_nat < d.to_nat ↔ c < d :=
by rw [←nat_cast_lt, cast_to_nat_of_lt_aleph_0 hc, cast_to_nat_of_lt_aleph_0 hd]

lemma to_nat_le_of_le_of_lt_aleph_0 {c d : cardinal} (hd : d < ℵ₀) (hcd : c ≤ d) :
  c.to_nat ≤ d.to_nat :=
(to_nat_le_iff_le_of_lt_aleph_0 (hcd.trans_lt hd) hd).mpr hcd

lemma to_nat_lt_of_lt_of_lt_aleph_0 {c d : cardinal} (hd : d < ℵ₀) (hcd : c < d) :
  c.to_nat < d.to_nat :=
(to_nat_lt_iff_lt_of_lt_aleph_0 (hcd.trans hd) hd).mpr hcd

@[simp] lemma to_nat_cast (n : ℕ) : cardinal.to_nat n = n :=
begin
  rw [to_nat_apply_of_lt_aleph_0 (nat_lt_aleph_0 n), ← nat_cast_inj],
  exact (classical.some_spec (lt_aleph_0.1 (nat_lt_aleph_0 n))).symm,
end

/-- `to_nat` has a right-inverse: coercion. -/
lemma to_nat_right_inverse : function.right_inverse (coe : ℕ → cardinal) to_nat := to_nat_cast

lemma to_nat_surjective : surjective to_nat := to_nat_right_inverse.surjective

lemma exists_nat_eq_of_le_nat {c : cardinal} {n : ℕ} (h : c ≤ n) : ∃ m, m ≤ n ∧ c = m :=
let he := cast_to_nat_of_lt_aleph_0 (h.trans_lt $ nat_lt_aleph_0 n) in
⟨c.to_nat, nat_cast_le.1 (he.trans_le h), he.symm⟩

@[simp] lemma mk_to_nat_of_infinite [h : infinite α] : (#α).to_nat = 0 :=
dif_neg (infinite_iff.1 h).not_lt

@[simp] theorem aleph_0_to_nat : to_nat ℵ₀ = 0 :=
to_nat_apply_of_aleph_0_le le_rfl

lemma mk_to_nat_eq_card [fintype α] : (#α).to_nat = fintype.card α := by simp

@[simp] lemma zero_to_nat : to_nat 0 = 0 :=
by rw [←to_nat_cast 0, nat.cast_zero]

@[simp] lemma one_to_nat : to_nat 1 = 1 :=
by rw [←to_nat_cast 1, nat.cast_one]

lemma to_nat_eq_iff {c : cardinal} {n : ℕ} (hn : n ≠ 0) : to_nat c = n ↔ c = n :=
⟨λ h, (cast_to_nat_of_lt_aleph_0 (lt_of_not_ge (hn ∘ h.symm.trans ∘
  to_nat_apply_of_aleph_0_le))).symm.trans (congr_arg coe h),
  λ h, (congr_arg to_nat h).trans (to_nat_cast n)⟩

@[simp] lemma to_nat_eq_one {c : cardinal} : to_nat c = 1 ↔ c = 1 :=
by rw [to_nat_eq_iff one_ne_zero, nat.cast_one]

lemma to_nat_eq_one_iff_unique {α : Type*} : (#α).to_nat = 1 ↔ subsingleton α ∧ nonempty α :=
to_nat_eq_one.trans eq_one_iff_unique

@[simp] lemma to_nat_lift (c : cardinal.{v}) : (lift.{u v} c).to_nat = c.to_nat :=
begin
  apply nat_cast_injective,
  cases lt_or_ge c ℵ₀ with hc hc,
  { rw [cast_to_nat_of_lt_aleph_0, ←lift_nat_cast, cast_to_nat_of_lt_aleph_0 hc],
    rwa [←lift_aleph_0, lift_lt] },
  { rw [cast_to_nat_of_aleph_0_le, ←lift_nat_cast, cast_to_nat_of_aleph_0_le hc, lift_zero],
    rwa [←lift_aleph_0, lift_le] },
end

lemma to_nat_congr {β : Type v} (e : α ≃ β) : (#α).to_nat = (#β).to_nat :=
by rw [←to_nat_lift, lift_mk_eq.mpr ⟨e⟩, to_nat_lift]

@[simp] lemma to_nat_mul (x y : cardinal) : (x * y).to_nat = x.to_nat * y.to_nat :=
begin
  rcases eq_or_ne x 0 with rfl | hx1,
  { rw [zero_mul, zero_to_nat, zero_mul] },
  rcases eq_or_ne y 0 with rfl | hy1,
  { rw [mul_zero, zero_to_nat, mul_zero] },
  cases lt_or_le x ℵ₀ with hx2 hx2,
  { cases lt_or_le y ℵ₀ with hy2 hy2,
    { lift x to ℕ using hx2, lift y to ℕ using hy2,
      rw [← nat.cast_mul, to_nat_cast, to_nat_cast, to_nat_cast] },
    { rw [to_nat_apply_of_aleph_0_le hy2, mul_zero, to_nat_apply_of_aleph_0_le],
      exact aleph_0_le_mul_iff'.2 (or.inl ⟨hx1, hy2⟩) } },
  { rw [to_nat_apply_of_aleph_0_le hx2, zero_mul, to_nat_apply_of_aleph_0_le],
    exact aleph_0_le_mul_iff'.2 (or.inr ⟨hx2, hy1⟩) },
end

/-- `cardinal.to_nat` as a `monoid_with_zero_hom`. -/
@[simps]
def to_nat_hom : cardinal →*₀ ℕ :=
{ to_fun := to_nat,
  map_zero' := zero_to_nat,
  map_one' := one_to_nat,
  map_mul' := to_nat_mul }

lemma to_nat_finset_prod (s : finset α) (f : α → cardinal) :
  to_nat (∏ i in s, f i) = ∏ i in s, to_nat (f i) :=
map_prod to_nat_hom _ _

@[simp] lemma to_nat_add_of_lt_aleph_0 {a : cardinal.{u}} {b : cardinal.{v}}
  (ha : a < ℵ₀) (hb : b < ℵ₀) : ((lift.{v u} a) + (lift.{u v} b)).to_nat = a.to_nat + b.to_nat :=
begin
  apply cardinal.nat_cast_injective,
  replace ha : (lift.{v u} a) < ℵ₀ := by { rw ←lift_aleph_0, exact lift_lt.2 ha },
  replace hb : (lift.{u v} b) < ℵ₀ := by { rw ←lift_aleph_0, exact lift_lt.2 hb },
  rw [nat.cast_add, ←to_nat_lift.{v u} a, ←to_nat_lift.{u v} b, cast_to_nat_of_lt_aleph_0 ha,
    cast_to_nat_of_lt_aleph_0 hb, cast_to_nat_of_lt_aleph_0 (add_lt_aleph_0 ha hb)]
end

/-- This function sends finite cardinals to the corresponding natural, and infinite cardinals
  to `⊤`. -/
def to_part_enat : cardinal →+ part_enat :=
{ to_fun := λ c, if c < ℵ₀ then c.to_nat else ⊤,
  map_zero' := by simp [if_pos (zero_lt_one.trans one_lt_aleph_0)],
  map_add' := λ x y, begin
    by_cases hx : x < ℵ₀,
    { obtain ⟨x0, rfl⟩ := lt_aleph_0.1 hx,
      by_cases hy : y < ℵ₀,
      { obtain ⟨y0, rfl⟩ := lt_aleph_0.1 hy,
        simp only [add_lt_aleph_0 hx hy, hx, hy, to_nat_cast, if_true],
        rw [← nat.cast_add, to_nat_cast, nat.cast_add] },
      { rw [if_neg hy, if_neg, part_enat.add_top],
        contrapose! hy,
        apply le_add_self.trans_lt hy } },
    { rw [if_neg hx, if_neg, part_enat.top_add],
      contrapose! hx,
      apply le_self_add.trans_lt hx },
  end }

lemma to_part_enat_apply_of_lt_aleph_0 {c : cardinal} (h : c < ℵ₀) : c.to_part_enat = c.to_nat :=
if_pos h

lemma to_part_enat_apply_of_aleph_0_le {c : cardinal} (h : ℵ₀ ≤ c) : c.to_part_enat = ⊤ :=
if_neg h.not_lt

@[simp] lemma to_part_enat_cast (n : ℕ) : cardinal.to_part_enat n = n :=
by rw [to_part_enat_apply_of_lt_aleph_0 (nat_lt_aleph_0 n), to_nat_cast]

@[simp] lemma mk_to_part_enat_of_infinite [h : infinite α] : (#α).to_part_enat = ⊤ :=
to_part_enat_apply_of_aleph_0_le (infinite_iff.1 h)

@[simp] theorem aleph_0_to_part_enat : to_part_enat ℵ₀ = ⊤ :=
to_part_enat_apply_of_aleph_0_le le_rfl

lemma to_part_enat_surjective : surjective to_part_enat :=
λ x, part_enat.cases_on x ⟨ℵ₀, to_part_enat_apply_of_aleph_0_le le_rfl⟩ $
  λ n, ⟨n, to_part_enat_cast n⟩

lemma mk_to_part_enat_eq_coe_card [fintype α] : (#α).to_part_enat = fintype.card α :=
by simp

lemma mk_int : #ℤ = ℵ₀ := mk_denumerable ℤ

lemma mk_pnat : #ℕ+ = ℵ₀ := mk_denumerable ℕ+

/-- **König's theorem** -/
theorem sum_lt_prod {ι} (f g : ι → cardinal) (H : ∀ i, f i < g i) : sum f < prod g :=
lt_of_not_ge $ λ ⟨F⟩, begin
  haveI : inhabited (Π (i : ι), (g i).out),
  { refine ⟨λ i, classical.choice $ mk_ne_zero_iff.1 _⟩,
    rw mk_out,
    exact (H i).ne_bot },
  let G := inv_fun F,
  have sG : surjective G := inv_fun_surjective F.2,
  choose C hc using show ∀ i, ∃ b, ∀ a, G ⟨i, a⟩ i ≠ b,
  { intro i,
    simp only [- not_exists, not_exists.symm, not_forall.symm],
    refine λ h, (H i).not_le _,
    rw [← mk_out (f i), ← mk_out (g i)],
    exact ⟨embedding.of_surjective _ h⟩ },
  exact (let ⟨⟨i, a⟩, h⟩ := sG C in hc i a (congr_fun h _))
end

@[simp] theorem mk_empty : #empty = 0 := mk_eq_zero _

@[simp] theorem mk_pempty : #pempty = 0 := mk_eq_zero _

@[simp] theorem mk_punit : #punit = 1 := mk_eq_one punit

theorem mk_unit : #unit = 1 := mk_punit

@[simp] theorem mk_singleton {α : Type u} (x : α) : #({x} : set α) = 1 :=
mk_eq_one _

@[simp] theorem mk_plift_true : #(plift true) = 1 := mk_eq_one _
@[simp] theorem mk_plift_false : #(plift false) = 0 := mk_eq_zero _

@[simp] theorem mk_vector (α : Type u) (n : ℕ) : #(vector α n) = (#α) ^ℕ n :=
(mk_congr (equiv.vector_equiv_fin α n)).trans $ by simp

theorem mk_list_eq_sum_pow (α : Type u) : #(list α) = sum (λ n : ℕ, (#α) ^ℕ n) :=
calc #(list α) = #(Σ n, vector α n) : mk_congr (equiv.sigma_fiber_equiv list.length).symm
... = sum (λ n : ℕ, (#α) ^ℕ n) : by simp

theorem mk_quot_le {α : Type u} {r : α → α → Prop} : #(quot r) ≤ #α :=
mk_le_of_surjective quot.exists_rep

theorem mk_quotient_le {α : Type u} {s : setoid α} : #(quotient s) ≤ #α :=
mk_quot_le

theorem mk_subtype_le_of_subset {α : Type u} {p q : α → Prop} (h : ∀ ⦃x⦄, p x → q x) :
  #(subtype p) ≤ #(subtype q) :=
⟨embedding.subtype_map (embedding.refl α) h⟩

@[simp] theorem mk_emptyc (α : Type u) : #(∅ : set α) = 0 := mk_eq_zero _

lemma mk_emptyc_iff {α : Type u} {s : set α} : #s = 0 ↔ s = ∅ :=
begin
  split,
  { intro h,
    rw mk_eq_zero_iff at h,
    exact eq_empty_iff_forall_not_mem.2 (λ x hx, h.elim' ⟨x, hx⟩) },
  { rintro rfl, exact mk_emptyc _ }
end

@[simp] theorem mk_univ {α : Type u} : #(@univ α) = #α :=
mk_congr (equiv.set.univ α)

theorem mk_image_le {α β : Type u} {f : α → β} {s : set α} : #(f '' s) ≤ #s :=
mk_le_of_surjective surjective_onto_image

theorem mk_image_le_lift {α : Type u} {β : Type v} {f : α → β} {s : set α} :
  lift.{u} (#(f '' s)) ≤ lift.{v} (#s) :=
lift_mk_le.{v u 0}.mpr ⟨embedding.of_surjective _ surjective_onto_image⟩

theorem mk_range_le {α β : Type u} {f : α → β} : #(range f) ≤ #α :=
mk_le_of_surjective surjective_onto_range

theorem mk_range_le_lift {α : Type u} {β : Type v} {f : α → β} :
  lift.{u} (#(range f)) ≤ lift.{v} (#α) :=
lift_mk_le.{v u 0}.mpr ⟨embedding.of_surjective _ surjective_onto_range⟩

lemma mk_range_eq (f : α → β) (h : injective f) : #(range f) = #α :=
mk_congr ((equiv.of_injective f h).symm)

lemma mk_range_eq_of_injective {α : Type u} {β : Type v} {f : α → β} (hf : injective f) :
  lift.{u} (#(range f)) = lift.{v} (#α) :=
lift_mk_eq'.mpr ⟨(equiv.of_injective f hf).symm⟩

lemma mk_range_eq_lift {α : Type u} {β : Type v} {f : α → β} (hf : injective f) :
  lift.{max u w} (# (range f)) = lift.{max v w} (# α) :=
lift_mk_eq.mpr ⟨(equiv.of_injective f hf).symm⟩

theorem mk_image_eq {α β : Type u} {f : α → β} {s : set α} (hf : injective f) :
  #(f '' s) = #s :=
mk_congr ((equiv.set.image f s hf).symm)

theorem mk_Union_le_sum_mk {α ι : Type u} {f : ι → set α} : #(⋃ i, f i) ≤ sum (λ i, #(f i)) :=
calc #(⋃ i, f i) ≤ #(Σ i, f i)        : mk_le_of_surjective (set.sigma_to_Union_surjective f)
              ... = sum (λ i, #(f i)) : mk_sigma _

theorem mk_Union_eq_sum_mk {α ι : Type u} {f : ι → set α} (h : ∀i j, i ≠ j → disjoint (f i) (f j)) :
  #(⋃ i, f i) = sum (λ i, #(f i)) :=
calc #(⋃ i, f i) = #(Σ i, f i)       : mk_congr (set.Union_eq_sigma_of_disjoint h)
              ... = sum (λi, #(f i)) : mk_sigma _

lemma mk_Union_le {α ι : Type u} (f : ι → set α) : #(⋃ i, f i) ≤ #ι * ⨆ i, #(f i) :=
mk_Union_le_sum_mk.trans (sum_le_supr _)

lemma mk_sUnion_le {α : Type u} (A : set (set α)) : #(⋃₀ A) ≤ #A * ⨆ s : A, #s :=
by { rw sUnion_eq_Union, apply mk_Union_le }

lemma mk_bUnion_le {ι α : Type u} (A : ι → set α) (s : set ι) :
  #(⋃ x ∈ s, A x) ≤ #s * ⨆ x : s, #(A x.1) :=
by { rw bUnion_eq_Union, apply mk_Union_le }

lemma finset_card_lt_aleph_0 (s : finset α) : #(↑s : set α) < ℵ₀ :=
lt_aleph_0_of_finite _

theorem mk_set_eq_nat_iff_finset {α} {s : set α} {n : ℕ} :
  #s = n ↔ ∃ t : finset α, (t : set α) = s ∧ t.card = n :=
begin
  split,
  { intro h,
    lift s to finset α using lt_aleph_0_iff_set_finite.1 (h.symm ▸ nat_lt_aleph_0 n),
    simpa using h },
  { rintro ⟨t, rfl, rfl⟩,
    exact mk_coe_finset }
end

theorem mk_eq_nat_iff_finset {n : ℕ} : #α = n ↔ ∃ t : finset α, (t : set α) = univ ∧ t.card = n :=
by rw [← mk_univ, mk_set_eq_nat_iff_finset]

theorem mk_eq_nat_iff_fintype {n : ℕ} : #α = n ↔ ∃ (h : fintype α), @fintype.card α h = n :=
begin
  rw [mk_eq_nat_iff_finset],
  split,
  { rintro ⟨t, ht, hn⟩,
    exact ⟨⟨t, eq_univ_iff_forall.1 ht⟩, hn⟩ },
  { rintro ⟨⟨t, ht⟩, hn⟩,
    exact ⟨t, eq_univ_iff_forall.2 ht, hn⟩ }
end

theorem mk_union_add_mk_inter {α : Type u} {S T : set α} :
  #(S ∪ T : set α) + #(S ∩ T : set α) = #S + #T :=
quot.sound ⟨equiv.set.union_sum_inter S T⟩

/-- The cardinality of a union is at most the sum of the cardinalities
of the two sets. -/
lemma mk_union_le {α : Type u} (S T : set α) : #(S ∪ T : set α) ≤ #S + #T :=
@mk_union_add_mk_inter α S T ▸ self_le_add_right (#(S ∪ T : set α)) (#(S ∩ T : set α))

theorem mk_union_of_disjoint {α : Type u} {S T : set α} (H : disjoint S T) :
  #(S ∪ T : set α) = #S + #T :=
quot.sound ⟨equiv.set.union H.le_bot⟩

theorem mk_insert {α : Type u} {s : set α} {a : α} (h : a ∉ s) :
  #(insert a s : set α) = #s + 1 :=
by { rw [← union_singleton, mk_union_of_disjoint, mk_singleton], simpa }

lemma mk_sum_compl {α} (s : set α) : #s + #(sᶜ : set α) = #α :=
mk_congr (equiv.set.sum_compl s)

lemma mk_le_mk_of_subset {α} {s t : set α} (h : s ⊆ t) : #s ≤ #t :=
⟨set.embedding_of_subset s t h⟩

lemma mk_subtype_mono {p q : α → Prop} (h : ∀ x, p x → q x) : #{x // p x} ≤ #{x // q x} :=
⟨embedding_of_subset _ _ h⟩

lemma le_mk_diff_add_mk (S T : set α) : #S ≤ #(S \ T : set α) + #T :=
(mk_le_mk_of_subset $ subset_diff_union _ _).trans $ mk_union_le _ _

lemma mk_diff_add_mk {S T : set α} (h : T ⊆ S) : #(S \ T : set α) + #T = #S :=
(mk_union_of_disjoint $ by exact disjoint_sdiff_self_left).symm.trans $ by rw diff_union_of_subset h

lemma mk_union_le_aleph_0 {α} {P Q : set α} : #((P ∪ Q : set α)) ≤ ℵ₀ ↔ #P ≤ ℵ₀ ∧ #Q ≤ ℵ₀ :=
by simp

lemma mk_image_eq_lift {α : Type u} {β : Type v} (f : α → β) (s : set α) (h : injective f) :
  lift.{u} (#(f '' s)) = lift.{v} (#s) :=
lift_mk_eq.{v u 0}.mpr ⟨(equiv.set.image f s h).symm⟩

lemma mk_image_eq_of_inj_on_lift {α : Type u} {β : Type v} (f : α → β) (s : set α)
  (h : inj_on f s) : lift.{u} (#(f '' s)) = lift.{v} (#s) :=
lift_mk_eq.{v u 0}.mpr ⟨(equiv.set.image_of_inj_on f s h).symm⟩

lemma mk_image_eq_of_inj_on {α β : Type u} (f : α → β) (s : set α) (h : inj_on f s) :
  #(f '' s) = #s :=
mk_congr ((equiv.set.image_of_inj_on f s h).symm)

lemma mk_subtype_of_equiv {α β : Type u} (p : β → Prop) (e : α ≃ β) :
  #{a : α // p (e a)} = #{b : β // p b} :=
mk_congr (equiv.subtype_equiv_of_subtype e)

lemma mk_sep (s : set α) (t : α → Prop) : #({ x ∈ s | t x } : set α) = #{ x : s | t x.1 } :=
mk_congr (equiv.set.sep s t)

lemma mk_preimage_of_injective_lift {α : Type u} {β : Type v} (f : α → β) (s : set β)
  (h : injective f) : lift.{v} (#(f ⁻¹' s)) ≤ lift.{u} (#s) :=
begin
  rw lift_mk_le.{u v 0}, use subtype.coind (λ x, f x.1) (λ x, x.2),
  apply subtype.coind_injective, exact h.comp subtype.val_injective
end

lemma mk_preimage_of_subset_range_lift {α : Type u} {β : Type v} (f : α → β) (s : set β)
  (h : s ⊆ range f) : lift.{u} (#s) ≤ lift.{v} (#(f ⁻¹' s)) :=
begin
  rw lift_mk_le.{v u 0},
  refine ⟨⟨_, _⟩⟩,
  { rintro ⟨y, hy⟩, rcases classical.subtype_of_exists (h hy) with ⟨x, rfl⟩, exact ⟨x, hy⟩ },
  rintro ⟨y, hy⟩ ⟨y', hy'⟩, dsimp,
  rcases classical.subtype_of_exists (h hy) with ⟨x, rfl⟩,
  rcases classical.subtype_of_exists (h hy') with ⟨x', rfl⟩,
  simp, intro hxx', rw hxx'
end

lemma mk_preimage_of_injective_of_subset_range_lift {β : Type v} (f : α → β) (s : set β)
  (h : injective f) (h2 : s ⊆ range f) : lift.{v} (#(f ⁻¹' s)) = lift.{u} (#s) :=
le_antisymm (mk_preimage_of_injective_lift f s h) (mk_preimage_of_subset_range_lift f s h2)

lemma mk_preimage_of_injective (f : α → β) (s : set β) (h : injective f) :
  #(f ⁻¹' s) ≤ #s :=
by { convert mk_preimage_of_injective_lift.{u u} f s h using 1; rw [lift_id] }

lemma mk_preimage_of_subset_range (f : α → β) (s : set β)
  (h : s ⊆ range f) : #s ≤ #(f ⁻¹' s) :=
by { convert mk_preimage_of_subset_range_lift.{u u} f s h using 1; rw [lift_id] }

lemma mk_preimage_of_injective_of_subset_range (f : α → β) (s : set β)
  (h : injective f) (h2 : s ⊆ range f) : #(f ⁻¹' s) = #s :=
by { convert mk_preimage_of_injective_of_subset_range_lift.{u u} f s h h2 using 1; rw [lift_id] }

lemma mk_subset_ge_of_subset_image_lift {α : Type u} {β : Type v} (f : α → β) {s : set α}
  {t : set β} (h : t ⊆ f '' s) :
    lift.{u} (#t) ≤ lift.{v} (#({ x ∈ s | f x ∈ t } : set α)) :=
by { rw [image_eq_range] at h, convert mk_preimage_of_subset_range_lift _ _ h using 1,
     rw [mk_sep], refl }

lemma mk_subset_ge_of_subset_image (f : α → β) {s : set α} {t : set β} (h : t ⊆ f '' s) :
  #t ≤ #({ x ∈ s | f x ∈ t } : set α) :=
by { rw [image_eq_range] at h, convert mk_preimage_of_subset_range _ _ h using 1,
     rw [mk_sep], refl }

theorem le_mk_iff_exists_subset {c : cardinal} {α : Type u} {s : set α} :
  c ≤ #s ↔ ∃ p : set α, p ⊆ s ∧ #p = c :=
begin
  rw [le_mk_iff_exists_set, ←subtype.exists_set_subtype],
  apply exists_congr, intro t, rw [mk_image_eq], apply subtype.val_injective
end

lemma two_le_iff : (2 : cardinal) ≤ #α ↔ ∃x y : α, x ≠ y :=
by rw [← nat.cast_two, nat_succ, succ_le_iff, nat.cast_one, one_lt_iff_nontrivial, nontrivial_iff]

lemma two_le_iff' (x : α) : (2 : cardinal) ≤ #α ↔ ∃y : α, y ≠ x :=
by rw [two_le_iff, ← nontrivial_iff, nontrivial_iff_exists_ne x]

lemma mk_eq_two_iff : #α = 2 ↔ ∃ x y : α, x ≠ y ∧ ({x, y} : set α) = univ :=
begin
  simp only [← @nat.cast_two cardinal, mk_eq_nat_iff_finset, finset.card_eq_two],
  split,
  { rintro ⟨t, ht, x, y, hne, rfl⟩,
    exact ⟨x, y, hne, by simpa using ht⟩ },
  { rintro ⟨x, y, hne, h⟩,
    exact ⟨{x, y}, by simpa using h, x, y, hne, rfl⟩ }
end

lemma mk_eq_two_iff' (x : α) : #α = 2 ↔ ∃! y, y ≠ x :=
begin
  rw [mk_eq_two_iff], split,
  { rintro ⟨a, b, hne, h⟩,
    simp only [eq_univ_iff_forall, mem_insert_iff, mem_singleton_iff] at h,
    rcases h x with rfl|rfl,
    exacts [⟨b, hne.symm, λ z, (h z).resolve_left⟩, ⟨a, hne, λ z, (h z).resolve_right⟩] },
  { rintro ⟨y, hne, hy⟩,
    exact ⟨x, y, hne.symm, eq_univ_of_forall $ λ z, or_iff_not_imp_left.2 (hy z)⟩ }
end

lemma exists_not_mem_of_length_lt {α : Type*} (l : list α) (h : ↑l.length < # α) :
  ∃ (z : α), z ∉ l :=
begin
  contrapose! h,
  calc # α = # (set.univ : set α) : mk_univ.symm
    ... ≤ # l.to_finset           : mk_le_mk_of_subset (λ x _, list.mem_to_finset.mpr (h x))
    ... = l.to_finset.card        : cardinal.mk_coe_finset
    ... ≤ l.length                : cardinal.nat_cast_le.mpr (list.to_finset_card_le l),
end

lemma three_le {α : Type*} (h : 3 ≤ # α) (x : α) (y : α) :
  ∃ (z : α), z ≠ x ∧ z ≠ y :=
begin
  have : ↑(3 : ℕ) ≤ # α, simpa using h,
  have : ↑(2 : ℕ) < # α, rwa [← succ_le_iff, ← cardinal.nat_succ],
  have := exists_not_mem_of_length_lt [x, y] this,
  simpa [not_or_distrib] using this,
end

/-- The function `a ^< b`, defined as the supremum of `a ^ c` for `c < b`. -/
def powerlt (a b : cardinal.{u}) : cardinal.{u} :=
⨆ c : Iio b, a ^ c

infix ` ^< `:80 := powerlt

lemma le_powerlt {b c : cardinal.{u}} (a) (h : c < b) : a ^ c ≤ a ^< b :=
begin
  apply @le_csupr _ _ _ (λ y : Iio b, a ^ y) _ ⟨c, h⟩,
  rw ←image_eq_range,
  exact bdd_above_image.{u u} _ bdd_above_Iio
end

lemma powerlt_le {a b c : cardinal.{u}} : a ^< b ≤ c ↔ ∀ x < b, a ^ x ≤ c :=
begin
  rw [powerlt, csupr_le_iff'],
  { simp },
  { rw ←image_eq_range,
    exact bdd_above_image.{u u} _ bdd_above_Iio }
end

lemma powerlt_le_powerlt_left {a b c : cardinal} (h : b ≤ c) : a ^< b ≤ a ^< c :=
powerlt_le.2 $ λ x hx, le_powerlt a $ hx.trans_le h

lemma powerlt_mono_left (a) : monotone (λ c, a ^< c) :=
λ b c, powerlt_le_powerlt_left

lemma powerlt_succ {a b : cardinal} (h : a ≠ 0) : a ^< (succ b) = a ^ b :=
(powerlt_le.2 $ λ c h', power_le_power_left h $ le_of_lt_succ h').antisymm $
  le_powerlt a (lt_succ b)

lemma powerlt_min {a b c : cardinal} : a ^< min b c = min (a ^< b) (a ^< c) :=
(powerlt_mono_left a).map_min

lemma powerlt_max {a b c : cardinal} : a ^< max b c = max (a ^< b) (a ^< c) :=
(powerlt_mono_left a).map_max

lemma zero_powerlt {a : cardinal} (h : a ≠ 0) : 0 ^< a = 1 :=
begin
  apply (powerlt_le.2 (λ c hc, zero_power_le _)).antisymm,
  rw ←power_zero,
  exact le_powerlt 0 (pos_iff_ne_zero.2 h)
end

@[simp] lemma powerlt_zero {a : cardinal} : a ^< 0 = 0 :=
begin
  convert cardinal.supr_of_empty _,
  exact subtype.is_empty_of_false (λ x, (cardinal.zero_le _).not_lt),
end

end cardinal

namespace tactic
open cardinal positivity

/-- Extension for the `positivity` tactic: The cardinal power of a positive cardinal is positive. -/
@[positivity]
meta def positivity_cardinal_pow : expr → tactic strictness
| `(@has_pow.pow _ _ %%inst %%a %%b) := do
  strictness_a ← core a,
  match strictness_a with
  | positive p := positive <$> mk_app ``power_pos [b, p]
  | _ := failed -- We already know that `0 ≤ x` for all `x : cardinal`
  end
| _ := failed

end tactic<|MERGE_RESOLUTION|>--- conflicted
+++ resolved
@@ -7,15 +7,9 @@
 import data.finsupp.defs
 import data.nat.part_enat
 import data.set.countable
-<<<<<<< HEAD
-import logic.small
-import order.conditionally_complete_lattice
-import order.succ_pred.limit
-=======
 import logic.small.basic
 import order.conditionally_complete_lattice.basic
-import order.succ_pred.basic
->>>>>>> 52e2fbbd
+import order.succ_pred.limit
 import set_theory.cardinal.schroeder_bernstein
 import tactic.positivity
 
@@ -477,14 +471,11 @@
     by simpa only [mul_def, mk_eq_zero_iff, is_empty_prod] using id,
   ..cardinal.comm_semiring, ..cardinal.partial_order }
 
-<<<<<<< HEAD
 protected theorem not_lt_zero (c : cardinal) : ¬ c < 0 := not_lt_bot
 
 @[simp] theorem zero_lt_one : (0 : cardinal) < 1 :=
 lt_of_le_of_ne (zero_le _) zero_ne_one
 
-=======
->>>>>>> 52e2fbbd
 lemma zero_power_le (c : cardinal.{u}) : (0 : cardinal.{u}) ^ c ≤ 1 :=
 by { by_cases h : c = 0, rw [h, power_zero], rw [zero_power h], apply zero_le }
 
@@ -1010,7 +1001,6 @@
 
 alias lt_aleph_0_iff_set_finite ↔ _ _root_.set.finite.lt_aleph_0
 
-<<<<<<< HEAD
 theorem is_succ_limit_aleph_0 : is_succ_limit ℵ₀ :=
 is_succ_limit_of_succ_lt $ λ a ha, begin
   rcases lt_aleph_0.1 ha with ⟨n, rfl⟩,
@@ -1027,9 +1017,9 @@
     exact not_is_succ_limit_succ _ h }
 end
 
-instance can_lift_cardinal_nat : can_lift cardinal ℕ :=
-⟨ coe, λ x, x < ℵ₀, λ x hx, let ⟨n, hn⟩ := lt_aleph_0.mp hx in ⟨n, hn.symm⟩⟩
-=======
+instance can_lift_cardinal_nat : can_lift cardinal ℕ coe (λ x, x < ℵ₀) :=
+⟨λ x hx, let ⟨n, hn⟩ := lt_aleph_0.mp hx in ⟨n, hn.symm⟩⟩
+
 @[simp] theorem lt_aleph_0_iff_subtype_finite {p : α → Prop} :
   #{x // p x} < ℵ₀ ↔ {x | p x}.finite :=
 lt_aleph_0_iff_set_finite
@@ -1047,10 +1037,6 @@
 @[simp] lemma le_aleph_0_iff_subtype_countable {p : α → Prop} :
   #{x // p x} ≤ ℵ₀ ↔ {x | p x}.countable :=
 le_aleph_0_iff_set_countable
-
-instance can_lift_cardinal_nat : can_lift cardinal ℕ coe (λ x, x < ℵ₀) :=
-⟨λ x hx, let ⟨n, hn⟩ := lt_aleph_0.mp hx in ⟨n, hn.symm⟩⟩
->>>>>>> 52e2fbbd
 
 theorem add_lt_aleph_0 {a b : cardinal} (ha : a < ℵ₀) (hb : b < ℵ₀) : a + b < ℵ₀ :=
 match a, b, lt_aleph_0.1 ha, lt_aleph_0.1 hb with
