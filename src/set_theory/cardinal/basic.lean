/-
Copyright (c) 2017 Johannes Hölzl. All rights reserved.
Released under Apache 2.0 license as described in the file LICENSE.
Authors: Johannes Hölzl, Mario Carneiro, Floris van Doorn
-/
import data.fintype.big_operators
import data.finsupp.defs
import data.nat.part_enat
import data.set.countable
import logic.small.basic
import order.conditionally_complete_lattice.basic
import order.succ_pred.basic
import set_theory.cardinal.schroeder_bernstein
import tactic.positivity

/-!
# Cardinal Numbers

We define cardinal numbers as a quotient of types under the equivalence relation of equinumerity.

## Main definitions

* `cardinal` the type of cardinal numbers (in a given universe).
* `cardinal.mk α` or `#α` is the cardinality of `α`. The notation `#` lives in the locale
  `cardinal`.
* Addition `c₁ + c₂` is defined by `cardinal.add_def α β : #α + #β = #(α ⊕ β)`.
* Multiplication `c₁ * c₂` is defined by `cardinal.mul_def : #α * #β = #(α × β)`.
* The order `c₁ ≤ c₂` is defined by `cardinal.le_def α β : #α ≤ #β ↔ nonempty (α ↪ β)`.
* Exponentiation `c₁ ^ c₂` is defined by `cardinal.power_def α β : #α ^ #β = #(β → α)`.
* `cardinal.aleph_0` or `ℵ₀` is the cardinality of `ℕ`. This definition is universe polymorphic:
  `cardinal.aleph_0.{u} : cardinal.{u}` (contrast with `ℕ : Type`, which lives in a specific
  universe). In some cases the universe level has to be given explicitly.
* `cardinal.sum` is the sum of an indexed family of cardinals, i.e. the cardinality of the
  corresponding sigma type.
* `cardinal.prod` is the product of an indexed family of cardinals, i.e. the cardinality of the
  corresponding pi type.
* `cardinal.powerlt a b` or `a ^< b` is defined as the supremum of `a ^ c` for `c < b`.

## Main instances

* Cardinals form a `canonically_ordered_comm_semiring` with the aforementioned sum and product.
* Cardinals form a `succ_order`. Use `order.succ c` for the smallest cardinal greater than `c`.
* The less than relation on cardinals forms a well-order.
* Cardinals form a `conditionally_complete_linear_order_bot`. Bounded sets for cardinals in universe
  `u` are precisely the sets indexed by some type in universe `u`, see
  `cardinal.bdd_above_iff_small`. One can use `Sup` for the cardinal supremum, and `Inf` for the
  minimum of a set of cardinals.

## Main Statements

* Cantor's theorem: `cardinal.cantor c : c < 2 ^ c`.
* König's theorem: `cardinal.sum_lt_prod`

## Implementation notes

* There is a type of cardinal numbers in every universe level:
  `cardinal.{u} : Type (u + 1)` is the quotient of types in `Type u`.
  The operation `cardinal.lift` lifts cardinal numbers to a higher level.
* Cardinal arithmetic specifically for infinite cardinals (like `κ * κ = κ`) is in the file
  `set_theory/cardinal_ordinal.lean`.
* There is an instance `has_pow cardinal`, but this will only fire if Lean already knows that both
  the base and the exponent live in the same universe. As a workaround, you can add
  ```
    local infixr (name := cardinal.pow) ^ := @has_pow.pow cardinal cardinal cardinal.has_pow
  ```
  to a file. This notation will work even if Lean doesn't know yet that the base and the exponent
  live in the same universe (but no exponents in other types can be used).

## References

* <https://en.wikipedia.org/wiki/Cardinal_number>

## Tags

cardinal number, cardinal arithmetic, cardinal exponentiation, aleph,
Cantor's theorem, König's theorem, Konig's theorem
-/

open function set order
open_locale big_operators classical

noncomputable theory

universes u v w
variables {α β : Type u}

/-- The equivalence relation on types given by equivalence (bijective correspondence) of types.
  Quotienting by this equivalence relation gives the cardinal numbers.
-/
instance cardinal.is_equivalent : setoid (Type u) :=
{ r := λ α β, nonempty (α ≃ β),
  iseqv := ⟨λ α,
    ⟨equiv.refl α⟩,
    λ α β ⟨e⟩, ⟨e.symm⟩,
    λ α β γ ⟨e₁⟩ ⟨e₂⟩, ⟨e₁.trans e₂⟩⟩ }

/-- `cardinal.{u}` is the type of cardinal numbers in `Type u`,
  defined as the quotient of `Type u` by existence of an equivalence
  (a bijection with explicit inverse). -/
def cardinal : Type (u + 1) := quotient cardinal.is_equivalent

namespace cardinal

/-- The cardinal number of a type -/
def mk : Type u → cardinal := quotient.mk

localized "prefix (name := cardinal.mk) `#` := cardinal.mk" in cardinal

instance can_lift_cardinal_Type : can_lift cardinal.{u} (Type u) mk (λ _, true) :=
⟨λ c _, quot.induction_on c $ λ α, ⟨α, rfl⟩⟩

@[elab_as_eliminator]
lemma induction_on {p : cardinal → Prop} (c : cardinal) (h : ∀ α, p (#α)) : p c :=
quotient.induction_on c h

@[elab_as_eliminator]
lemma induction_on₂ {p : cardinal → cardinal → Prop} (c₁ : cardinal) (c₂ : cardinal)
  (h : ∀ α β, p (#α) (#β)) : p c₁ c₂ :=
quotient.induction_on₂ c₁ c₂ h

@[elab_as_eliminator]
lemma induction_on₃ {p : cardinal → cardinal → cardinal → Prop} (c₁ : cardinal) (c₂ : cardinal)
  (c₃ : cardinal) (h : ∀ α β γ, p (#α) (#β) (#γ)) : p c₁ c₂ c₃ :=
quotient.induction_on₃ c₁ c₂ c₃ h

protected lemma eq : #α = #β ↔ nonempty (α ≃ β) := quotient.eq

@[simp] theorem mk_def (α : Type u) : @eq cardinal ⟦α⟧ (#α) := rfl

@[simp] theorem mk_out (c : cardinal) : #(c.out) = c := quotient.out_eq _

/-- The representative of the cardinal of a type is equivalent ot the original type. -/
def out_mk_equiv {α : Type v} : (#α).out ≃ α :=
nonempty.some $ cardinal.eq.mp (by simp)

lemma mk_congr (e : α ≃ β) : # α = # β := quot.sound ⟨e⟩

alias mk_congr ← _root_.equiv.cardinal_eq

/-- Lift a function between `Type*`s to a function between `cardinal`s. -/
def map (f : Type u → Type v) (hf : ∀ α β, α ≃ β → f α ≃ f β) :
  cardinal.{u} → cardinal.{v} :=
quotient.map f (λ α β ⟨e⟩, ⟨hf α β e⟩)

@[simp] lemma map_mk (f : Type u → Type v) (hf : ∀ α β, α ≃ β → f α ≃ f β) (α : Type u) :
  map f hf (#α) = #(f α) := rfl

/-- Lift a binary operation `Type* → Type* → Type*` to a binary operation on `cardinal`s. -/
def map₂ (f : Type u → Type v → Type w) (hf : ∀ α β γ δ, α ≃ β → γ ≃ δ → f α γ ≃ f β δ) :
  cardinal.{u} → cardinal.{v} → cardinal.{w} :=
quotient.map₂ f $ λ α β ⟨e₁⟩ γ δ ⟨e₂⟩, ⟨hf α β γ δ e₁ e₂⟩

/-- The universe lift operation on cardinals. You can specify the universes explicitly with
  `lift.{u v} : cardinal.{v} → cardinal.{max v u}` -/
def lift (c : cardinal.{v}) : cardinal.{max v u} :=
map ulift (λ α β e, equiv.ulift.trans $ e.trans equiv.ulift.symm) c

@[simp] theorem mk_ulift (α) : #(ulift.{v u} α) = lift.{v} (#α) := rfl

/-- `lift.{(max u v) u}` equals `lift.{v u}`. Using `set_option pp.universes true` will make it much
    easier to understand what's happening when using this lemma. -/
@[simp] theorem lift_umax : lift.{(max u v) u} = lift.{v u} :=
funext $ λ a, induction_on a $ λ α, (equiv.ulift.trans equiv.ulift.symm).cardinal_eq

/-- `lift.{(max v u) u}` equals `lift.{v u}`. Using `set_option pp.universes true` will make it much
    easier to understand what's happening when using this lemma. -/
@[simp] theorem lift_umax' : lift.{(max v u) u} = lift.{v u} := lift_umax

/-- A cardinal lifted to a lower or equal universe equals itself. -/
@[simp] theorem lift_id' (a : cardinal.{max u v}) : lift.{u} a = a :=
induction_on a $ λ α, mk_congr equiv.ulift

/-- A cardinal lifted to the same universe equals itself. -/
@[simp] theorem lift_id (a : cardinal) : lift.{u u} a = a := lift_id'.{u u} a

/-- A cardinal lifted to the zero universe equals itself. -/
@[simp] theorem lift_uzero (a : cardinal.{u}) : lift.{0} a = a := lift_id'.{0 u} a

@[simp] theorem lift_lift (a : cardinal) :
  lift.{w} (lift.{v} a) = lift.{max v w} a :=
induction_on a $ λ α,
(equiv.ulift.trans $ equiv.ulift.trans equiv.ulift.symm).cardinal_eq

/-- We define the order on cardinal numbers by `#α ≤ #β` if and only if
  there exists an embedding (injective function) from α to β. -/
instance : has_le cardinal.{u} :=
⟨λ q₁ q₂, quotient.lift_on₂ q₁ q₂ (λ α β, nonempty $ α ↪ β) $
  λ α β γ δ ⟨e₁⟩ ⟨e₂⟩, propext ⟨λ ⟨e⟩, ⟨e.congr e₁ e₂⟩, λ ⟨e⟩, ⟨e.congr e₁.symm e₂.symm⟩⟩⟩

instance : partial_order cardinal.{u} :=
{ le          := (≤),
  le_refl     := by rintros ⟨α⟩; exact ⟨embedding.refl _⟩,
  le_trans    := by rintros ⟨α⟩ ⟨β⟩ ⟨γ⟩ ⟨e₁⟩ ⟨e₂⟩; exact ⟨e₁.trans e₂⟩,
  le_antisymm := by { rintros ⟨α⟩ ⟨β⟩ ⟨e₁⟩ ⟨e₂⟩, exact quotient.sound (e₁.antisymm e₂) } }

theorem le_def (α β : Type u) : #α ≤ #β ↔ nonempty (α ↪ β) :=
iff.rfl

theorem mk_le_of_injective {α β : Type u} {f : α → β} (hf : injective f) : #α ≤ #β :=
⟨⟨f, hf⟩⟩

theorem _root_.function.embedding.cardinal_le {α β : Type u} (f : α ↪ β) : #α ≤ #β := ⟨f⟩

theorem mk_le_of_surjective {α β : Type u} {f : α → β} (hf : surjective f) : #β ≤ #α :=
⟨embedding.of_surjective f hf⟩

theorem le_mk_iff_exists_set {c : cardinal} {α : Type u} :
  c ≤ #α ↔ ∃ p : set α, #p = c :=
⟨induction_on c $ λ β ⟨⟨f, hf⟩⟩,
  ⟨set.range f, (equiv.of_injective f hf).cardinal_eq.symm⟩,
λ ⟨p, e⟩, e ▸ ⟨⟨subtype.val, λ a b, subtype.eq⟩⟩⟩

theorem mk_subtype_le {α : Type u} (p : α → Prop) : #(subtype p) ≤ #α :=
⟨embedding.subtype p⟩

theorem mk_set_le (s : set α) : #s ≤ #α :=
mk_subtype_le s

theorem out_embedding {c c' : cardinal} : c ≤ c' ↔ nonempty (c.out ↪ c'.out) :=
by { transitivity _, rw [←quotient.out_eq c, ←quotient.out_eq c'], refl }

theorem lift_mk_le {α : Type u} {β : Type v} :
  lift.{max v w} (#α) ≤ lift.{max u w} (#β) ↔ nonempty (α ↪ β) :=
⟨λ ⟨f⟩, ⟨embedding.congr equiv.ulift equiv.ulift f⟩,
 λ ⟨f⟩, ⟨embedding.congr equiv.ulift.symm equiv.ulift.symm f⟩⟩

/-- A variant of `cardinal.lift_mk_le` with specialized universes.
Because Lean often can not realize it should use this specialization itself,
we provide this statement separately so you don't have to solve the specialization problem either.
-/
theorem lift_mk_le' {α : Type u} {β : Type v} :
  lift.{v} (#α) ≤ lift.{u} (#β) ↔ nonempty (α ↪ β) :=
lift_mk_le.{u v 0}

theorem lift_mk_eq {α : Type u} {β : Type v} :
  lift.{max v w} (#α) = lift.{max u w} (#β) ↔ nonempty (α ≃ β) :=
quotient.eq.trans
⟨λ ⟨f⟩, ⟨equiv.ulift.symm.trans $ f.trans equiv.ulift⟩,
 λ ⟨f⟩, ⟨equiv.ulift.trans $ f.trans equiv.ulift.symm⟩⟩

/-- A variant of `cardinal.lift_mk_eq` with specialized universes.
Because Lean often can not realize it should use this specialization itself,
we provide this statement separately so you don't have to solve the specialization problem either.
-/
theorem lift_mk_eq' {α : Type u} {β : Type v} :
  lift.{v} (#α) = lift.{u} (#β) ↔ nonempty (α ≃ β) :=
lift_mk_eq.{u v 0}

@[simp] theorem lift_le {a b : cardinal} : lift a ≤ lift b ↔ a ≤ b :=
induction_on₂ a b $ λ α β, by { rw ← lift_umax, exact lift_mk_le }

/-- `cardinal.lift` as an `order_embedding`. -/
@[simps { fully_applied := ff }] def lift_order_embedding : cardinal.{v} ↪o cardinal.{max v u} :=
order_embedding.of_map_le_iff lift (λ _ _, lift_le)

theorem lift_injective : injective lift.{u v} := lift_order_embedding.injective

@[simp] theorem lift_inj {a b : cardinal} : lift a = lift b ↔ a = b :=
lift_injective.eq_iff

@[simp] theorem lift_lt {a b : cardinal} : lift a < lift b ↔ a < b :=
lift_order_embedding.lt_iff_lt

theorem lift_strict_mono : strict_mono lift :=
λ a b, lift_lt.2

theorem lift_monotone : monotone lift :=
lift_strict_mono.monotone

instance : has_zero cardinal.{u} := ⟨#pempty⟩

instance : inhabited cardinal.{u} := ⟨0⟩

lemma mk_eq_zero (α : Type u) [is_empty α] : #α = 0 :=
(equiv.equiv_pempty α).cardinal_eq

@[simp] theorem lift_zero : lift 0 = 0 := mk_congr (equiv.equiv_pempty _)

@[simp] theorem lift_eq_zero {a : cardinal.{v}} : lift.{u} a = 0 ↔ a = 0 :=
lift_injective.eq_iff' lift_zero

lemma mk_eq_zero_iff {α : Type u} : #α = 0 ↔ is_empty α :=
⟨λ e, let ⟨h⟩ := quotient.exact e in h.is_empty, @mk_eq_zero α⟩

theorem mk_ne_zero_iff {α : Type u} : #α ≠ 0 ↔ nonempty α :=
(not_iff_not.2 mk_eq_zero_iff).trans not_is_empty_iff

@[simp] lemma mk_ne_zero (α : Type u) [nonempty α] : #α ≠ 0 := mk_ne_zero_iff.2 ‹_›

instance : has_one cardinal.{u} := ⟨#punit⟩

instance : nontrivial cardinal.{u} := ⟨⟨1, 0, mk_ne_zero _⟩⟩

lemma mk_eq_one (α : Type u) [unique α] : #α = 1 :=
(equiv.equiv_punit α).cardinal_eq

theorem le_one_iff_subsingleton {α : Type u} : #α ≤ 1 ↔ subsingleton α :=
⟨λ ⟨f⟩, ⟨λ a b, f.injective (subsingleton.elim _ _)⟩,
 λ ⟨h⟩, ⟨⟨λ a, punit.star, λ a b _, h _ _⟩⟩⟩

@[simp] lemma mk_le_one_iff_set_subsingleton {s : set α} : #s ≤ 1 ↔ s.subsingleton :=
le_one_iff_subsingleton.trans s.subsingleton_coe

alias mk_le_one_iff_set_subsingleton ↔ _ _root_.set.subsingleton.cardinal_mk_le_one

instance : has_add cardinal.{u} := ⟨map₂ sum $ λ α β γ δ, equiv.sum_congr⟩

theorem add_def (α β : Type u) : #α + #β = #(α ⊕ β) := rfl

instance : has_nat_cast cardinal.{u} := ⟨nat.unary_cast⟩

@[simp] lemma mk_sum (α : Type u) (β : Type v) :
  #(α ⊕ β) = lift.{v u} (#α) + lift.{u v} (#β) :=
mk_congr ((equiv.ulift).symm.sum_congr (equiv.ulift).symm)

@[simp] theorem mk_option {α : Type u} : #(option α) = #α + 1 :=
(equiv.option_equiv_sum_punit α).cardinal_eq

@[simp] lemma mk_psum (α : Type u) (β : Type v) : #(psum α β) = lift.{v} (#α) + lift.{u} (#β) :=
(mk_congr (equiv.psum_equiv_sum α β)).trans (mk_sum α β)

@[simp] lemma mk_fintype (α : Type u) [fintype α] : #α = fintype.card α :=
begin
  refine fintype.induction_empty_option _ _ _ α,
  { introsI α β h e hα, letI := fintype.of_equiv β e.symm,
    rwa [mk_congr e, fintype.card_congr e] at hα },
  { refl },
  { introsI α h hα, simp [hα], refl }
end

instance : has_mul cardinal.{u} := ⟨map₂ prod $ λ α β γ δ, equiv.prod_congr⟩

theorem mul_def (α β : Type u) : #α * #β = #(α × β) := rfl

@[simp] lemma mk_prod (α : Type u) (β : Type v) :
  #(α × β) = lift.{v u} (#α) * lift.{u v} (#β) :=
mk_congr (equiv.ulift.symm.prod_congr (equiv.ulift).symm)

private theorem mul_comm' (a b : cardinal.{u}) : a * b = b * a :=
induction_on₂ a b $ λ α β, mk_congr $ equiv.prod_comm α β

/-- The cardinal exponential. `#α ^ #β` is the cardinal of `β → α`. -/
instance : has_pow cardinal.{u} cardinal.{u} :=
⟨map₂ (λ α β, β → α) (λ α β γ δ e₁ e₂, e₂.arrow_congr e₁)⟩

local infixr (name := cardinal.pow) ^ := @has_pow.pow cardinal cardinal cardinal.has_pow
local infixr (name := cardinal.pow.nat) ` ^ℕ `:80 := @has_pow.pow cardinal ℕ monoid.has_pow

theorem power_def (α β) : #α ^ #β = #(β → α) := rfl

theorem mk_arrow (α : Type u) (β : Type v) : #(α → β) = lift.{u} (#β) ^ lift.{v} (#α) :=
mk_congr (equiv.ulift.symm.arrow_congr equiv.ulift.symm)

@[simp] theorem lift_power (a b) : lift (a ^ b) = lift a ^ lift b :=
induction_on₂ a b $ λ α β,
mk_congr $ equiv.ulift.trans (equiv.ulift.arrow_congr equiv.ulift).symm

@[simp] theorem power_zero {a : cardinal} : a ^ 0 = 1 :=
induction_on a $ λ α, mk_congr $ equiv.pempty_arrow_equiv_punit α

@[simp] theorem power_one {a : cardinal} : a ^ 1 = a :=
induction_on a $ λ α, mk_congr $ equiv.punit_arrow_equiv α

theorem power_add {a b c : cardinal} : a ^ (b + c) = a ^ b * a ^ c :=
induction_on₃ a b c $ λ α β γ, mk_congr $ equiv.sum_arrow_equiv_prod_arrow β γ α

instance : comm_semiring cardinal.{u} :=
{ zero          := 0,
  one           := 1,
  add           := (+),
  mul           := (*),
  zero_add      := λ a, induction_on a $ λ α, mk_congr $ equiv.empty_sum pempty α,
  add_zero      := λ a, induction_on a $ λ α, mk_congr $ equiv.sum_empty α pempty,
  add_assoc     := λ a b c, induction_on₃ a b c $ λ α β γ, mk_congr $ equiv.sum_assoc α β γ,
  add_comm      := λ a b, induction_on₂ a b $ λ α β, mk_congr $ equiv.sum_comm α β,
  zero_mul      := λ a, induction_on a $ λ α, mk_congr $ equiv.pempty_prod α,
  mul_zero      := λ a, induction_on a $ λ α, mk_congr $ equiv.prod_pempty α,
  one_mul       := λ a, induction_on a $ λ α, mk_congr $ equiv.punit_prod α,
  mul_one       := λ a, induction_on a $ λ α, mk_congr $ equiv.prod_punit α,
  mul_assoc     := λ a b c, induction_on₃ a b c $ λ α β γ, mk_congr $ equiv.prod_assoc α β γ,
  mul_comm      := mul_comm',
  left_distrib  := λ a b c, induction_on₃ a b c $ λ α β γ, mk_congr $ equiv.prod_sum_distrib α β γ,
  right_distrib := λ a b c, induction_on₃ a b c $ λ α β γ, mk_congr $ equiv.sum_prod_distrib α β γ,
  npow          := λ n c, c ^ n,
  npow_zero'    := @power_zero,
  npow_succ'    := λ n c, show c ^ (n + 1) = c * c ^ n, by rw [power_add, power_one, mul_comm'] }

theorem power_bit0 (a b : cardinal) : a ^ (bit0 b) = a ^ b * a ^ b :=
power_add

theorem power_bit1 (a b : cardinal) : a ^ (bit1 b) = a ^ b * a ^ b * a :=
by rw [bit1, ←power_bit0, power_add, power_one]

@[simp] theorem one_power {a : cardinal} : 1 ^ a = 1 :=
induction_on a $ λ α, (equiv.arrow_punit_equiv_punit α).cardinal_eq

@[simp] theorem mk_bool : #bool = 2 := by simp

@[simp] theorem mk_Prop : #(Prop) = 2 := by simp

@[simp] theorem zero_power {a : cardinal} : a ≠ 0 → 0 ^ a = 0 :=
induction_on a $ λ α heq, mk_eq_zero_iff.2 $ is_empty_pi.2 $
let ⟨a⟩ := mk_ne_zero_iff.1 heq in ⟨a, pempty.is_empty⟩

theorem power_ne_zero {a : cardinal} (b) : a ≠ 0 → a ^ b ≠ 0 :=
induction_on₂ a b $ λ α β h,
let ⟨a⟩ := mk_ne_zero_iff.1 h in mk_ne_zero_iff.2 ⟨λ _, a⟩

theorem mul_power {a b c : cardinal} : (a * b) ^ c = a ^ c * b ^ c :=
induction_on₃ a b c $ λ α β γ, mk_congr $ equiv.arrow_prod_equiv_prod_arrow α β γ

theorem power_mul {a b c : cardinal} : a ^ (b * c) = (a ^ b) ^ c :=
by { rw [mul_comm b c], exact induction_on₃ a b c (λ α β γ, mk_congr $ equiv.curry γ β α) }

@[simp] lemma pow_cast_right (a : cardinal.{u}) (n : ℕ) : (a ^ (↑n : cardinal.{u})) = a ^ℕ n :=
rfl

@[simp] theorem lift_one : lift 1 = 1 :=
mk_congr $ equiv.ulift.trans equiv.punit_equiv_punit

@[simp] theorem lift_add (a b) : lift (a + b) = lift a + lift b :=
induction_on₂ a b $ λ α β,
mk_congr $ equiv.ulift.trans (equiv.sum_congr equiv.ulift equiv.ulift).symm

@[simp] theorem lift_mul (a b) : lift (a * b) = lift a * lift b :=
induction_on₂ a b $ λ α β,
mk_congr $ equiv.ulift.trans (equiv.prod_congr equiv.ulift equiv.ulift).symm

@[simp] theorem lift_bit0 (a : cardinal) : lift (bit0 a) = bit0 (lift a) :=
lift_add a a

@[simp] theorem lift_bit1 (a : cardinal) : lift (bit1 a) = bit1 (lift a) :=
by simp [bit1]

theorem lift_two : lift.{u v} 2 = 2 := by simp

@[simp] theorem mk_set {α : Type u} : #(set α) = 2 ^ #α := by simp [set, mk_arrow]

/-- A variant of `cardinal.mk_set` expressed in terms of a `set` instead of a `Type`. -/
@[simp] theorem mk_powerset {α : Type u} (s : set α) : #↥(𝒫 s) = 2 ^ #↥s :=
(mk_congr (equiv.set.powerset s)).trans mk_set

theorem lift_two_power (a) : lift (2 ^ a) = 2 ^ lift a := by simp

section order_properties
open sum

protected theorem zero_le : ∀ a : cardinal, 0 ≤ a :=
by rintro ⟨α⟩; exact ⟨embedding.of_is_empty⟩

private theorem add_le_add' : ∀ {a b c d : cardinal}, a ≤ b → c ≤ d → a + c ≤ b + d :=
by rintros ⟨α⟩ ⟨β⟩ ⟨γ⟩ ⟨δ⟩ ⟨e₁⟩ ⟨e₂⟩; exact ⟨e₁.sum_map e₂⟩

instance add_covariant_class : covariant_class cardinal cardinal (+) (≤) :=
⟨λ a b c, add_le_add' le_rfl⟩

instance add_swap_covariant_class : covariant_class cardinal cardinal (swap (+)) (≤) :=
⟨λ a b c h, add_le_add' h le_rfl⟩

instance : canonically_ordered_comm_semiring cardinal.{u} :=
{ bot                   := 0,
  bot_le                := cardinal.zero_le,
  add_le_add_left       := λ a b, add_le_add_left,
  exists_add_of_le     := λ a b, induction_on₂ a b $ λ α β ⟨⟨f, hf⟩⟩,
    have (α ⊕ ((range f)ᶜ : set β)) ≃ β, from
      (equiv.sum_congr (equiv.of_injective f hf) (equiv.refl _)).trans $
      (equiv.set.sum_compl (range f)),
    ⟨#↥(range f)ᶜ, mk_congr this.symm⟩,
  le_self_add := λ a b, (add_zero a).ge.trans $ add_le_add_left (cardinal.zero_le _) _,
  eq_zero_or_eq_zero_of_mul_eq_zero := λ a b, induction_on₂ a b $ λ α β,
    by simpa only [mul_def, mk_eq_zero_iff, is_empty_prod] using id,
  ..cardinal.comm_semiring, ..cardinal.partial_order }

lemma zero_power_le (c : cardinal.{u}) : (0 : cardinal.{u}) ^ c ≤ 1 :=
by { by_cases h : c = 0, rw [h, power_zero], rw [zero_power h], apply zero_le }

theorem power_le_power_left : ∀ {a b c : cardinal}, a ≠ 0 → b ≤ c → a ^ b ≤ a ^ c :=
by rintros ⟨α⟩ ⟨β⟩ ⟨γ⟩ hα ⟨e⟩; exact
  let ⟨a⟩ := mk_ne_zero_iff.1 hα in
  ⟨@embedding.arrow_congr_left _ _ _ ⟨a⟩ e⟩

theorem self_le_power (a : cardinal) {b : cardinal} (hb : 1 ≤ b) : a ≤ a ^ b :=
begin
  rcases eq_or_ne a 0 with rfl|ha,
  { exact zero_le _ },
  { convert power_le_power_left ha hb, exact power_one.symm }
end

/-- **Cantor's theorem** -/
theorem cantor (a : cardinal.{u}) : a < 2 ^ a :=
begin
  induction a using cardinal.induction_on with α,
  rw [← mk_set],
  refine ⟨⟨⟨singleton, λ a b, singleton_eq_singleton_iff.1⟩⟩, _⟩,
  rintro ⟨⟨f, hf⟩⟩,
  exact cantor_injective f hf
end

instance : no_max_order cardinal.{u} :=
{ exists_gt := λ a, ⟨_, cantor a⟩, ..cardinal.partial_order }

instance : canonically_linear_ordered_add_monoid cardinal.{u} :=
{ le_total     := by { rintros ⟨α⟩ ⟨β⟩, apply embedding.total },
  decidable_le := classical.dec_rel _,
  ..(infer_instance : canonically_ordered_add_monoid cardinal),
  ..cardinal.partial_order }

-- short-circuit type class inference
instance : distrib_lattice cardinal.{u} := by apply_instance

theorem one_lt_iff_nontrivial {α : Type u} : 1 < #α ↔ nontrivial α :=
by rw [← not_le, le_one_iff_subsingleton, ← not_nontrivial_iff_subsingleton, not_not]

theorem power_le_max_power_one {a b c : cardinal} (h : b ≤ c) : a ^ b ≤ max (a ^ c) 1 :=
begin
  by_cases ha : a = 0,
  simp [ha, zero_power_le],
  exact (power_le_power_left ha h).trans (le_max_left _ _)
end

theorem power_le_power_right {a b c : cardinal} : a ≤ b → a ^ c ≤ b ^ c :=
induction_on₃ a b c $ λ α β γ ⟨e⟩, ⟨embedding.arrow_congr_right e⟩

theorem power_pos {a : cardinal} (b) (ha : 0 < a) : 0 < a ^ b := (power_ne_zero _ ha.ne').bot_lt

end order_properties

protected theorem lt_wf : @well_founded cardinal.{u} (<) :=
⟨λ a, classical.by_contradiction $ λ h, begin
  let ι := {c : cardinal // ¬ acc (<) c},
  let f : ι → cardinal := subtype.val,
  haveI hι : nonempty ι := ⟨⟨_, h⟩⟩,
  obtain ⟨⟨c : cardinal, hc : ¬acc (<) c⟩, ⟨h_1 : Π j, (f ⟨c, hc⟩).out ↪ (f j).out⟩⟩ :=
    embedding.min_injective (λ i, (f i).out),
  apply hc (acc.intro _ (λ j h', classical.by_contradiction (λ hj, h'.2 _))),
  have : #_ ≤ #_ := ⟨h_1 ⟨j, hj⟩⟩,
  simpa only [f, mk_out] using this
end⟩

instance : has_well_founded cardinal.{u} := ⟨(<), cardinal.lt_wf⟩
instance : well_founded_lt cardinal.{u} := ⟨cardinal.lt_wf⟩
instance wo : @is_well_order cardinal.{u} (<) := { }

instance : conditionally_complete_linear_order_bot cardinal :=
is_well_order.conditionally_complete_linear_order_bot _

@[simp] theorem Inf_empty : Inf (∅ : set cardinal.{u}) = 0 :=
dif_neg not_nonempty_empty

/-- Note that the successor of `c` is not the same as `c + 1` except in the case of finite `c`. -/
instance : succ_order cardinal :=
succ_order.of_succ_le_iff (λ c, Inf {c' | c < c'})
  (λ a b, ⟨lt_of_lt_of_le $ Inf_mem $ exists_gt a, cInf_le'⟩)

theorem succ_def (c : cardinal) : succ c = Inf {c' | c < c'} := rfl

theorem add_one_le_succ (c : cardinal.{u}) : c + 1 ≤ succ c :=
begin
  refine (le_cInf_iff'' (exists_gt c)).2 (λ b hlt, _),
  rcases ⟨b, c⟩ with ⟨⟨β⟩, ⟨γ⟩⟩,
  cases le_of_lt hlt with f,
  have : ¬ surjective f := λ hn, (not_le_of_lt hlt) (mk_le_of_surjective hn),
  simp only [surjective, not_forall] at this,
  rcases this with ⟨b, hb⟩,
  calc #γ + 1 = #(option γ) : mk_option.symm
          ... ≤ #β          : (f.option_elim b hb).cardinal_le
end

lemma succ_pos : ∀ c : cardinal, 0 < succ c := bot_lt_succ

lemma succ_ne_zero (c : cardinal) : succ c ≠ 0 := (succ_pos _).ne'

/-- The indexed sum of cardinals is the cardinality of the
  indexed disjoint union, i.e. sigma type. -/
def sum {ι} (f : ι → cardinal) : cardinal := mk Σ i, (f i).out

theorem le_sum {ι} (f : ι → cardinal) (i) : f i ≤ sum f :=
by rw ← quotient.out_eq (f i); exact
⟨⟨λ a, ⟨i, a⟩, λ a b h, eq_of_heq $ by injection h⟩⟩

@[simp] theorem mk_sigma {ι} (f : ι → Type*) : #(Σ i, f i) = sum (λ i, #(f i)) :=
mk_congr $ equiv.sigma_congr_right $ λ i, out_mk_equiv.symm

@[simp] theorem sum_const (ι : Type u) (a : cardinal.{v}) :
  sum (λ i : ι, a) = lift.{v} (#ι) * lift.{u} a :=
induction_on a $ λ α, mk_congr $
  calc (Σ i : ι, quotient.out (#α)) ≃ ι × quotient.out (#α) : equiv.sigma_equiv_prod _ _
  ... ≃ ulift ι × ulift α : equiv.ulift.symm.prod_congr (out_mk_equiv.trans equiv.ulift.symm)

theorem sum_const' (ι : Type u) (a : cardinal.{u}) : sum (λ _:ι, a) = #ι * a := by simp

@[simp] theorem sum_add_distrib {ι} (f g : ι → cardinal) :
  sum (f + g) = sum f + sum g :=
by simpa only [mk_sigma, mk_sum, mk_out, lift_id] using
  mk_congr (equiv.sigma_sum_distrib (quotient.out ∘ f) (quotient.out ∘ g))

@[simp] theorem sum_add_distrib' {ι} (f g : ι → cardinal) :
  cardinal.sum (λ i, f i + g i) = sum f + sum g :=
sum_add_distrib f g

@[simp] theorem lift_sum {ι : Type u} (f : ι → cardinal.{v}) :
  cardinal.lift.{w} (cardinal.sum f) = cardinal.sum (λ i, cardinal.lift.{w} (f i)) :=
equiv.cardinal_eq $ equiv.ulift.trans $ equiv.sigma_congr_right $ λ a, nonempty.some $
  by rw [←lift_mk_eq, mk_out, mk_out, lift_lift]

theorem sum_le_sum {ι} (f g : ι → cardinal) (H : ∀ i, f i ≤ g i) : sum f ≤ sum g :=
⟨(embedding.refl _).sigma_map $ λ i, classical.choice $
  by have := H i; rwa [← quot.out_eq (f i), ← quot.out_eq (g i)] at this⟩

lemma mk_le_mk_mul_of_mk_preimage_le {c : cardinal} (f : α → β) (hf : ∀ b : β, #(f ⁻¹' {b}) ≤ c) :
  #α ≤ #β * c :=
by simpa only [←mk_congr (@equiv.sigma_fiber_equiv α β f), mk_sigma, ←sum_const']
  using sum_le_sum _ _ hf

/-- The range of an indexed cardinal function, whose outputs live in a higher universe than the
    inputs, is always bounded above. -/
theorem bdd_above_range {ι : Type u} (f : ι → cardinal.{max u v}) : bdd_above (set.range f) :=
⟨_, by { rintros a ⟨i, rfl⟩, exact le_sum f i }⟩

instance (a : cardinal.{u}) : small.{u} (set.Iic a) :=
begin
  rw ←mk_out a,
  apply @small_of_surjective (set a.out) (Iic (#a.out)) _ (λ x, ⟨#x, mk_set_le x⟩),
  rintro ⟨x, hx⟩,
  simpa using le_mk_iff_exists_set.1 hx
end

instance (a : cardinal.{u}) : small.{u} (set.Iio a) :=
small_subset Iio_subset_Iic_self

/-- A set of cardinals is bounded above iff it's small, i.e. it corresponds to an usual ZFC set. -/
theorem bdd_above_iff_small {s : set cardinal.{u}} : bdd_above s ↔ small.{u} s :=
⟨λ ⟨a, ha⟩, @small_subset _ (Iic a) s (λ x h, ha h) _, begin
  rintro ⟨ι, ⟨e⟩⟩,
  suffices : range (λ x : ι, (e.symm x).1) = s,
  { rw ←this,
    apply bdd_above_range.{u u} },
  ext x,
  refine ⟨_, λ hx, ⟨e ⟨x, hx⟩, _⟩⟩,
  { rintro ⟨a, rfl⟩,
    exact (e.symm a).prop },
  { simp_rw [subtype.val_eq_coe, equiv.symm_apply_apply], refl }
end⟩

theorem bdd_above_of_small (s : set cardinal.{u}) [h : small.{u} s] : bdd_above s :=
bdd_above_iff_small.2 h

theorem bdd_above_image (f : cardinal.{u} → cardinal.{max u v}) {s : set cardinal.{u}}
  (hs : bdd_above s) : bdd_above (f '' s) :=
by { rw bdd_above_iff_small at hs ⊢, exactI small_lift _ }

theorem bdd_above_range_comp {ι : Type u} {f : ι → cardinal.{v}} (hf : bdd_above (range f))
  (g : cardinal.{v} → cardinal.{max v w}) : bdd_above (range (g ∘ f)) :=
by { rw range_comp, exact bdd_above_image g hf }

theorem supr_le_sum {ι} (f : ι → cardinal) : supr f ≤ sum f :=
csupr_le' $ le_sum _

theorem sum_le_supr_lift {ι : Type u} (f : ι → cardinal.{max u v}) :
  sum f ≤ (#ι).lift * supr f :=
begin
  rw [←(supr f).lift_id, ←lift_umax, lift_umax.{(max u v) u}, ←sum_const],
  exact sum_le_sum _ _ (le_csupr $ bdd_above_range.{u v} f)
end

theorem sum_le_supr {ι : Type u} (f : ι → cardinal.{u}) : sum f ≤ #ι * supr f :=
by { rw ←lift_id (#ι), exact sum_le_supr_lift f }

theorem sum_nat_eq_add_sum_succ (f : ℕ → cardinal.{u}) :
  cardinal.sum f = f 0 + cardinal.sum (λ i, f (i + 1)) :=
begin
  refine (equiv.sigma_nat_succ (λ i, quotient.out (f i))).cardinal_eq.trans _,
  simp only [mk_sum, mk_out, lift_id, mk_sigma],
end

/-- A variant of `csupr_of_empty` but with `0` on the RHS for convenience -/
@[simp] protected theorem supr_of_empty {ι} (f : ι → cardinal) [is_empty ι] : supr f = 0 :=
csupr_of_empty f

@[simp] lemma lift_mk_shrink (α : Type u) [small.{v} α] :
  cardinal.lift.{max u w} (# (shrink.{v} α)) = cardinal.lift.{max v w} (# α) :=
lift_mk_eq.2 ⟨(equiv_shrink α).symm⟩

@[simp] lemma lift_mk_shrink' (α : Type u) [small.{v} α] :
  cardinal.lift.{u} (# (shrink.{v} α)) = cardinal.lift.{v} (# α) :=
lift_mk_shrink.{u v 0} α

@[simp] lemma lift_mk_shrink'' (α : Type (max u v)) [small.{v} α] :
  cardinal.lift.{u} (# (shrink.{v} α)) = # α :=
by rw [← lift_umax', lift_mk_shrink.{(max u v) v 0} α, ← lift_umax, lift_id]

/-- The indexed product of cardinals is the cardinality of the Pi type
  (dependent product). -/
def prod {ι : Type u} (f : ι → cardinal) : cardinal := #(Π i, (f i).out)

@[simp] theorem mk_pi {ι : Type u} (α : ι → Type v) : #(Π i, α i) = prod (λ i, #(α i)) :=
mk_congr $ equiv.Pi_congr_right $ λ i, out_mk_equiv.symm

@[simp] theorem prod_const (ι : Type u) (a : cardinal.{v}) :
  prod (λ i : ι, a) = lift.{u} a ^ lift.{v} (#ι) :=
induction_on a $ λ α, mk_congr $ equiv.Pi_congr equiv.ulift.symm $
  λ i, out_mk_equiv.trans equiv.ulift.symm

theorem prod_const' (ι : Type u) (a : cardinal.{u}) : prod (λ _:ι, a) = a ^ #ι :=
induction_on a $ λ α, (mk_pi _).symm

theorem prod_le_prod {ι} (f g : ι → cardinal) (H : ∀ i, f i ≤ g i) : prod f ≤ prod g :=
⟨embedding.Pi_congr_right $ λ i, classical.choice $
  by have := H i; rwa [← mk_out (f i), ← mk_out (g i)] at this⟩

@[simp] theorem prod_eq_zero {ι} (f : ι → cardinal.{u}) : prod f = 0 ↔ ∃ i, f i = 0 :=
by { lift f to ι → Type u using λ _, trivial, simp only [mk_eq_zero_iff, ← mk_pi, is_empty_pi] }

theorem prod_ne_zero {ι} (f : ι → cardinal) : prod f ≠ 0 ↔ ∀ i, f i ≠ 0 :=
by simp [prod_eq_zero]

@[simp] theorem lift_prod {ι : Type u} (c : ι → cardinal.{v}) :
  lift.{w} (prod c) = prod (λ i, lift.{w} (c i)) :=
begin
  lift c to ι → Type v using λ _, trivial,
  simp only [← mk_pi, ← mk_ulift],
  exact mk_congr (equiv.ulift.trans $ equiv.Pi_congr_right $ λ i, equiv.ulift.symm)
end

lemma prod_eq_of_fintype {α : Type u} [fintype α] (f : α → cardinal.{v}) :
  prod f = cardinal.lift.{u} (∏ i, f i) :=
begin
  revert f,
  refine fintype.induction_empty_option _ _ _ α,
  { introsI α β hβ e h f,
    letI := fintype.of_equiv β e.symm,
    rw [←e.prod_comp f, ←h],
    exact mk_congr (e.Pi_congr_left _).symm },
  { intro f,
    rw [fintype.univ_pempty, finset.prod_empty, lift_one, cardinal.prod, mk_eq_one] },
  { intros α hα h f,
    rw [cardinal.prod, mk_congr equiv.pi_option_equiv_prod, mk_prod, lift_umax', mk_out,
        ←cardinal.prod, lift_prod, fintype.prod_option, lift_mul, ←h (λ a, f (some a))],
    simp only [lift_id] },
end

@[simp] theorem lift_Inf (s : set cardinal) : lift (Inf s) = Inf (lift '' s) :=
begin
  rcases eq_empty_or_nonempty s with rfl | hs,
  { simp },
  { exact lift_monotone.map_Inf hs }
end

@[simp] theorem lift_infi {ι} (f : ι → cardinal) : lift (infi f) = ⨅ i, lift (f i) :=
by { unfold infi, convert lift_Inf (range f), rw range_comp }

theorem lift_down {a : cardinal.{u}} {b : cardinal.{max u v}} :
  b ≤ lift a → ∃ a', lift a' = b :=
induction_on₂ a b $ λ α β,
by rw [← lift_id (#β), ← lift_umax, ← lift_umax.{u v}, lift_mk_le]; exact
λ ⟨f⟩, ⟨#(set.range f), eq.symm $ lift_mk_eq.2
  ⟨embedding.equiv_of_surjective
    (embedding.cod_restrict _ f set.mem_range_self)
    $ λ ⟨a, ⟨b, e⟩⟩, ⟨b, subtype.eq e⟩⟩⟩

theorem le_lift_iff {a : cardinal.{u}} {b : cardinal.{max u v}} :
  b ≤ lift a ↔ ∃ a', lift a' = b ∧ a' ≤ a :=
⟨λ h, let ⟨a', e⟩ := lift_down h in ⟨a', e, lift_le.1 $ e.symm ▸ h⟩,
 λ ⟨a', e, h⟩, e ▸ lift_le.2 h⟩

theorem lt_lift_iff {a : cardinal.{u}} {b : cardinal.{max u v}} :
  b < lift a ↔ ∃ a', lift a' = b ∧ a' < a :=
⟨λ h, let ⟨a', e⟩ := lift_down h.le in ⟨a', e, lift_lt.1 $ e.symm ▸ h⟩,
 λ ⟨a', e, h⟩, e ▸ lift_lt.2 h⟩

@[simp] theorem lift_succ (a) : lift (succ a) = succ (lift a) :=
le_antisymm
  (le_of_not_gt $ λ h, begin
    rcases lt_lift_iff.1 h with ⟨b, e, h⟩,
    rw [lt_succ_iff, ← lift_le, e] at h,
    exact h.not_lt (lt_succ _)
  end)
  (succ_le_of_lt $ lift_lt.2 $ lt_succ a)

@[simp] theorem lift_umax_eq {a : cardinal.{u}} {b : cardinal.{v}} :
  lift.{max v w} a = lift.{max u w} b ↔ lift.{v} a = lift.{u} b :=
by rw [←lift_lift, ←lift_lift, lift_inj]

@[simp] theorem lift_min {a b : cardinal} : lift (min a b) = min (lift a) (lift b) :=
lift_monotone.map_min

@[simp] theorem lift_max {a b : cardinal} : lift (max a b) = max (lift a) (lift b) :=
lift_monotone.map_max

/-- The lift of a supremum is the supremum of the lifts. -/
lemma lift_Sup {s : set cardinal} (hs : bdd_above s) : lift.{u} (Sup s) = Sup (lift.{u} '' s) :=
begin
  apply ((le_cSup_iff' (bdd_above_image _ hs)).2 (λ c hc, _)).antisymm (cSup_le' _),
  { by_contra h,
    obtain ⟨d, rfl⟩ := cardinal.lift_down (not_le.1 h).le,
    simp_rw lift_le at h hc,
    rw cSup_le_iff' hs at h,
    exact h (λ a ha, lift_le.1 $ hc (mem_image_of_mem _ ha)) },
  { rintros i ⟨j, hj, rfl⟩,
    exact lift_le.2 (le_cSup hs hj) },
end

/-- The lift of a supremum is the supremum of the lifts. -/
lemma lift_supr {ι : Type v} {f : ι → cardinal.{w}} (hf : bdd_above (range f)) :
  lift.{u} (supr f) = ⨆ i, lift.{u} (f i) :=
by rw [supr, supr, lift_Sup hf, ←range_comp]

/-- To prove that the lift of a supremum is bounded by some cardinal `t`,
it suffices to show that the lift of each cardinal is bounded by `t`. -/
lemma lift_supr_le {ι : Type v} {f : ι → cardinal.{w}} {t : cardinal} (hf : bdd_above (range f))
  (w : ∀ i, lift.{u} (f i) ≤ t) : lift.{u} (supr f) ≤ t :=
by { rw lift_supr hf, exact csupr_le' w }

@[simp] lemma lift_supr_le_iff {ι : Type v} {f : ι → cardinal.{w}} (hf : bdd_above (range f))
  {t : cardinal} : lift.{u} (supr f) ≤ t ↔ ∀ i, lift.{u} (f i) ≤ t :=
by { rw lift_supr hf, exact csupr_le_iff' (bdd_above_range_comp hf _) }

universes v' w'

/--
To prove an inequality between the lifts to a common universe of two different supremums,
it suffices to show that the lift of each cardinal from the smaller supremum
if bounded by the lift of some cardinal from the larger supremum.
-/
lemma lift_supr_le_lift_supr
  {ι : Type v} {ι' : Type v'} {f : ι → cardinal.{w}} {f' : ι' → cardinal.{w'}}
  (hf : bdd_above (range f)) (hf' : bdd_above (range f'))
  {g : ι → ι'} (h : ∀ i, lift.{w'} (f i) ≤ lift.{w} (f' (g i))) :
  lift.{w'} (supr f) ≤ lift.{w} (supr f') :=
begin
  rw [lift_supr hf, lift_supr hf'],
  exact csupr_mono' (bdd_above_range_comp hf' _) (λ i, ⟨_, h i⟩)
end

/-- A variant of `lift_supr_le_lift_supr` with universes specialized via `w = v` and `w' = v'`.
This is sometimes necessary to avoid universe unification issues. -/
lemma lift_supr_le_lift_supr'
  {ι : Type v} {ι' : Type v'} {f : ι → cardinal.{v}} {f' : ι' → cardinal.{v'}}
  (hf : bdd_above (range f)) (hf' : bdd_above (range f'))
  (g : ι → ι') (h : ∀ i, lift.{v'} (f i) ≤ lift.{v} (f' (g i))) :
  lift.{v'} (supr f) ≤ lift.{v} (supr f') :=
lift_supr_le_lift_supr hf hf' h

/-- `ℵ₀` is the smallest infinite cardinal. -/
def aleph_0 : cardinal.{u} := lift (#ℕ)

localized "notation (name := cardinal.aleph_0) `ℵ₀` := cardinal.aleph_0" in cardinal

lemma mk_nat : #ℕ = ℵ₀ := (lift_id _).symm

theorem aleph_0_ne_zero : ℵ₀ ≠ 0 := mk_ne_zero _

theorem aleph_0_pos : 0 < ℵ₀ :=
pos_iff_ne_zero.2 aleph_0_ne_zero

@[simp] theorem lift_aleph_0 : lift ℵ₀ = ℵ₀ := lift_lift _

@[simp] theorem aleph_0_le_lift {c : cardinal.{u}} : ℵ₀ ≤ lift.{v} c ↔ ℵ₀ ≤ c :=
by rw [←lift_aleph_0, lift_le]

@[simp] theorem lift_le_aleph_0 {c : cardinal.{u}} : lift.{v} c ≤ ℵ₀ ↔ c ≤ ℵ₀ :=
by rw [←lift_aleph_0, lift_le]

/-! ### Properties about the cast from `ℕ` -/

@[simp] theorem mk_fin (n : ℕ) : #(fin n) = n := by simp

@[simp] theorem lift_nat_cast (n : ℕ) : lift.{u} (n : cardinal.{v}) = n :=
by induction n; simp *

@[simp] lemma lift_eq_nat_iff {a : cardinal.{u}} {n : ℕ} : lift.{v} a = n ↔ a = n :=
lift_injective.eq_iff' (lift_nat_cast n)

@[simp] lemma nat_eq_lift_iff {n : ℕ} {a : cardinal.{u}} :
  (n : cardinal) = lift.{v} a ↔ (n : cardinal) = a :=
by rw [←lift_nat_cast.{v} n, lift_inj]

theorem lift_mk_fin (n : ℕ) : lift (#(fin n)) = n := by simp

lemma mk_coe_finset {α : Type u} {s : finset α} : #s = ↑(finset.card s) := by simp

lemma mk_finset_of_fintype [fintype α] : #(finset α) = 2 ^ℕ fintype.card α := by simp

@[simp] lemma mk_finsupp_lift_of_fintype (α : Type u) (β : Type v) [fintype α] [has_zero β] :
  #(α →₀ β) = lift.{u} (#β) ^ℕ fintype.card α :=
by simpa using (@finsupp.equiv_fun_on_finite α β _ _).cardinal_eq

lemma mk_finsupp_of_fintype (α β : Type u) [fintype α] [has_zero β] :
  #(α →₀ β) = (#β) ^ℕ fintype.card α :=
by simp

theorem card_le_of_finset {α} (s : finset α) : (s.card : cardinal) ≤ #α :=
@mk_coe_finset _ s ▸ mk_set_le _

@[simp, norm_cast] theorem nat_cast_pow {m n : ℕ} : (↑(pow m n) : cardinal) = m ^ n :=
by induction n; simp [pow_succ', power_add, *]

@[simp, norm_cast] theorem nat_cast_le {m n : ℕ} : (m : cardinal) ≤ n ↔ m ≤ n :=
by rw [←lift_mk_fin, ←lift_mk_fin, lift_le, le_def, embedding.nonempty_iff_card_le,
  fintype.card_fin, fintype.card_fin]

/-- Coercion `coe : ℕ → cardinal` as an order embedding. -/
@[simps { fully_applied := ff }] def nat_cast_order_embedding : ℕ ↪o cardinal :=
order_embedding.of_map_le_iff coe $ λ m n, nat_cast_le

@[simp, norm_cast] theorem nat_cast_lt {m n : ℕ} : (m : cardinal) < n ↔ m < n :=
nat_cast_order_embedding.lt_iff_lt

instance : char_zero cardinal := ⟨strict_mono.injective $ λ m n, nat_cast_lt.2⟩

theorem nat_cast_inj {m n : ℕ} : (m : cardinal) = n ↔ m = n := nat.cast_inj

lemma nat_cast_injective : injective (coe : ℕ → cardinal) :=
nat.cast_injective

@[simp, norm_cast, priority 900] theorem nat_succ (n : ℕ) : (n.succ : cardinal) = succ n :=
(add_one_le_succ _).antisymm (succ_le_of_lt $ nat_cast_lt.2 $ nat.lt_succ_self _)

@[simp] theorem succ_zero : succ (0 : cardinal) = 1 := by norm_cast

theorem card_le_of {α : Type u} {n : ℕ} (H : ∀ s : finset α, s.card ≤ n) : # α ≤ n :=
begin
  refine le_of_lt_succ (lt_of_not_ge $ λ hn, _),
  rw [←cardinal.nat_succ, ←lift_mk_fin n.succ] at hn,
  cases hn with f,
  refine (H $ finset.univ.map f).not_lt _,
  rw [finset.card_map, ←fintype.card, fintype.card_ulift, fintype.card_fin],
  exact n.lt_succ_self
end

theorem cantor' (a) {b : cardinal} (hb : 1 < b) : a < b ^ a :=
begin
  rw [←succ_le_iff, (by norm_cast : succ (1 : cardinal) = 2)] at hb,
  exact (cantor a).trans_le (power_le_power_right hb)
end

theorem one_le_iff_pos {c : cardinal} : 1 ≤ c ↔ 0 < c :=
by rw [←succ_zero, succ_le_iff]

theorem one_le_iff_ne_zero {c : cardinal} : 1 ≤ c ↔ c ≠ 0 :=
by rw [one_le_iff_pos, pos_iff_ne_zero]

theorem nat_lt_aleph_0 (n : ℕ) : (n : cardinal.{u}) < ℵ₀ :=
succ_le_iff.1 begin
  rw [←nat_succ, ←lift_mk_fin, aleph_0, lift_mk_le.{0 0 u}],
  exact ⟨⟨coe, λ a b, fin.ext⟩⟩
end

@[simp] theorem one_lt_aleph_0 : 1 < ℵ₀ := by simpa using nat_lt_aleph_0 1

theorem one_le_aleph_0 : 1 ≤ ℵ₀ := one_lt_aleph_0.le

theorem lt_aleph_0 {c : cardinal} : c < ℵ₀ ↔ ∃ n : ℕ, c = n :=
⟨λ h, begin
  rcases lt_lift_iff.1 h with ⟨c, rfl, h'⟩,
  rcases le_mk_iff_exists_set.1 h'.1 with ⟨S, rfl⟩,
  suffices : S.finite,
  { lift S to finset ℕ using this,
    simp },
  contrapose! h',
  haveI := infinite.to_subtype h',
  exact ⟨infinite.nat_embedding S⟩
end, λ ⟨n, e⟩, e.symm ▸ nat_lt_aleph_0 _⟩

theorem aleph_0_le {c : cardinal} : ℵ₀ ≤ c ↔ ∀ n : ℕ, ↑n ≤ c :=
⟨λ h n, (nat_lt_aleph_0 _).le.trans h,
 λ h, le_of_not_lt $ λ hn, begin
  rcases lt_aleph_0.1 hn with ⟨n, rfl⟩,
  exact (nat.lt_succ_self _).not_le (nat_cast_le.1 (h (n+1)))
end⟩

@[simp] lemma range_nat_cast : range (coe : ℕ → cardinal) = Iio ℵ₀ :=
ext $ λ x, by simp only [mem_Iio, mem_range, eq_comm, lt_aleph_0]

theorem mk_eq_nat_iff {α : Type u} {n : ℕ} : #α = n ↔ nonempty (α ≃ fin n) :=
by rw [← lift_mk_fin, ← lift_uzero (#α), lift_mk_eq']

theorem lt_aleph_0_iff_finite {α : Type u} : #α < ℵ₀ ↔ finite α :=
by simp only [lt_aleph_0, mk_eq_nat_iff, finite_iff_exists_equiv_fin]

theorem lt_aleph_0_iff_fintype {α : Type u} : #α < ℵ₀ ↔ nonempty (fintype α) :=
lt_aleph_0_iff_finite.trans (finite_iff_nonempty_fintype _)

theorem lt_aleph_0_of_finite (α : Type u) [finite α] : #α < ℵ₀ :=
lt_aleph_0_iff_finite.2 ‹_›

@[simp] theorem lt_aleph_0_iff_set_finite {S : set α} : #S < ℵ₀ ↔ S.finite :=
lt_aleph_0_iff_finite.trans finite_coe_iff

alias lt_aleph_0_iff_set_finite ↔ _ _root_.set.finite.lt_aleph_0

@[simp] theorem lt_aleph_0_iff_subtype_finite {p : α → Prop} :
  #{x // p x} < ℵ₀ ↔ {x | p x}.finite :=
lt_aleph_0_iff_set_finite

lemma mk_le_aleph_0_iff : #α ≤ ℵ₀ ↔ countable α :=
by rw [countable_iff_nonempty_embedding, aleph_0, ← lift_uzero (#α), lift_mk_le']

@[simp] lemma mk_le_aleph_0 [countable α] : #α ≤ ℵ₀ := mk_le_aleph_0_iff.mpr ‹_›

@[simp] lemma le_aleph_0_iff_set_countable {s : set α} : #s ≤ ℵ₀ ↔ s.countable :=
by rw [mk_le_aleph_0_iff, countable_coe_iff]

alias le_aleph_0_iff_set_countable ↔ _ _root_.set.countable.le_aleph_0

@[simp] lemma le_aleph_0_iff_subtype_countable {p : α → Prop} :
  #{x // p x} ≤ ℵ₀ ↔ {x | p x}.countable :=
le_aleph_0_iff_set_countable

instance can_lift_cardinal_nat : can_lift cardinal ℕ coe (λ x, x < ℵ₀) :=
⟨λ x hx, let ⟨n, hn⟩ := lt_aleph_0.mp hx in ⟨n, hn.symm⟩⟩

theorem add_lt_aleph_0 {a b : cardinal} (ha : a < ℵ₀) (hb : b < ℵ₀) : a + b < ℵ₀ :=
match a, b, lt_aleph_0.1 ha, lt_aleph_0.1 hb with
| _, _, ⟨m, rfl⟩, ⟨n, rfl⟩ := by rw [← nat.cast_add]; apply nat_lt_aleph_0
end

lemma add_lt_aleph_0_iff {a b : cardinal} : a + b < ℵ₀ ↔ a < ℵ₀ ∧ b < ℵ₀ :=
⟨λ h, ⟨(self_le_add_right _ _).trans_lt h, (self_le_add_left _ _).trans_lt h⟩,
  λ ⟨h1, h2⟩, add_lt_aleph_0 h1 h2⟩

lemma aleph_0_le_add_iff {a b : cardinal} : ℵ₀ ≤ a + b ↔ ℵ₀ ≤ a ∨ ℵ₀ ≤ b :=
by simp only [←not_lt, add_lt_aleph_0_iff, not_and_distrib]

/-- See also `cardinal.nsmul_lt_aleph_0_iff_of_ne_zero` if you already have `n ≠ 0`. -/
lemma nsmul_lt_aleph_0_iff {n : ℕ} {a : cardinal} : n • a < ℵ₀ ↔ n = 0 ∨ a < ℵ₀ :=
begin
  cases n,
  { simpa using nat_lt_aleph_0 0 },
  simp only [nat.succ_ne_zero, false_or],
  induction n with n ih,
  { simp },
  rw [succ_nsmul, add_lt_aleph_0_iff, ih, and_self]
end

/-- See also `cardinal.nsmul_lt_aleph_0_iff` for a hypothesis-free version. -/
lemma nsmul_lt_aleph_0_iff_of_ne_zero {n : ℕ} {a : cardinal} (h : n ≠ 0) : n • a < ℵ₀ ↔ a < ℵ₀ :=
nsmul_lt_aleph_0_iff.trans $ or_iff_right h

theorem mul_lt_aleph_0 {a b : cardinal} (ha : a < ℵ₀) (hb : b < ℵ₀) : a * b < ℵ₀ :=
match a, b, lt_aleph_0.1 ha, lt_aleph_0.1 hb with
| _, _, ⟨m, rfl⟩, ⟨n, rfl⟩ := by rw [← nat.cast_mul]; apply nat_lt_aleph_0
end

lemma mul_lt_aleph_0_iff {a b : cardinal} : a * b < ℵ₀ ↔ a = 0 ∨ b = 0 ∨ a < ℵ₀ ∧ b < ℵ₀ :=
begin
  refine ⟨λ h, _, _⟩,
  { by_cases ha : a = 0, { exact or.inl ha },
    right, by_cases hb : b = 0, { exact or.inl hb },
    right, rw [←ne, ←one_le_iff_ne_zero] at ha hb, split,
    { rw ←mul_one a,
      refine (mul_le_mul' le_rfl hb).trans_lt h },
    { rw ←one_mul b,
      refine (mul_le_mul' ha le_rfl).trans_lt h }},
  rintro (rfl|rfl|⟨ha,hb⟩); simp only [*, mul_lt_aleph_0, aleph_0_pos, zero_mul, mul_zero]
end

/-- See also `cardinal.aleph_0_le_mul_iff`. -/
lemma aleph_0_le_mul_iff {a b : cardinal} : ℵ₀ ≤ a * b ↔ a ≠ 0 ∧ b ≠ 0 ∧ (ℵ₀ ≤ a ∨ ℵ₀ ≤ b) :=
let h := (@mul_lt_aleph_0_iff a b).not in
by rwa [not_lt, not_or_distrib, not_or_distrib, not_and_distrib, not_lt, not_lt] at h

/-- See also `cardinal.aleph_0_le_mul_iff'`. -/
lemma aleph_0_le_mul_iff' {a b : cardinal.{u}} : ℵ₀ ≤ a * b ↔ a ≠ 0 ∧ ℵ₀ ≤ b ∨ ℵ₀ ≤ a ∧ b ≠ 0 :=
begin
  have : ∀ {a : cardinal.{u}}, ℵ₀ ≤ a → a ≠ 0, from λ a, ne_bot_of_le_ne_bot aleph_0_ne_zero,
  simp only [aleph_0_le_mul_iff, and_or_distrib_left, and_iff_right_of_imp this,
    @and.left_comm (a ≠ 0)],
  simp only [and.comm, or.comm]
end

lemma mul_lt_aleph_0_iff_of_ne_zero {a b : cardinal} (ha : a ≠ 0) (hb : b ≠ 0) :
  a * b < ℵ₀ ↔ a < ℵ₀ ∧ b < ℵ₀ :=
by simp [mul_lt_aleph_0_iff, ha, hb]

theorem power_lt_aleph_0 {a b : cardinal} (ha : a < ℵ₀) (hb : b < ℵ₀) : a ^ b < ℵ₀ :=
match a, b, lt_aleph_0.1 ha, lt_aleph_0.1 hb with
| _, _, ⟨m, rfl⟩, ⟨n, rfl⟩ := by rw [← nat_cast_pow]; apply nat_lt_aleph_0
end

lemma eq_one_iff_unique {α : Type*} :
  #α = 1 ↔ subsingleton α ∧ nonempty α :=
calc #α = 1 ↔ #α ≤ 1 ∧ 1 ≤ #α : le_antisymm_iff
        ... ↔ subsingleton α ∧ nonempty α :
  le_one_iff_subsingleton.and (one_le_iff_ne_zero.trans mk_ne_zero_iff)

theorem infinite_iff {α : Type u} : infinite α ↔ ℵ₀ ≤ #α :=
by rw [← not_lt, lt_aleph_0_iff_finite, not_finite_iff_infinite]

@[simp] lemma aleph_0_le_mk (α : Type u) [infinite α] : ℵ₀ ≤ #α := infinite_iff.1 ‹_›

lemma denumerable_iff {α : Type u} : nonempty (denumerable α) ↔ #α = ℵ₀ :=
⟨λ ⟨h⟩, mk_congr ((@denumerable.eqv α h).trans equiv.ulift.symm),
 λ h, by { cases quotient.exact h with f, exact ⟨denumerable.mk' $ f.trans equiv.ulift⟩ }⟩

@[simp] lemma mk_denumerable (α : Type u) [denumerable α] : #α = ℵ₀ :=
denumerable_iff.1 ⟨‹_›⟩

@[simp] lemma aleph_0_add_aleph_0 : ℵ₀ + ℵ₀ = ℵ₀ := mk_denumerable _

<<<<<<< HEAD
@[simp] lemma aleph_0_mul_aleph_0 : ℵ₀ * ℵ₀ = ℵ₀ := mk_denumerable _
=======
lemma aleph_0_mul_aleph_0 : ℵ₀ * ℵ₀ = ℵ₀ := mk_denumerable _

@[simp] lemma nat_mul_aleph_0 {n : ℕ} (hn : n ≠ 0) : ↑n * ℵ₀ = ℵ₀ :=
le_antisymm (lift_mk_fin n ▸ mk_le_aleph_0) $ le_mul_of_one_le_left (zero_le _) $
  by rwa [← nat.cast_one, nat_cast_le, nat.one_le_iff_ne_zero]

@[simp] lemma aleph_0_mul_nat {n : ℕ} (hn : n ≠ 0) : ℵ₀ * n = ℵ₀ :=
by rw [mul_comm, nat_mul_aleph_0 hn]

@[simp] lemma add_le_aleph_0 {c₁ c₂ : cardinal} : c₁ + c₂ ≤ ℵ₀ ↔ c₁ ≤ ℵ₀ ∧ c₂ ≤ ℵ₀ :=
⟨λ h, ⟨le_self_add.trans h, le_add_self.trans h⟩, λ h, aleph_0_add_aleph_0 ▸ add_le_add h.1 h.2⟩

@[simp] lemma aleph_0_add_nat (n : ℕ) : ℵ₀ + n = ℵ₀ :=
(add_le_aleph_0.2 ⟨le_rfl, (nat_lt_aleph_0 n).le⟩).antisymm le_self_add

@[simp] lemma nat_add_aleph_0 (n : ℕ) : ↑n + ℵ₀ = ℵ₀ := by rw [add_comm, aleph_0_add_nat]

/-- This function sends finite cardinals to the corresponding natural, and infinite cardinals
  to 0. -/
def to_nat : zero_hom cardinal ℕ :=
⟨λ c, if h : c < aleph_0.{v} then classical.some (lt_aleph_0.1 h) else 0,
  begin
    have h : 0 < ℵ₀ := nat_lt_aleph_0 0,
    rw [dif_pos h, ← cardinal.nat_cast_inj, ← classical.some_spec (lt_aleph_0.1 h), nat.cast_zero],
  end⟩

lemma to_nat_apply_of_lt_aleph_0 {c : cardinal} (h : c < ℵ₀) :
  c.to_nat = classical.some (lt_aleph_0.1 h) :=
dif_pos h

lemma to_nat_apply_of_aleph_0_le {c : cardinal} (h : ℵ₀ ≤ c) : c.to_nat = 0 :=
dif_neg h.not_lt

lemma cast_to_nat_of_lt_aleph_0 {c : cardinal} (h : c < ℵ₀) : ↑c.to_nat = c :=
by rw [to_nat_apply_of_lt_aleph_0 h, ← classical.some_spec (lt_aleph_0.1 h)]

lemma cast_to_nat_of_aleph_0_le {c : cardinal} (h : ℵ₀ ≤ c) : ↑c.to_nat = (0 : cardinal) :=
by rw [to_nat_apply_of_aleph_0_le h, nat.cast_zero]

lemma to_nat_le_iff_le_of_lt_aleph_0 {c d : cardinal} (hc : c < ℵ₀) (hd : d < ℵ₀) :
  c.to_nat ≤ d.to_nat ↔ c ≤ d :=
by rw [←nat_cast_le, cast_to_nat_of_lt_aleph_0 hc, cast_to_nat_of_lt_aleph_0 hd]

lemma to_nat_lt_iff_lt_of_lt_aleph_0 {c d : cardinal} (hc : c < ℵ₀) (hd : d < ℵ₀) :
  c.to_nat < d.to_nat ↔ c < d :=
by rw [←nat_cast_lt, cast_to_nat_of_lt_aleph_0 hc, cast_to_nat_of_lt_aleph_0 hd]

lemma to_nat_le_of_le_of_lt_aleph_0 {c d : cardinal} (hd : d < ℵ₀) (hcd : c ≤ d) :
  c.to_nat ≤ d.to_nat :=
(to_nat_le_iff_le_of_lt_aleph_0 (hcd.trans_lt hd) hd).mpr hcd

lemma to_nat_lt_of_lt_of_lt_aleph_0 {c d : cardinal} (hd : d < ℵ₀) (hcd : c < d) :
  c.to_nat < d.to_nat :=
(to_nat_lt_iff_lt_of_lt_aleph_0 (hcd.trans hd) hd).mpr hcd

@[simp] lemma to_nat_cast (n : ℕ) : cardinal.to_nat n = n :=
begin
  rw [to_nat_apply_of_lt_aleph_0 (nat_lt_aleph_0 n), ← nat_cast_inj],
  exact (classical.some_spec (lt_aleph_0.1 (nat_lt_aleph_0 n))).symm,
end

/-- `to_nat` has a right-inverse: coercion. -/
lemma to_nat_right_inverse : function.right_inverse (coe : ℕ → cardinal) to_nat := to_nat_cast

lemma to_nat_surjective : surjective to_nat := to_nat_right_inverse.surjective

lemma exists_nat_eq_of_le_nat {c : cardinal} {n : ℕ} (h : c ≤ n) : ∃ m, m ≤ n ∧ c = m :=
let he := cast_to_nat_of_lt_aleph_0 (h.trans_lt $ nat_lt_aleph_0 n) in
⟨c.to_nat, nat_cast_le.1 (he.trans_le h), he.symm⟩
>>>>>>> 655994e2

@[simp] lemma nat_mul_aleph_0 {n : ℕ} (hn : n ≠ 0) : ↑n * ℵ₀ = ℵ₀ :=
le_antisymm (lift_mk_fin n ▸ mk_le_aleph_0) $ le_mul_of_one_le_left (zero_le _) $
  by rwa [← nat.cast_one, nat_cast_le, nat.one_le_iff_ne_zero]

@[simp] lemma aleph_0_mul_nat {n : ℕ} (hn : n ≠ 0) : ℵ₀ * n = ℵ₀ :=
by rw [mul_comm, nat_mul_aleph_0 hn]

@[simp] lemma add_le_aleph_0 {c₁ c₂ : cardinal} : c₁ + c₂ ≤ ℵ₀ ↔ c₁ ≤ ℵ₀ ∧ c₂ ≤ ℵ₀ :=
⟨λ h, ⟨le_self_add.trans h, le_add_self.trans h⟩, λ h, aleph_0_add_aleph_0 ▸ add_le_add h.1 h.2⟩

@[simp] lemma aleph_0_add_nat (n : ℕ) : ℵ₀ + n = ℵ₀ :=
le_antisymm (add_le_aleph_0.2 ⟨le_rfl, (nat_lt_aleph_0 _).le⟩) le_self_add

@[simp] lemma nat_add_aleph_0 (n : ℕ) : ↑n + ℵ₀ = ℵ₀ := by rw [add_comm, aleph_0_add_nat]

lemma mk_int : #ℤ = ℵ₀ := mk_denumerable ℤ

lemma mk_pnat : #ℕ+ = ℵ₀ := mk_denumerable ℕ+

/-- **König's theorem** -/
theorem sum_lt_prod {ι} (f g : ι → cardinal) (H : ∀ i, f i < g i) : sum f < prod g :=
lt_of_not_ge $ λ ⟨F⟩, begin
  haveI : inhabited (Π (i : ι), (g i).out),
  { refine ⟨λ i, classical.choice $ mk_ne_zero_iff.1 _⟩,
    rw mk_out,
    exact (H i).ne_bot },
  let G := inv_fun F,
  have sG : surjective G := inv_fun_surjective F.2,
  choose C hc using show ∀ i, ∃ b, ∀ a, G ⟨i, a⟩ i ≠ b,
  { intro i,
    simp only [- not_exists, not_exists.symm, not_forall.symm],
    refine λ h, (H i).not_le _,
    rw [← mk_out (f i), ← mk_out (g i)],
    exact ⟨embedding.of_surjective _ h⟩ },
  exact (let ⟨⟨i, a⟩, h⟩ := sG C in hc i a (congr_fun h _))
end

@[simp] theorem mk_empty : #empty = 0 := mk_eq_zero _

@[simp] theorem mk_pempty : #pempty = 0 := mk_eq_zero _

@[simp] theorem mk_punit : #punit = 1 := mk_eq_one punit

theorem mk_unit : #unit = 1 := mk_punit

@[simp] theorem mk_singleton {α : Type u} (x : α) : #({x} : set α) = 1 :=
mk_eq_one _

@[simp] theorem mk_plift_true : #(plift true) = 1 := mk_eq_one _
@[simp] theorem mk_plift_false : #(plift false) = 0 := mk_eq_zero _

@[simp] theorem mk_vector (α : Type u) (n : ℕ) : #(vector α n) = (#α) ^ℕ n :=
(mk_congr (equiv.vector_equiv_fin α n)).trans $ by simp

theorem mk_list_eq_sum_pow (α : Type u) : #(list α) = sum (λ n : ℕ, (#α) ^ℕ n) :=
calc #(list α) = #(Σ n, vector α n) : mk_congr (equiv.sigma_fiber_equiv list.length).symm
... = sum (λ n : ℕ, (#α) ^ℕ n) : by simp

theorem mk_quot_le {α : Type u} {r : α → α → Prop} : #(quot r) ≤ #α :=
mk_le_of_surjective quot.exists_rep

theorem mk_quotient_le {α : Type u} {s : setoid α} : #(quotient s) ≤ #α :=
mk_quot_le

theorem mk_subtype_le_of_subset {α : Type u} {p q : α → Prop} (h : ∀ ⦃x⦄, p x → q x) :
  #(subtype p) ≤ #(subtype q) :=
⟨embedding.subtype_map (embedding.refl α) h⟩

@[simp] theorem mk_emptyc (α : Type u) : #(∅ : set α) = 0 := mk_eq_zero _

lemma mk_emptyc_iff {α : Type u} {s : set α} : #s = 0 ↔ s = ∅ :=
begin
  split,
  { intro h,
    rw mk_eq_zero_iff at h,
    exact eq_empty_iff_forall_not_mem.2 (λ x hx, h.elim' ⟨x, hx⟩) },
  { rintro rfl, exact mk_emptyc _ }
end

@[simp] theorem mk_univ {α : Type u} : #(@univ α) = #α :=
mk_congr (equiv.set.univ α)

theorem mk_image_le {α β : Type u} {f : α → β} {s : set α} : #(f '' s) ≤ #s :=
mk_le_of_surjective surjective_onto_image

theorem mk_image_le_lift {α : Type u} {β : Type v} {f : α → β} {s : set α} :
  lift.{u} (#(f '' s)) ≤ lift.{v} (#s) :=
lift_mk_le.{v u 0}.mpr ⟨embedding.of_surjective _ surjective_onto_image⟩

theorem mk_range_le {α β : Type u} {f : α → β} : #(range f) ≤ #α :=
mk_le_of_surjective surjective_onto_range

theorem mk_range_le_lift {α : Type u} {β : Type v} {f : α → β} :
  lift.{u} (#(range f)) ≤ lift.{v} (#α) :=
lift_mk_le.{v u 0}.mpr ⟨embedding.of_surjective _ surjective_onto_range⟩

lemma mk_range_eq (f : α → β) (h : injective f) : #(range f) = #α :=
mk_congr ((equiv.of_injective f h).symm)

lemma mk_range_eq_of_injective {α : Type u} {β : Type v} {f : α → β} (hf : injective f) :
  lift.{u} (#(range f)) = lift.{v} (#α) :=
lift_mk_eq'.mpr ⟨(equiv.of_injective f hf).symm⟩

lemma mk_range_eq_lift {α : Type u} {β : Type v} {f : α → β} (hf : injective f) :
  lift.{max u w} (# (range f)) = lift.{max v w} (# α) :=
lift_mk_eq.mpr ⟨(equiv.of_injective f hf).symm⟩

theorem mk_image_eq {α β : Type u} {f : α → β} {s : set α} (hf : injective f) :
  #(f '' s) = #s :=
mk_congr ((equiv.set.image f s hf).symm)

theorem mk_Union_le_sum_mk {α ι : Type u} {f : ι → set α} : #(⋃ i, f i) ≤ sum (λ i, #(f i)) :=
calc #(⋃ i, f i) ≤ #(Σ i, f i)        : mk_le_of_surjective (set.sigma_to_Union_surjective f)
              ... = sum (λ i, #(f i)) : mk_sigma _

theorem mk_Union_eq_sum_mk {α ι : Type u} {f : ι → set α} (h : ∀i j, i ≠ j → disjoint (f i) (f j)) :
  #(⋃ i, f i) = sum (λ i, #(f i)) :=
calc #(⋃ i, f i) = #(Σ i, f i)       : mk_congr (set.Union_eq_sigma_of_disjoint h)
              ... = sum (λi, #(f i)) : mk_sigma _

lemma mk_Union_le {α ι : Type u} (f : ι → set α) : #(⋃ i, f i) ≤ #ι * ⨆ i, #(f i) :=
mk_Union_le_sum_mk.trans (sum_le_supr _)

lemma mk_sUnion_le {α : Type u} (A : set (set α)) : #(⋃₀ A) ≤ #A * ⨆ s : A, #s :=
by { rw sUnion_eq_Union, apply mk_Union_le }

lemma mk_bUnion_le {ι α : Type u} (A : ι → set α) (s : set ι) :
  #(⋃ x ∈ s, A x) ≤ #s * ⨆ x : s, #(A x.1) :=
by { rw bUnion_eq_Union, apply mk_Union_le }

lemma finset_card_lt_aleph_0 (s : finset α) : #(↑s : set α) < ℵ₀ :=
lt_aleph_0_of_finite _

theorem mk_set_eq_nat_iff_finset {α} {s : set α} {n : ℕ} :
  #s = n ↔ ∃ t : finset α, (t : set α) = s ∧ t.card = n :=
begin
  split,
  { intro h,
    lift s to finset α using lt_aleph_0_iff_set_finite.1 (h.symm ▸ nat_lt_aleph_0 n),
    simpa using h },
  { rintro ⟨t, rfl, rfl⟩,
    exact mk_coe_finset }
end

theorem mk_eq_nat_iff_finset {n : ℕ} : #α = n ↔ ∃ t : finset α, (t : set α) = univ ∧ t.card = n :=
by rw [← mk_univ, mk_set_eq_nat_iff_finset]

theorem mk_eq_nat_iff_fintype {n : ℕ} : #α = n ↔ ∃ (h : fintype α), @fintype.card α h = n :=
begin
  rw [mk_eq_nat_iff_finset],
  split,
  { rintro ⟨t, ht, hn⟩,
    exact ⟨⟨t, eq_univ_iff_forall.1 ht⟩, hn⟩ },
  { rintro ⟨⟨t, ht⟩, hn⟩,
    exact ⟨t, eq_univ_iff_forall.2 ht, hn⟩ }
end

theorem mk_union_add_mk_inter {α : Type u} {S T : set α} :
  #(S ∪ T : set α) + #(S ∩ T : set α) = #S + #T :=
quot.sound ⟨equiv.set.union_sum_inter S T⟩

/-- The cardinality of a union is at most the sum of the cardinalities
of the two sets. -/
lemma mk_union_le {α : Type u} (S T : set α) : #(S ∪ T : set α) ≤ #S + #T :=
@mk_union_add_mk_inter α S T ▸ self_le_add_right (#(S ∪ T : set α)) (#(S ∩ T : set α))

theorem mk_union_of_disjoint {α : Type u} {S T : set α} (H : disjoint S T) :
  #(S ∪ T : set α) = #S + #T :=
quot.sound ⟨equiv.set.union H.le_bot⟩

theorem mk_insert {α : Type u} {s : set α} {a : α} (h : a ∉ s) :
  #(insert a s : set α) = #s + 1 :=
by { rw [← union_singleton, mk_union_of_disjoint, mk_singleton], simpa }

lemma mk_sum_compl {α} (s : set α) : #s + #(sᶜ : set α) = #α :=
mk_congr (equiv.set.sum_compl s)

lemma mk_le_mk_of_subset {α} {s t : set α} (h : s ⊆ t) : #s ≤ #t :=
⟨set.embedding_of_subset s t h⟩

lemma mk_subtype_mono {p q : α → Prop} (h : ∀ x, p x → q x) : #{x // p x} ≤ #{x // q x} :=
⟨embedding_of_subset _ _ h⟩

lemma le_mk_diff_add_mk (S T : set α) : #S ≤ #(S \ T : set α) + #T :=
(mk_le_mk_of_subset $ subset_diff_union _ _).trans $ mk_union_le _ _

lemma mk_diff_add_mk {S T : set α} (h : T ⊆ S) : #(S \ T : set α) + #T = #S :=
(mk_union_of_disjoint $ by exact disjoint_sdiff_self_left).symm.trans $ by rw diff_union_of_subset h

lemma mk_union_le_aleph_0 {α} {P Q : set α} : #((P ∪ Q : set α)) ≤ ℵ₀ ↔ #P ≤ ℵ₀ ∧ #Q ≤ ℵ₀ :=
by simp

lemma mk_image_eq_lift {α : Type u} {β : Type v} (f : α → β) (s : set α) (h : injective f) :
  lift.{u} (#(f '' s)) = lift.{v} (#s) :=
lift_mk_eq.{v u 0}.mpr ⟨(equiv.set.image f s h).symm⟩

lemma mk_image_eq_of_inj_on_lift {α : Type u} {β : Type v} (f : α → β) (s : set α)
  (h : inj_on f s) : lift.{u} (#(f '' s)) = lift.{v} (#s) :=
lift_mk_eq.{v u 0}.mpr ⟨(equiv.set.image_of_inj_on f s h).symm⟩

lemma mk_image_eq_of_inj_on {α β : Type u} (f : α → β) (s : set α) (h : inj_on f s) :
  #(f '' s) = #s :=
mk_congr ((equiv.set.image_of_inj_on f s h).symm)

lemma mk_subtype_of_equiv {α β : Type u} (p : β → Prop) (e : α ≃ β) :
  #{a : α // p (e a)} = #{b : β // p b} :=
mk_congr (equiv.subtype_equiv_of_subtype e)

lemma mk_sep (s : set α) (t : α → Prop) : #({ x ∈ s | t x } : set α) = #{ x : s | t x.1 } :=
mk_congr (equiv.set.sep s t)

lemma mk_preimage_of_injective_lift {α : Type u} {β : Type v} (f : α → β) (s : set β)
  (h : injective f) : lift.{v} (#(f ⁻¹' s)) ≤ lift.{u} (#s) :=
begin
  rw lift_mk_le.{u v 0}, use subtype.coind (λ x, f x.1) (λ x, x.2),
  apply subtype.coind_injective, exact h.comp subtype.val_injective
end

lemma mk_preimage_of_subset_range_lift {α : Type u} {β : Type v} (f : α → β) (s : set β)
  (h : s ⊆ range f) : lift.{u} (#s) ≤ lift.{v} (#(f ⁻¹' s)) :=
begin
  rw lift_mk_le.{v u 0},
  refine ⟨⟨_, _⟩⟩,
  { rintro ⟨y, hy⟩, rcases classical.subtype_of_exists (h hy) with ⟨x, rfl⟩, exact ⟨x, hy⟩ },
  rintro ⟨y, hy⟩ ⟨y', hy'⟩, dsimp,
  rcases classical.subtype_of_exists (h hy) with ⟨x, rfl⟩,
  rcases classical.subtype_of_exists (h hy') with ⟨x', rfl⟩,
  simp, intro hxx', rw hxx'
end

lemma mk_preimage_of_injective_of_subset_range_lift {β : Type v} (f : α → β) (s : set β)
  (h : injective f) (h2 : s ⊆ range f) : lift.{v} (#(f ⁻¹' s)) = lift.{u} (#s) :=
le_antisymm (mk_preimage_of_injective_lift f s h) (mk_preimage_of_subset_range_lift f s h2)

lemma mk_preimage_of_injective (f : α → β) (s : set β) (h : injective f) :
  #(f ⁻¹' s) ≤ #s :=
by { convert mk_preimage_of_injective_lift.{u u} f s h using 1; rw [lift_id] }

lemma mk_preimage_of_subset_range (f : α → β) (s : set β)
  (h : s ⊆ range f) : #s ≤ #(f ⁻¹' s) :=
by { convert mk_preimage_of_subset_range_lift.{u u} f s h using 1; rw [lift_id] }

lemma mk_preimage_of_injective_of_subset_range (f : α → β) (s : set β)
  (h : injective f) (h2 : s ⊆ range f) : #(f ⁻¹' s) = #s :=
by { convert mk_preimage_of_injective_of_subset_range_lift.{u u} f s h h2 using 1; rw [lift_id] }

lemma mk_subset_ge_of_subset_image_lift {α : Type u} {β : Type v} (f : α → β) {s : set α}
  {t : set β} (h : t ⊆ f '' s) :
    lift.{u} (#t) ≤ lift.{v} (#({ x ∈ s | f x ∈ t } : set α)) :=
by { rw [image_eq_range] at h, convert mk_preimage_of_subset_range_lift _ _ h using 1,
     rw [mk_sep], refl }

lemma mk_subset_ge_of_subset_image (f : α → β) {s : set α} {t : set β} (h : t ⊆ f '' s) :
  #t ≤ #({ x ∈ s | f x ∈ t } : set α) :=
by { rw [image_eq_range] at h, convert mk_preimage_of_subset_range _ _ h using 1,
     rw [mk_sep], refl }

theorem le_mk_iff_exists_subset {c : cardinal} {α : Type u} {s : set α} :
  c ≤ #s ↔ ∃ p : set α, p ⊆ s ∧ #p = c :=
begin
  rw [le_mk_iff_exists_set, ←subtype.exists_set_subtype],
  apply exists_congr, intro t, rw [mk_image_eq], apply subtype.val_injective
end

lemma two_le_iff : (2 : cardinal) ≤ #α ↔ ∃x y : α, x ≠ y :=
by rw [← nat.cast_two, nat_succ, succ_le_iff, nat.cast_one, one_lt_iff_nontrivial, nontrivial_iff]

lemma two_le_iff' (x : α) : (2 : cardinal) ≤ #α ↔ ∃y : α, y ≠ x :=
by rw [two_le_iff, ← nontrivial_iff, nontrivial_iff_exists_ne x]

lemma mk_eq_two_iff : #α = 2 ↔ ∃ x y : α, x ≠ y ∧ ({x, y} : set α) = univ :=
begin
  simp only [← @nat.cast_two cardinal, mk_eq_nat_iff_finset, finset.card_eq_two],
  split,
  { rintro ⟨t, ht, x, y, hne, rfl⟩,
    exact ⟨x, y, hne, by simpa using ht⟩ },
  { rintro ⟨x, y, hne, h⟩,
    exact ⟨{x, y}, by simpa using h, x, y, hne, rfl⟩ }
end

lemma mk_eq_two_iff' (x : α) : #α = 2 ↔ ∃! y, y ≠ x :=
begin
  rw [mk_eq_two_iff], split,
  { rintro ⟨a, b, hne, h⟩,
    simp only [eq_univ_iff_forall, mem_insert_iff, mem_singleton_iff] at h,
    rcases h x with rfl|rfl,
    exacts [⟨b, hne.symm, λ z, (h z).resolve_left⟩, ⟨a, hne, λ z, (h z).resolve_right⟩] },
  { rintro ⟨y, hne, hy⟩,
    exact ⟨x, y, hne.symm, eq_univ_of_forall $ λ z, or_iff_not_imp_left.2 (hy z)⟩ }
end

lemma exists_not_mem_of_length_lt {α : Type*} (l : list α) (h : ↑l.length < # α) :
  ∃ (z : α), z ∉ l :=
begin
  contrapose! h,
  calc # α = # (set.univ : set α) : mk_univ.symm
    ... ≤ # l.to_finset           : mk_le_mk_of_subset (λ x _, list.mem_to_finset.mpr (h x))
    ... = l.to_finset.card        : cardinal.mk_coe_finset
    ... ≤ l.length                : cardinal.nat_cast_le.mpr (list.to_finset_card_le l),
end

lemma three_le {α : Type*} (h : 3 ≤ # α) (x : α) (y : α) :
  ∃ (z : α), z ≠ x ∧ z ≠ y :=
begin
  have : ↑(3 : ℕ) ≤ # α, simpa using h,
  have : ↑(2 : ℕ) < # α, rwa [← succ_le_iff, ← cardinal.nat_succ],
  have := exists_not_mem_of_length_lt [x, y] this,
  simpa [not_or_distrib] using this,
end

/-- The function `a ^< b`, defined as the supremum of `a ^ c` for `c < b`. -/
def powerlt (a b : cardinal.{u}) : cardinal.{u} :=
⨆ c : Iio b, a ^ c

infix ` ^< `:80 := powerlt

lemma le_powerlt {b c : cardinal.{u}} (a) (h : c < b) : a ^ c ≤ a ^< b :=
begin
  apply @le_csupr _ _ _ (λ y : Iio b, a ^ y) _ ⟨c, h⟩,
  rw ←image_eq_range,
  exact bdd_above_image.{u u} _ bdd_above_Iio
end

lemma powerlt_le {a b c : cardinal.{u}} : a ^< b ≤ c ↔ ∀ x < b, a ^ x ≤ c :=
begin
  rw [powerlt, csupr_le_iff'],
  { simp },
  { rw ←image_eq_range,
    exact bdd_above_image.{u u} _ bdd_above_Iio }
end

lemma powerlt_le_powerlt_left {a b c : cardinal} (h : b ≤ c) : a ^< b ≤ a ^< c :=
powerlt_le.2 $ λ x hx, le_powerlt a $ hx.trans_le h

lemma powerlt_mono_left (a) : monotone (λ c, a ^< c) :=
λ b c, powerlt_le_powerlt_left

lemma powerlt_succ {a b : cardinal} (h : a ≠ 0) : a ^< (succ b) = a ^ b :=
(powerlt_le.2 $ λ c h', power_le_power_left h $ le_of_lt_succ h').antisymm $
  le_powerlt a (lt_succ b)

lemma powerlt_min {a b c : cardinal} : a ^< min b c = min (a ^< b) (a ^< c) :=
(powerlt_mono_left a).map_min

lemma powerlt_max {a b c : cardinal} : a ^< max b c = max (a ^< b) (a ^< c) :=
(powerlt_mono_left a).map_max

lemma zero_powerlt {a : cardinal} (h : a ≠ 0) : 0 ^< a = 1 :=
begin
  apply (powerlt_le.2 (λ c hc, zero_power_le _)).antisymm,
  rw ←power_zero,
  exact le_powerlt 0 (pos_iff_ne_zero.2 h)
end

@[simp] lemma powerlt_zero {a : cardinal} : a ^< 0 = 0 :=
begin
  convert cardinal.supr_of_empty _,
  exact subtype.is_empty_of_false (λ x, (cardinal.zero_le _).not_lt),
end

end cardinal

namespace tactic
open cardinal positivity

/-- Extension for the `positivity` tactic: The cardinal power of a positive cardinal is positive. -/
@[positivity]
meta def positivity_cardinal_pow : expr → tactic strictness
| `(@has_pow.pow _ _ %%inst %%a %%b) := do
  strictness_a ← core a,
  match strictness_a with
  | positive p := positive <$> mk_app ``power_pos [b, p]
  | _ := failed -- We already know that `0 ≤ x` for all `x : cardinal`
  end
| _ := failed

end tactic<|MERGE_RESOLUTION|>--- conflicted
+++ resolved
@@ -1098,10 +1098,7 @@
 
 @[simp] lemma aleph_0_add_aleph_0 : ℵ₀ + ℵ₀ = ℵ₀ := mk_denumerable _
 
-<<<<<<< HEAD
 @[simp] lemma aleph_0_mul_aleph_0 : ℵ₀ * ℵ₀ = ℵ₀ := mk_denumerable _
-=======
-lemma aleph_0_mul_aleph_0 : ℵ₀ * ℵ₀ = ℵ₀ := mk_denumerable _
 
 @[simp] lemma nat_mul_aleph_0 {n : ℕ} (hn : n ≠ 0) : ↑n * ℵ₀ = ℵ₀ :=
 le_antisymm (lift_mk_fin n ▸ mk_le_aleph_0) $ le_mul_of_one_le_left (zero_le _) $
@@ -1110,68 +1107,6 @@
 @[simp] lemma aleph_0_mul_nat {n : ℕ} (hn : n ≠ 0) : ℵ₀ * n = ℵ₀ :=
 by rw [mul_comm, nat_mul_aleph_0 hn]
 
-@[simp] lemma add_le_aleph_0 {c₁ c₂ : cardinal} : c₁ + c₂ ≤ ℵ₀ ↔ c₁ ≤ ℵ₀ ∧ c₂ ≤ ℵ₀ :=
-⟨λ h, ⟨le_self_add.trans h, le_add_self.trans h⟩, λ h, aleph_0_add_aleph_0 ▸ add_le_add h.1 h.2⟩
-
-@[simp] lemma aleph_0_add_nat (n : ℕ) : ℵ₀ + n = ℵ₀ :=
-(add_le_aleph_0.2 ⟨le_rfl, (nat_lt_aleph_0 n).le⟩).antisymm le_self_add
-
-@[simp] lemma nat_add_aleph_0 (n : ℕ) : ↑n + ℵ₀ = ℵ₀ := by rw [add_comm, aleph_0_add_nat]
-
-/-- This function sends finite cardinals to the corresponding natural, and infinite cardinals
-  to 0. -/
-def to_nat : zero_hom cardinal ℕ :=
-⟨λ c, if h : c < aleph_0.{v} then classical.some (lt_aleph_0.1 h) else 0,
-  begin
-    have h : 0 < ℵ₀ := nat_lt_aleph_0 0,
-    rw [dif_pos h, ← cardinal.nat_cast_inj, ← classical.some_spec (lt_aleph_0.1 h), nat.cast_zero],
-  end⟩
-
-lemma to_nat_apply_of_lt_aleph_0 {c : cardinal} (h : c < ℵ₀) :
-  c.to_nat = classical.some (lt_aleph_0.1 h) :=
-dif_pos h
-
-lemma to_nat_apply_of_aleph_0_le {c : cardinal} (h : ℵ₀ ≤ c) : c.to_nat = 0 :=
-dif_neg h.not_lt
-
-lemma cast_to_nat_of_lt_aleph_0 {c : cardinal} (h : c < ℵ₀) : ↑c.to_nat = c :=
-by rw [to_nat_apply_of_lt_aleph_0 h, ← classical.some_spec (lt_aleph_0.1 h)]
-
-lemma cast_to_nat_of_aleph_0_le {c : cardinal} (h : ℵ₀ ≤ c) : ↑c.to_nat = (0 : cardinal) :=
-by rw [to_nat_apply_of_aleph_0_le h, nat.cast_zero]
-
-lemma to_nat_le_iff_le_of_lt_aleph_0 {c d : cardinal} (hc : c < ℵ₀) (hd : d < ℵ₀) :
-  c.to_nat ≤ d.to_nat ↔ c ≤ d :=
-by rw [←nat_cast_le, cast_to_nat_of_lt_aleph_0 hc, cast_to_nat_of_lt_aleph_0 hd]
-
-lemma to_nat_lt_iff_lt_of_lt_aleph_0 {c d : cardinal} (hc : c < ℵ₀) (hd : d < ℵ₀) :
-  c.to_nat < d.to_nat ↔ c < d :=
-by rw [←nat_cast_lt, cast_to_nat_of_lt_aleph_0 hc, cast_to_nat_of_lt_aleph_0 hd]
-
-lemma to_nat_le_of_le_of_lt_aleph_0 {c d : cardinal} (hd : d < ℵ₀) (hcd : c ≤ d) :
-  c.to_nat ≤ d.to_nat :=
-(to_nat_le_iff_le_of_lt_aleph_0 (hcd.trans_lt hd) hd).mpr hcd
-
-lemma to_nat_lt_of_lt_of_lt_aleph_0 {c d : cardinal} (hd : d < ℵ₀) (hcd : c < d) :
-  c.to_nat < d.to_nat :=
-(to_nat_lt_iff_lt_of_lt_aleph_0 (hcd.trans hd) hd).mpr hcd
-
-@[simp] lemma to_nat_cast (n : ℕ) : cardinal.to_nat n = n :=
-begin
-  rw [to_nat_apply_of_lt_aleph_0 (nat_lt_aleph_0 n), ← nat_cast_inj],
-  exact (classical.some_spec (lt_aleph_0.1 (nat_lt_aleph_0 n))).symm,
-end
-
-/-- `to_nat` has a right-inverse: coercion. -/
-lemma to_nat_right_inverse : function.right_inverse (coe : ℕ → cardinal) to_nat := to_nat_cast
-
-lemma to_nat_surjective : surjective to_nat := to_nat_right_inverse.surjective
-
-lemma exists_nat_eq_of_le_nat {c : cardinal} {n : ℕ} (h : c ≤ n) : ∃ m, m ≤ n ∧ c = m :=
-let he := cast_to_nat_of_lt_aleph_0 (h.trans_lt $ nat_lt_aleph_0 n) in
-⟨c.to_nat, nat_cast_le.1 (he.trans_le h), he.symm⟩
->>>>>>> 655994e2
-
 @[simp] lemma nat_mul_aleph_0 {n : ℕ} (hn : n ≠ 0) : ↑n * ℵ₀ = ℵ₀ :=
 le_antisymm (lift_mk_fin n ▸ mk_le_aleph_0) $ le_mul_of_one_le_left (zero_le _) $
   by rwa [← nat.cast_one, nat_cast_le, nat.one_le_iff_ne_zero]
@@ -1183,7 +1118,7 @@
 ⟨λ h, ⟨le_self_add.trans h, le_add_self.trans h⟩, λ h, aleph_0_add_aleph_0 ▸ add_le_add h.1 h.2⟩
 
 @[simp] lemma aleph_0_add_nat (n : ℕ) : ℵ₀ + n = ℵ₀ :=
-le_antisymm (add_le_aleph_0.2 ⟨le_rfl, (nat_lt_aleph_0 _).le⟩) le_self_add
+(add_le_aleph_0.2 ⟨le_rfl, (nat_lt_aleph_0 n).le⟩).antisymm le_self_add
 
 @[simp] lemma nat_add_aleph_0 (n : ℕ) : ↑n + ℵ₀ = ℵ₀ := by rw [add_comm, aleph_0_add_nat]
 
