--- conflicted
+++ resolved
@@ -3,12 +3,8 @@
 Released under Apache 2.0 license as described in the file LICENSE.
 Authors: Johannes Hölzl, Mario Carneiro, Floris van Doorn
 -/
-<<<<<<< HEAD
 import data.finsupp.basic
-import data.nat.enat
-=======
 import data.nat.part_enat
->>>>>>> 5b4425ae
 import data.set.countable
 import logic.small
 import order.conditionally_complete_lattice
