--- conflicted
+++ resolved
@@ -78,17 +78,15 @@
 @[simp] lemma card_plift (α : Type*) : nat.card (plift α) = nat.card α :=
 card_congr equiv.plift
 
-<<<<<<< HEAD
 lemma card_pi {β : α → Type*} [fintype α] : nat.card (Π a, β a) = ∏ a, nat.card (β a) :=
 by simp_rw [nat.card, mk_pi, prod_eq_of_fintype, to_nat_lift, to_nat_finset_prod]
-=======
+
 @[simp] lemma card_zmod (n : ℕ) : nat.card (zmod n) = n :=
 begin
   cases n,
   { exact nat.card_eq_zero_of_infinite },
   { rw [nat.card_eq_fintype_card, zmod.card] },
 end
->>>>>>> aac3141e
 
 end nat
 
