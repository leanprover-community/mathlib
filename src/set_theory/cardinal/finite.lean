/-
Copyright (c) 2021 Aaron Anderson. All rights reserved.
Released under Apache 2.0 license as described in the file LICENSE.
Authors: Aaron Anderson
-/
import set_theory.cardinal.basic

/-!
# Finite Cardinality Functions

## Main Definitions

* `nat.card α` is the cardinality of `α` as a natural number.
  If `α` is infinite, `nat.card α = 0`.
<<<<<<< HEAD
* `part_enat.card α` is the cardinality of `α` as an extended natural number (`part
  ` implementation). If `α` is infinite, `part_enat.card α = ⊤`.
=======
* `part_enat.card α` is the cardinality of `α` as an extended natural number
  (`part ℕ` implementation). If `α` is infinite, `part_enat.card α = ⊤`.
>>>>>>> 1e72fb3f
-/

open cardinal
noncomputable theory

variables {α β : Type*}

namespace nat

/-- `nat.card α` is the cardinality of `α` as a natural number.
  If `α` is infinite, `nat.card α = 0`. -/
protected def card (α : Type*) : ℕ := (mk α).to_nat

@[simp]
lemma card_eq_fintype_card [fintype α] : nat.card α = fintype.card α := mk_to_nat_eq_card

@[simp]
lemma card_eq_zero_of_infinite [infinite α] : nat.card α = 0 := mk_to_nat_of_infinite

lemma card_congr (f : α ≃ β) : nat.card α = nat.card β :=
cardinal.to_nat_congr f

lemma card_eq_of_bijective (f : α → β) (hf : function.bijective f) : nat.card α = nat.card β :=
card_congr (equiv.of_bijective f hf)

lemma card_eq_of_equiv_fin {α : Type*} {n : ℕ}
  (f : α ≃ fin n) : nat.card α = n :=
by simpa using card_congr f

/-- If the cardinality is positive, that means it is a finite type, so there is
an equivalence between `α` and `fin (nat.card α)`. See also `finite.equiv_fin`. -/
def equiv_fin_of_card_pos {α : Type*} (h : nat.card α ≠ 0) :
  α ≃ fin (nat.card α) :=
begin
  casesI fintype_or_infinite α,
  { simpa using fintype.equiv_fin α },
  { simpa using h },
end

lemma card_of_subsingleton (a : α) [subsingleton α] : nat.card α = 1 :=
begin
  rw [card_eq_fintype_card],
  convert fintype.card_of_subsingleton a,
end

@[simp] lemma card_unique [unique α] : nat.card α = 1 :=
card_of_subsingleton default

lemma card_eq_one_iff_unique : nat.card α = 1 ↔ subsingleton α ∧ nonempty α :=
cardinal.to_nat_eq_one_iff_unique

theorem card_of_is_empty [is_empty α] : nat.card α = 0 := by simp

@[simp] lemma card_prod (α β : Type*) : nat.card (α × β) = nat.card α * nat.card β :=
by simp only [nat.card, mk_prod, to_nat_mul, to_nat_lift]

@[simp] lemma card_ulift (α : Type*) : nat.card (ulift α) = nat.card α :=
card_congr equiv.ulift

@[simp] lemma card_plift (α : Type*) : nat.card (plift α) = nat.card α :=
card_congr equiv.plift

end nat

namespace part_enat

/-- `part_enat.card α` is the cardinality of `α` as an extended natural number.
  If `α` is infinite, `part_enat.card α = ⊤`. -/
def card (α : Type*) : part_enat := (mk α).to_part_enat

@[simp]
lemma card_eq_coe_fintype_card [fintype α] : card α = fintype.card α := mk_to_part_enat_eq_coe_card

@[simp]
lemma card_eq_top_of_infinite [infinite α] : card α = ⊤ := mk_to_part_enat_of_infinite

end part_enat<|MERGE_RESOLUTION|>--- conflicted
+++ resolved
@@ -12,13 +12,8 @@
 
 * `nat.card α` is the cardinality of `α` as a natural number.
   If `α` is infinite, `nat.card α = 0`.
-<<<<<<< HEAD
-* `part_enat.card α` is the cardinality of `α` as an extended natural number (`part
-  ` implementation). If `α` is infinite, `part_enat.card α = ⊤`.
-=======
 * `part_enat.card α` is the cardinality of `α` as an extended natural number
   (`part ℕ` implementation). If `α` is infinite, `part_enat.card α = ⊤`.
->>>>>>> 1e72fb3f
 -/
 
 open cardinal
