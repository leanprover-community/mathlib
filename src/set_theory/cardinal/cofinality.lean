--- conflicted
+++ resolved
@@ -125,14 +125,8 @@
 theorem cof_type_le [is_well_order α r] {S : set α} (h : unbounded r S) : cof (type r) ≤ #S :=
 le_cof_type.1 le_rfl S h
 
-<<<<<<< HEAD
-theorem lt_cof_type [is_well_order α r] {S : set α} (hl : #S < cof (type r)) :
-  ∃ a, ∀ b ∈ S, r b a :=
-not_forall_not.1 $ λ h, hl.not_le $ cof_type_le (λ a, not_ball.1 (h a))
-=======
 theorem lt_cof_type [is_well_order α r] {S : set α} : #S < cof (type r) → bounded r S :=
 by simpa using not_imp_not.2 cof_type_le
->>>>>>> ba22440f
 
 theorem cof_eq (r : α → α → Prop) [is_well_order α r] : ∃ S, unbounded r S ∧ #S = cof (type r) :=
 begin
