/-
Copyright (c) 2017 Mario Carneiro. All rights reserved.
Released under Apache 2.0 license as described in the file LICENSE.
Authors: Mario Carneiro, Floris van Doorn, Violeta Hernández Palacios
-/

import set_theory.cardinal.ordinal
import set_theory.ordinal.fixed_point

/-!
# Cofinality

This file contains the definition of cofinality of an ordinal number and regular cardinals

## Main Definitions

* `ordinal.cof o` is the cofinality of the ordinal `o`.
  If `o` is the order type of the relation `<` on `α`, then `o.cof` is the smallest cardinality of a
  subset `s` of α that is *cofinal* in `α`, i.e. `∀ x : α, ∃ y ∈ s, ¬ y < x`.
* `cardinal.is_limit c` means that `c` is a (weak) limit cardinal: `c ≠ 0 ∧ ∀ x < c, succ x < c`.
* `cardinal.is_strong_limit c` means that `c` is a strong limit cardinal:
  `c ≠ 0 ∧ ∀ x < c, 2 ^ x < c`.
* `cardinal.is_regular c` means that `c` is a regular cardinal: `ℵ₀ ≤ c ∧ c.ord.cof = c`.
* `cardinal.is_inaccessible c` means that `c` is strongly inaccessible:
  `ℵ₀ < c ∧ is_regular c ∧ is_strong_limit c`.

## Main Statements

* `ordinal.infinite_pigeonhole_card`: the infinite pigeonhole principle
* `cardinal.lt_power_cof`: A consequence of König's theorem stating that `c < c ^ c.ord.cof` for
  `c ≥ ℵ₀`
* `cardinal.univ_inaccessible`: The type of ordinals in `Type u` form an inaccessible cardinal
  (in `Type v` with `v > u`). This shows (externally) that in `Type u` there are at least `u`
  inaccessible cardinals.

## Implementation Notes

* The cofinality is defined for ordinals.
  If `c` is a cardinal number, its cofinality is `c.ord.cof`.

## Tags

cofinality, regular cardinals, limits cardinals, inaccessible cardinals,
infinite pigeonhole principle
-/

noncomputable theory

open function cardinal set order
open_locale classical cardinal ordinal

universes u v w
variables {α : Type*} {r : α → α → Prop}

/-! ### Cofinality of orders -/

namespace order
/-- Cofinality of a reflexive order `≼`. This is the smallest cardinality
  of a subset `S : set α` such that `∀ a, ∃ b ∈ S, a ≼ b`. -/
def cof (r : α → α → Prop) [is_refl α r] : cardinal :=
@cardinal.min {S : set α // ∀ a, ∃ b ∈ S, r a b}
  ⟨⟨set.univ, λ a, ⟨a, ⟨⟩, refl _⟩⟩⟩
  (λ S, #S)

lemma cof_le (r : α → α → Prop) [is_refl α r] {S : set α} (h : ∀a, ∃(b ∈ S), r a b) : cof r ≤ #S :=
le_trans (cardinal.min_le _ ⟨S, h⟩) le_rfl

lemma le_cof {r : α → α → Prop} [is_refl α r] (c : cardinal) :
  c ≤ cof r ↔ ∀ {S : set α} (h : ∀a, ∃(b ∈ S), r a b) , c ≤ #S :=
by { rw [cof, cardinal.le_min], exact ⟨λ H S h, H ⟨S, h⟩, λ H ⟨S, h⟩, H h ⟩ }

end order

theorem rel_iso.cof.aux {α : Type u} {β : Type v} {r s}
  [is_refl α r] [is_refl β s] (f : r ≃r s) :
  cardinal.lift.{(max u v)} (order.cof r) ≤
  cardinal.lift.{(max u v)} (order.cof s) :=
begin
  rw [order.cof, order.cof, lift_min, lift_min, cardinal.le_min],
  rintro ⟨S, H⟩, simp only [comp, coe_sort_coe_base, subtype.coe_mk],
  apply (min_le _ _).trans _,
  { exact ⟨f ⁻¹' S, λ a,
    let ⟨b, bS, h⟩ := H (f a) in ⟨f.symm b, by simp [bS, ← f.map_rel_iff, h,
      -coe_fn_coe_base, -coe_fn_coe_trans, principal_seg.coe_coe_fn', initial_seg.coe_coe_fn]⟩⟩ },
  { exact lift_mk_le.{u v (max u v)}.2
    ⟨⟨λ ⟨x, h⟩, ⟨f x, h⟩, λ ⟨x, h₁⟩ ⟨y, h₂⟩ h₃,
      by congr; injection h₃ with h'; exact f.to_equiv.injective h'⟩⟩ }
end

theorem rel_iso.cof {α : Type u} {β : Type v} {r s}
  [is_refl α r] [is_refl β s] (f : r ≃r s) :
  cardinal.lift.{(max u v)} (order.cof r) =
  cardinal.lift.{(max u v)} (order.cof s) :=
le_antisymm (rel_iso.cof.aux f) (rel_iso.cof.aux f.symm)

/-- Cofinality of a strict order `≺`. This is the smallest cardinality of a set `S : set α` such
that `∀ a, ∃ b ∈ S, ¬ b ≺ a`. -/
def strict_order.cof (r : α → α → Prop) [h : is_irrefl α r] : cardinal :=
@order.cof α (λ x y, ¬ r y x) ⟨h.1⟩

/-! ### Cofinality of ordinals -/

namespace ordinal

/-- Cofinality of an ordinal. This is the smallest cardinal of a
  subset `S` of the ordinal which is unbounded, in the sense
  `∀ a, ∃ b ∈ S, a ≤ b`. It is defined for all ordinals, but
  `cof 0 = 0` and `cof (succ o) = 1`, so it is only really
  interesting on limit ordinals (when it is an infinite cardinal). -/
def cof (o : ordinal.{u}) : cardinal.{u} :=
quot.lift_on o (λ a, by exactI strict_order.cof a.r)
begin
  rintros ⟨α, r, _⟩ ⟨β, s, _⟩ ⟨⟨f, hf⟩⟩,
  rw ← cardinal.lift_inj,
  apply rel_iso.cof ⟨f, _⟩,
  simp [hf]
end

lemma cof_type (r : α → α → Prop) [is_well_order α r] : (type r).cof = strict_order.cof r := rfl

theorem le_cof_type [is_well_order α r] {c} : c ≤ cof (type r) ↔ ∀ S, unbounded r S → c ≤ #S :=
by dsimp [cof, strict_order.cof, order.cof, type, quotient.mk, quot.lift_on];
   rw [cardinal.le_min, subtype.forall]; refl

theorem cof_type_le [is_well_order α r] {S : set α} (h : unbounded r S) : cof (type r) ≤ #S :=
le_cof_type.1 le_rfl S h

theorem lt_cof_type [is_well_order α r] {S : set α} : #S < cof (type r) → bounded r S :=
by simpa using not_imp_not.2 cof_type_le

theorem cof_eq (r : α → α → Prop) [is_well_order α r] : ∃ S, unbounded r S ∧ #S = cof (type r) :=
begin
  have : ∃ i, cof (type r) = _,
  { dsimp [cof, order.cof, type, quotient.mk, quot.lift_on],
    apply cardinal.min_eq },
  exact let ⟨⟨S, hl⟩, e⟩ := this in ⟨S, hl, e.symm⟩,
end

theorem ord_cof_eq (r : α → α → Prop) [is_well_order α r] :
  ∃ S, unbounded r S ∧ type (subrel r S) = (cof (type r)).ord :=
let ⟨S, hS, e⟩ := cof_eq r, ⟨s, _, e'⟩ := cardinal.ord_eq S,
    T : set α := {a | ∃ aS : a ∈ S, ∀ b : S, s b ⟨_, aS⟩ → r b a} in
begin
  resetI, suffices,
  { refine ⟨T, this,
      le_antisymm _ (cardinal.ord_le.2 $ cof_type_le this)⟩,
    rw [← e, e'],
    refine type_le'.2 ⟨rel_embedding.of_monotone
      (λ a, ⟨a, let ⟨aS, _⟩ := a.2 in aS⟩) (λ a b h, _)⟩,
    rcases a with ⟨a, aS, ha⟩, rcases b with ⟨b, bS, hb⟩,
    change s ⟨a, _⟩ ⟨b, _⟩,
    refine ((trichotomous_of s _ _).resolve_left (λ hn, _)).resolve_left _,
    { exact asymm h (ha _ hn) },
    { intro e, injection e with e, subst b,
      exact irrefl _ h } },
  { intro a,
    have : {b : S | ¬ r b a}.nonempty := let ⟨b, bS, ba⟩ := hS a in ⟨⟨b, bS⟩, ba⟩,
    let b := (is_well_order.wf).min _ this,
    have ba : ¬r b a := (is_well_order.wf).min_mem _ this,
    refine ⟨b, ⟨b.2, λ c, not_imp_not.1 $ λ h, _⟩, ba⟩,
    rw [show ∀b:S, (⟨b, b.2⟩:S) = b, by intro b; cases b; refl],
    exact (is_well_order.wf).not_lt_min _ this
      (is_order_connected.neg_trans h ba) }
end

/-! ### Cofinality of suprema and least strict upper bounds -/

private theorem card_mem_cof {o} : ∃ {ι} (f : ι → ordinal), lsub.{u u} f = o ∧ #ι = o.card :=
⟨_, _, lsub_typein o, mk_ordinal_out o⟩

/-- The set in the `lsub` characterization of `cof` is nonempty. -/
theorem cof_lsub_def_nonempty (o) :
  {a : cardinal | ∃ {ι} (f : ι → ordinal), lsub.{u u} f = o ∧ #ι = a}.nonempty :=
⟨_, card_mem_cof⟩

theorem cof_eq_Inf_lsub (o : ordinal.{u}) :
  cof o = Inf {a : cardinal | ∃ {ι : Type u} (f : ι → ordinal), lsub.{u u} f = o ∧ #ι = a} :=
begin
  refine le_antisymm (le_cInf (cof_lsub_def_nonempty o) _) (cInf_le' _),
  { rintros a ⟨ι, f, hf, rfl⟩,
    rw ←type_lt o,
    refine (cof_type_le (λ a, _)).trans (@mk_le_of_injective _ _
      (λ s : (typein ((<) : o.out.α → o.out.α → Prop))⁻¹' (set.range f), classical.some s.prop)
      (λ s t hst, let H := congr_arg f hst in by rwa [classical.some_spec s.prop,
        classical.some_spec t.prop, typein_inj, subtype.coe_inj] at H)),
    have := typein_lt_self a,
    simp_rw [←hf, lt_lsub_iff] at this,
    cases this with i hi,
    refine ⟨enum (<) (f i) _, _, _⟩,
    { rw [type_lt, ←hf], apply lt_lsub },
    { rw [mem_preimage, typein_enum], exact mem_range_self i },
    { rwa [←typein_le_typein, typein_enum] } },
  { rcases cof_eq (<) with ⟨S, hS, hS'⟩,
    let f : S → ordinal := λ s, typein (<) s.val,
    refine ⟨S, f, le_antisymm (lsub_le (λ i, typein_lt_self i)) (le_of_forall_lt (λ a ha, _)),
      by rwa type_lt o at hS'⟩,
    rw ←type_lt o at ha,
    rcases hS (enum (<) a ha) with ⟨b, hb, hb'⟩,
    rw [←typein_le_typein, typein_enum] at hb',
    exact hb'.trans_lt (lt_lsub.{u u} f ⟨b, hb⟩) }
end

theorem lift_cof (o) : (cof o).lift = cof o.lift :=
induction_on o $ begin introsI α r _,
  cases lift_type r with _ e, rw e,
  apply le_antisymm,
  { unfreezingI { refine le_cof_type.2 (λ S H, _) },
    have : (#(ulift.up ⁻¹' S)).lift ≤ #S :=
     ⟨⟨λ ⟨⟨x, h⟩⟩, ⟨⟨x⟩, h⟩,
       λ ⟨⟨x, h₁⟩⟩ ⟨⟨y, h₂⟩⟩ e, by simp at e; congr; injection e⟩⟩,
    refine (cardinal.lift_le.2 $ cof_type_le _).trans this,
    exact λ a, let ⟨⟨b⟩, bs, br⟩ := H ⟨a⟩ in ⟨b, bs, br⟩ },
  { rcases cof_eq r with ⟨S, H, e'⟩,
    have : #(ulift.down ⁻¹' S) ≤ (#S).lift :=
     ⟨⟨λ ⟨⟨x⟩, h⟩, ⟨⟨x, h⟩⟩,
       λ ⟨⟨x⟩, h₁⟩ ⟨⟨y⟩, h₂⟩ e, by simp at e; congr; injections⟩⟩,
    rw e' at this,
    unfreezingI { refine (cof_type_le _).trans this },
    exact λ ⟨a⟩, let ⟨b, bs, br⟩ := H a in ⟨⟨b⟩, bs, br⟩ }
end

theorem cof_le_card (o) : cof o ≤ card o :=
by { rw cof_eq_Inf_lsub, exact cInf_le' card_mem_cof }

theorem cof_ord_le (c : cardinal) : cof c.ord ≤ c :=
by simpa using cof_le_card c.ord

theorem ord_cof_le (o : ordinal.{u}) : o.cof.ord ≤ o :=
(ord_le_ord.2 (cof_le_card o)).trans (ord_card_le o)

theorem exists_lsub_cof (o : ordinal) : ∃ {ι} (f : ι → ordinal), lsub.{u u} f = o ∧ #ι = cof o :=
by { rw cof_eq_Inf_lsub, exact Inf_mem (cof_lsub_def_nonempty o) }

theorem cof_lsub_le {ι} (f : ι → ordinal) : cof (lsub.{u u} f) ≤ #ι :=
by { rw cof_eq_Inf_lsub, exact cInf_le' ⟨ι, f, rfl, rfl⟩ }

theorem cof_lsub_le_lift {ι} (f : ι → ordinal) : cof (lsub f) ≤ cardinal.lift.{v u} (#ι) :=
begin
  rw ←mk_ulift,
  convert cof_lsub_le (λ i : ulift ι, f i.down),
  exact lsub_eq_of_range_eq.{u (max u v) max u v}
    (set.ext (λ x, ⟨λ ⟨i, hi⟩, ⟨ulift.up i, hi⟩, λ ⟨i, hi⟩, ⟨_, hi⟩⟩))
end

theorem le_cof_iff_lsub {o : ordinal} {a : cardinal} :
  a ≤ cof o ↔ ∀ {ι} (f : ι → ordinal), lsub.{u u} f = o → a ≤ #ι :=
begin
  rw cof_eq_Inf_lsub,
  exact (le_cInf_iff'' (cof_lsub_def_nonempty o)).trans ⟨λ H ι f hf, H _ ⟨ι, f, hf, rfl⟩,
    λ H b ⟨ι, f, hf, hb⟩, ( by { rw ←hb, exact H _ hf} )⟩
end

theorem lsub_lt_ord_lift {ι} {f : ι → ordinal} {c : ordinal} (hι : cardinal.lift (#ι) < c.cof)
  (hf : ∀ i, f i < c) : lsub.{u v} f < c :=
lt_of_le_of_ne (lsub_le hf) (λ h, by { subst h, exact (cof_lsub_le_lift f).not_lt hι })

theorem lsub_lt_ord {ι} {f : ι → ordinal} {c : ordinal} (hι : #ι < c.cof) :
  (∀ i, f i < c) → lsub.{u u} f < c :=
lsub_lt_ord_lift (by rwa (#ι).lift_id)

theorem cof_sup_le_lift {ι} {f : ι → ordinal} (H : ∀ i, f i < sup f) : cof (sup f) ≤ (#ι).lift :=
by { rw ←sup_eq_lsub_iff_lt_sup at H, rw H, exact cof_lsub_le_lift f }

theorem cof_sup_le {ι} {f : ι → ordinal} (H : ∀ i, f i < sup.{u u} f) : cof (sup.{u u} f) ≤ #ι :=
by { rw ←(#ι).lift_id, exact cof_sup_le_lift H }

theorem sup_lt_ord_lift {ι} {f : ι → ordinal} {c : ordinal} (hι : cardinal.lift (#ι) < c.cof)
  (hf : ∀ i, f i < c) : sup.{u v} f < c :=
(sup_le_lsub.{u v} f).trans_lt (lsub_lt_ord_lift hι hf)

theorem sup_lt_ord {ι} {f : ι → ordinal} {c : ordinal} (hι : #ι < c.cof) :
  (∀ i, f i < c) → sup.{u u} f < c :=
sup_lt_ord_lift (by rwa (#ι).lift_id)

theorem sup_lt_lift {ι} {f : ι → cardinal} {c : cardinal} (hι : cardinal.lift (#ι) < c.ord.cof)
  (hf : ∀ i, f i < c) : cardinal.sup.{u v} f < c :=
by { rw [←ord_lt_ord, ←sup_ord], refine sup_lt_ord_lift hι (λ i, _), rw ord_lt_ord, apply hf }

theorem sup_lt {ι} {f : ι → cardinal} {c : cardinal} (hι : #ι < c.ord.cof) :
  (∀ i, f i < c) → cardinal.sup.{u u} f < c :=
sup_lt_lift (by rwa (#ι).lift_id)

theorem nfp_family_lt_ord_lift {ι} {f : ι → ordinal → ordinal} {c} (hc : ℵ₀ < cof c)
  (hc' : (#ι).lift < cof c) (hf : ∀ i (b < c), f i b < c) {a} (ha : a < c) :
  nfp_family.{u v} f a < c :=
begin
  refine sup_lt_ord_lift ((cardinal.lift_le.2 (mk_list_le_max ι)).trans_lt _) (λ l, _),
  { rw lift_max',
    apply max_lt _ hc',
    rwa cardinal.lift_aleph_0 },
  { induction l with i l H,
    { exact ha },
    { exact hf _ _ H } }
end

theorem nfp_family_lt_ord {ι} {f : ι → ordinal → ordinal} {c} (hc : ℵ₀ < cof c)
  (hc' : #ι < cof c) (hf : ∀ i (b < c), f i b < c) {a} : a < c → nfp_family.{u u} f a < c :=
nfp_family_lt_ord_lift hc (by rwa (#ι).lift_id) hf

theorem nfp_bfamily_lt_ord_lift {o : ordinal} {f : Π a < o, ordinal → ordinal} {c} (hc : ℵ₀ < cof c)
  (hc' : o.card.lift < cof c) (hf : ∀ i hi (b < c), f i hi b < c) {a} :
  a < c → nfp_bfamily.{u v} o f a < c :=
nfp_family_lt_ord_lift hc (by rwa mk_ordinal_out) (λ i, hf _ _)

theorem nfp_bfamily_lt_ord {o : ordinal} {f : Π a < o, ordinal → ordinal} {c} (hc : ℵ₀ < cof c)
  (hc' : o.card < cof c) (hf : ∀ i hi (b < c), f i hi b < c) {a} :
  a < c → nfp_bfamily.{u u} o f a < c :=
nfp_bfamily_lt_ord_lift hc (by rwa o.card.lift_id) hf

theorem nfp_lt_ord {f : ordinal → ordinal} {c} (hc : ℵ₀ < cof c) (hf : ∀ i < c, f i < c) {a} :
  a < c → nfp f a < c :=
nfp_family_lt_ord_lift hc (by simpa using cardinal.one_lt_aleph_0.trans hc) (λ _, hf)

theorem exists_blsub_cof (o : ordinal) : ∃ (f : Π a < (cof o).ord, ordinal), blsub.{u u} _ f = o :=
begin
  rcases exists_lsub_cof o with ⟨ι, f, hf, hι⟩,
  rcases cardinal.ord_eq ι with ⟨r, hr, hι'⟩,
  rw ←@blsub_eq_lsub' ι r hr at hf,
  rw [←hι, hι'],
  exact ⟨_, hf⟩
end

theorem le_cof_iff_blsub {b : ordinal} {a : cardinal} :
  a ≤ cof b ↔ ∀ {o} (f : Π a < o, ordinal), blsub.{u u} o f = b → a ≤ o.card :=
le_cof_iff_lsub.trans ⟨λ H o f hf, by simpa using H _ hf, λ H ι f hf, begin
  rcases cardinal.ord_eq ι with ⟨r, hr, hι'⟩,
  rw ←@blsub_eq_lsub' ι r hr at hf,
  simpa using H _ hf
end⟩

theorem cof_blsub_le_lift {o} (f : Π a < o, ordinal) :
  cof (blsub o f) ≤ cardinal.lift.{v u} (o.card) :=
by { convert cof_lsub_le_lift _, exact (mk_ordinal_out o).symm }

theorem cof_blsub_le {o} (f : Π a < o, ordinal) : cof (blsub.{u u} o f) ≤ o.card :=
by { rw ←(o.card).lift_id, exact cof_blsub_le_lift f }

theorem blsub_lt_ord_lift {o : ordinal} {f : Π a < o, ordinal} {c : ordinal}
  (ho : o.card.lift < c.cof) (hf : ∀ i hi, f i hi < c) : blsub.{u v} o f < c :=
lt_of_le_of_ne (blsub_le hf) (λ h, ho.not_le
  (by simpa [sup_ord, hf, h] using cof_blsub_le_lift.{u} f))

theorem blsub_lt_ord {o : ordinal} {f : Π a < o, ordinal} {c : ordinal} (ho : o.card < c.cof)
  (hf : ∀ i hi, f i hi < c) : blsub.{u u} o f < c :=
blsub_lt_ord_lift (by rwa (o.card).lift_id) hf

theorem cof_bsup_le_lift {o : ordinal} {f : Π a < o, ordinal} (H : ∀ i h, f i h < bsup o f) :
  cof (bsup o f) ≤ o.card.lift :=
by { rw ←bsup_eq_blsub_iff_lt_bsup at H, rw H, exact cof_blsub_le_lift f }

theorem cof_bsup_le {o : ordinal} {f : Π a < o, ordinal} :
  (∀ i h, f i h < bsup.{u u} o f) → cof (bsup.{u u} o f) ≤ o.card :=
by { rw ←(o.card).lift_id, exact cof_bsup_le_lift }

theorem bsup_lt_ord_lift {o : ordinal} {f : Π a < o, ordinal} {c : ordinal}
  (ho : o.card.lift < c.cof) (hf : ∀ i hi, f i hi < c) : bsup.{u v} o f < c :=
(bsup_le_blsub f).trans_lt (blsub_lt_ord_lift ho hf)

theorem bsup_lt_ord {o : ordinal} {f : Π a < o, ordinal} {c : ordinal} (ho : o.card < c.cof) :
  (∀ i hi, f i hi < c) → bsup.{u u} o f < c :=
bsup_lt_ord_lift (by rwa (o.card).lift_id)

/-! ### Basic results -/

@[simp] theorem cof_zero : cof 0 = 0 :=
(cof_le_card 0).antisymm (cardinal.zero_le _)

@[simp] theorem cof_eq_zero {o} : cof o = 0 ↔ o = 0 :=
⟨induction_on o $ λ α r _ z, by exactI
  let ⟨S, hl, e⟩ := cof_eq r in type_eq_zero_iff_is_empty.2 $
  ⟨λ a, let ⟨b, h, _⟩ := hl a in
    (mk_eq_zero_iff.1 (e.trans z)).elim' ⟨_, h⟩⟩,
λ e, by simp [e]⟩

theorem cof_ne_zero {o} : cof o ≠ 0 ↔ o ≠ 0 := cof_eq_zero.not

@[simp] theorem cof_succ (o) : cof (succ o) = 1 :=
begin
  apply le_antisymm,
  { refine induction_on o (λ α r _, _),
    change cof (type _) ≤ _,
    rw [← (_ : #_ = 1)], apply cof_type_le,
    { refine λ a, ⟨sum.inr punit.star, set.mem_singleton _, _⟩,
      rcases a with a|⟨⟨⟨⟩⟩⟩; simp [empty_relation] },
    { rw [cardinal.mk_fintype, set.card_singleton], simp } },
  { rw [← cardinal.succ_zero, succ_le_iff],
    simpa [lt_iff_le_and_ne, cardinal.zero_le] using
      λ h, succ_ne_zero o (cof_eq_zero.1 (eq.symm h)) }
end

@[simp] theorem cof_eq_one_iff_is_succ {o} : cof.{u} o = 1 ↔ ∃ a, o = succ a :=
⟨induction_on o $ λ α r _ z, begin
  resetI,
  rcases cof_eq r with ⟨S, hl, e⟩, rw z at e,
  cases mk_ne_zero_iff.1 (by rw e; exact one_ne_zero) with a,
  refine ⟨typein r a, eq.symm $ quotient.sound
    ⟨rel_iso.of_surjective (rel_embedding.of_monotone _
      (λ x y, _)) (λ x, _)⟩⟩,
  { apply sum.rec; [exact subtype.val, exact λ _, a] },
  { rcases x with x|⟨⟨⟨⟩⟩⟩; rcases y with y|⟨⟨⟨⟩⟩⟩;
      simp [subrel, order.preimage, empty_relation],
    exact x.2 },
  { suffices : r x a ∨ ∃ (b : punit), ↑a = x, {simpa},
    rcases trichotomous_of r x a with h|h|h,
    { exact or.inl h },
    { exact or.inr ⟨punit.star, h.symm⟩ },
    { rcases hl x with ⟨a', aS, hn⟩,
      rw (_ : ↑a = a') at h, {exact absurd h hn},
      refine congr_arg subtype.val (_ : a = ⟨a', aS⟩),
      haveI := le_one_iff_subsingleton.1 (le_of_eq e),
      apply subsingleton.elim } }
end, λ ⟨a, e⟩, by simp [e]⟩

/-- A fundamental sequence for `a` is an increasing sequence of length `o = cof a` that converges at
    `a`. We provide `o` explicitly in order to avoid type rewrites. -/
def is_fundamental_sequence (a o : ordinal.{u}) (f : Π b < o, ordinal.{u}) : Prop :=
o ≤ a.cof.ord ∧ (∀ {i j} (hi hj), i < j → f i hi < f j hj) ∧ blsub.{u u} o f = a

namespace is_fundamental_sequence
variables {a o : ordinal.{u}} {f : Π b < o, ordinal.{u}}

protected theorem cof_eq (hf : is_fundamental_sequence a o f) : a.cof.ord = o :=
hf.1.antisymm' $ by { rw ←hf.2.2, exact (ord_le_ord.2 (cof_blsub_le f)).trans (ord_card_le o) }

protected theorem strict_mono (hf : is_fundamental_sequence a o f) :
  ∀ {i j} (hi) (hj), i < j → f i hi < f j hj :=
hf.2.1

theorem blsub_eq (hf : is_fundamental_sequence a o f) : blsub.{u u} o f = a :=
hf.2.2

theorem ord_cof (hf : is_fundamental_sequence a o f) :
  is_fundamental_sequence a a.cof.ord (λ i hi, f i (hi.trans_le (by rw hf.cof_eq))) :=
by { have H := hf.cof_eq, subst H, exact hf }

theorem id_of_le_cof (h : o ≤ o.cof.ord) : is_fundamental_sequence o o (λ a _, a) :=
⟨h, λ _ _ _ _, id, blsub_id o⟩

protected theorem zero {f : Π b < (0 : ordinal), ordinal} :
  is_fundamental_sequence 0 0 f :=
⟨by rw [cof_zero, ord_zero], λ i j hi, (ordinal.not_lt_zero i hi).elim, blsub_zero f⟩

protected theorem succ : is_fundamental_sequence (succ o) 1 (λ _ _, o) :=
begin
  refine ⟨_, λ i j hi hj h, _, blsub_const ordinal.one_ne_zero o⟩,
  { rw [cof_succ, ord_one] },
  { rw lt_one_iff_zero at hi hj,
    rw [hi, hj] at h,
    exact h.false.elim }
end

protected theorem monotone (hf : is_fundamental_sequence a o f) {i j : ordinal} (hi : i < o)
  (hj : j < o) (hij : i ≤ j) : f i hi ≤ f j hj :=
begin
  rcases lt_or_eq_of_le hij with hij | rfl,
  { exact (hf.2.1 hi hj hij).le },
  { refl }
end

theorem trans {a o o' : ordinal.{u}} {f : Π b < o, ordinal.{u}}
  (hf : is_fundamental_sequence a o f) {g : Π b < o', ordinal.{u}}
  (hg : is_fundamental_sequence o o' g) :
  is_fundamental_sequence a o' (λ i hi, f (g i hi) (by { rw ←hg.2.2, apply lt_blsub })) :=
begin
  refine ⟨_, λ i j _ _ h, hf.2.1 _ _ (hg.2.1 _ _ h), _⟩,
  { rw hf.cof_eq,
    exact hg.1.trans (ord_cof_le o) },
  { rw @blsub_comp.{u u u} o _ f (@is_fundamental_sequence.monotone _ _ f hf),
    exact hf.2.2 }
end

end is_fundamental_sequence

/-- Every ordinal has a fundamental sequence. -/
theorem exists_fundamental_sequence (a : ordinal.{u}) :
  ∃ f, is_fundamental_sequence a a.cof.ord f :=
begin
  suffices : ∃ o f, is_fundamental_sequence a o f,
  { rcases this with ⟨o, f, hf⟩,
    exact ⟨_, hf.ord_cof⟩ },
  rcases exists_lsub_cof a with ⟨ι, f, hf, hι⟩,
  rcases ord_eq ι with ⟨r, wo, hr⟩,
  haveI := wo,
  let r' := subrel r {i | ∀ j, r j i → f j < f i},
  let hrr' : r' ↪r r := subrel.rel_embedding _ _,
  haveI := hrr'.is_well_order,
  refine ⟨_, _, (type_le'.2 ⟨hrr'⟩).trans _, λ i j _ h _, (enum r' j h).prop _ _,
    le_antisymm (blsub_le (λ i hi, lsub_le_iff.1 hf.le _)) _⟩,
  { rw [←hι, hr] },
  { change r (hrr'.1 _ ) (hrr'.1 _ ),
    rwa [hrr'.2, @enum_lt_enum _ r'] },
  { rw [←hf, lsub_le_iff],
    intro i,
    suffices : ∃ i' hi', f i ≤ bfamily_of_family' r' (λ i, f i) i' hi',
    { rcases this with ⟨i', hi', hfg⟩,
      exact hfg.trans_lt (lt_blsub _ _ _) },
    by_cases h : ∀ j, r j i → f j < f i,
    { refine ⟨typein r' ⟨i, h⟩, typein_lt_type _ _, _⟩,
      rw bfamily_of_family'_typein,
      refl },
    { push_neg at h,
      cases wo.wf.min_mem _ h with hji hij,
      refine ⟨typein r' ⟨_, λ k hkj, lt_of_lt_of_le _ hij⟩, typein_lt_type _ _, _⟩,
      { by_contra' H,
        exact (wo.wf.not_lt_min _ h ⟨is_trans.trans _ _ _ hkj hji, H⟩) hkj },
      { rwa bfamily_of_family'_typein } } }
end

@[simp] theorem cof_cof (a : ordinal.{u}) : cof (cof a).ord = cof a :=
begin
  cases exists_fundamental_sequence a with f hf,
  cases exists_fundamental_sequence a.cof.ord with g hg,
  exact ord_injective ((hf.trans hg).cof_eq.symm)
end

protected theorem is_normal.is_fundamental_sequence {f : ordinal.{u} → ordinal.{u}}
  (hf : is_normal f) {a o} (ha : is_limit a) {g} (hg : is_fundamental_sequence a o g) :
  is_fundamental_sequence (f a) o (λ b hb, f (g b hb)) :=
begin
  refine ⟨_, λ i j _ _ h, hf.strict_mono (hg.2.1 _ _ h), _⟩,
  { rcases exists_lsub_cof (f a) with ⟨ι, f', hf', hι⟩,
    rw [←hg.cof_eq, ord_le_ord, ←hι],
    suffices : lsub.{u u} (λ i, (Inf {b : ordinal | f' i ≤ f b})) = a,
    { rw ←this,
      apply cof_lsub_le },
    have H : ∀ i, ∃ b < a, f' i ≤ f b := λ i, begin
      have := lt_lsub.{u u} f' i,
      rwa [hf', ←is_normal.blsub_eq.{u u} hf ha, lt_blsub_iff] at this
    end,
    refine (lsub_le (λ i, _)).antisymm (le_of_forall_lt (λ b hb, _)),
    { rcases H i with ⟨b, hb, hb'⟩,
      exact lt_of_le_of_lt (cInf_le' hb') hb },
    { have := hf.strict_mono hb,
      rw [←hf', lt_lsub_iff] at this,
      cases this with i hi,
      rcases H i with ⟨b, _, hb⟩,
      exact ((le_cInf_iff'' ⟨b, hb⟩).2 (λ c hc, hf.strict_mono.le_iff_le.1 (hi.trans hc))).trans_lt
        (lt_lsub _ i) } },
  { rw @blsub_comp.{u u u} a _ (λ b _, f b) (λ i j hi hj h, hf.strict_mono.monotone h) g hg.2.2,
    exact is_normal.blsub_eq.{u u} hf ha }
end

theorem is_normal.cof_eq {f} (hf : is_normal f) {a} (ha : is_limit a) : cof (f a) = cof a :=
let ⟨g, hg⟩ := exists_fundamental_sequence a in
  ord_injective (hf.is_fundamental_sequence ha hg).cof_eq

theorem is_normal.cof_le {f} (hf : is_normal f) (a) : cof a ≤ cof (f a) :=
begin
  rcases zero_or_succ_or_limit a with rfl | ⟨b, rfl⟩ | ha,
  { rw cof_zero,
    exact zero_le _ },
  { rw [cof_succ, cardinal.one_le_iff_ne_zero, cof_ne_zero, ←ordinal.pos_iff_ne_zero],
    exact (ordinal.zero_le (f b)).trans_lt (hf.1 b) },
  { rw hf.cof_eq ha }
end

@[simp] theorem cof_add (a b : ordinal) : b ≠ 0 → cof (a + b) = cof b :=
λ h, begin
  rcases zero_or_succ_or_limit b with rfl | ⟨c, rfl⟩ | hb,
  { contradiction },
  { rw [add_succ, cof_succ, cof_succ] },
  { exact (add_is_normal a).cof_eq hb }
end

theorem aleph_0_le_cof {o} : ℵ₀ ≤ cof o ↔ is_limit o :=
begin
  rcases zero_or_succ_or_limit o with rfl|⟨o,rfl⟩|l,
  { simp [not_zero_is_limit, cardinal.aleph_0_ne_zero] },
  { simp [not_succ_is_limit, cardinal.one_lt_aleph_0] },
  { simp [l], refine le_of_not_lt (λ h, _),
    cases cardinal.lt_aleph_0.1 h with n e,
    have := cof_cof o,
    rw [e, ord_nat] at this,
    cases n,
    { simp at e, simpa [e, not_zero_is_limit] using l },
    { rw [← nat_cast_succ, cof_succ] at this,
      rw [← this, cof_eq_one_iff_is_succ] at e,
      rcases e with ⟨a, rfl⟩,
      exact not_succ_is_limit _ l } }
end

@[simp] theorem aleph'_cof {o : ordinal} (ho : o.is_limit) : (aleph' o).ord.cof = o.cof :=
aleph'_is_normal.cof_eq ho

@[simp] theorem aleph_cof {o : ordinal} (ho : o.is_limit) : (aleph o).ord.cof = o.cof :=
aleph_is_normal.cof_eq ho

@[simp] theorem cof_omega : cof ω = ℵ₀ :=
(aleph_0_le_cof.2 omega_is_limit).antisymm' $ by { rw ←card_omega, apply cof_le_card }

theorem cof_eq' (r : α → α → Prop) [is_well_order α r] (h : is_limit (type r)) :
  ∃ S : set α, (∀ a, ∃ b ∈ S, r a b) ∧ #S = cof (type r) :=
let ⟨S, H, e⟩ := cof_eq r in
⟨S, λ a,
  let a' := enum r _ (h.2 _ (typein_lt_type r a)) in
  let ⟨b, h, ab⟩ := H a' in
  ⟨b, h, (is_order_connected.conn a b a' $ (typein_lt_typein r).1
    (by { rw typein_enum, exact lt_succ (typein _ _) })).resolve_right ab⟩,
e⟩

@[simp] theorem cof_univ : cof univ.{u v} = cardinal.univ :=
le_antisymm (cof_le_card _) begin
  refine le_of_forall_lt (λ c h, _),
  rcases lt_univ'.1 h with ⟨c, rfl⟩,
  rcases @cof_eq ordinal.{u} (<) _ with ⟨S, H, Se⟩,
  rw [univ, ← lift_cof, ← cardinal.lift_lift, cardinal.lift_lt, ← Se],
  refine lt_of_not_ge (λ h, _),
  cases cardinal.lift_down h with a e,
  refine quotient.induction_on a (λ α e, _) e,
  cases quotient.exact e with f,
  have f := equiv.ulift.symm.trans f,
  let g := λ a, (f a).1,
  let o := succ (sup.{u u} g),
  rcases H o with ⟨b, h, l⟩,
  refine l (lt_succ_iff.2 _),
  rw ← show g (f.symm ⟨b, h⟩) = b, by dsimp [g]; simp,
  apply le_sup
end

/-! ### Infinite pigeonhole principle -/

/-- If the union of s is unbounded and s is smaller than the cofinality,
  then s has an unbounded member -/
theorem unbounded_of_unbounded_sUnion (r : α → α → Prop) [wo : is_well_order α r] {s : set (set α)}
  (h₁ : unbounded r $ ⋃₀ s) (h₂ : #s < strict_order.cof r) : ∃(x ∈ s), unbounded r x :=
begin
  by_contra h, simp only [not_exists, exists_prop, not_and, not_unbounded_iff] at h,
  apply h₂.not_le,
  let f : s → α := λ x : s, wo.wf.sup x (h x.1 x.2),
  let t : set α := range f,
  have : #t ≤ #s, exact mk_range_le, refine le_trans _ this,
  have : unbounded r t,
  { intro x, rcases h₁ x with ⟨y, ⟨c, hc, hy⟩, hxy⟩,
    refine ⟨f ⟨c, hc⟩, mem_range_self _, _⟩, intro hxz, apply hxy,
    refine trans (wo.wf.lt_sup _ hy) hxz },
  exact cardinal.min_le _ (subtype.mk t this)
end

/-- If the union of s is unbounded and s is smaller than the cofinality,
  then s has an unbounded member -/
theorem unbounded_of_unbounded_Union {α β : Type u} (r : α → α → Prop) [wo : is_well_order α r]
  (s : β → set α)
  (h₁ : unbounded r $ ⋃x, s x) (h₂ : #β < strict_order.cof r) : ∃x : β, unbounded r (s x) :=
begin
  rw ←sUnion_range at h₁,
  have : #(range (λ (i : β), s i)) < strict_order.cof r := mk_range_le.trans_lt h₂,
  rcases unbounded_of_unbounded_sUnion r h₁ this with ⟨_, ⟨x, rfl⟩, u⟩, exact ⟨x, u⟩
end

/-- The infinite pigeonhole principle -/
theorem infinite_pigeonhole {β α : Type u} (f : β → α) (h₁ : ℵ₀ ≤ #β)
  (h₂ : #α < (#β).ord.cof) : ∃a : α, #(f ⁻¹' {a}) = #β :=
begin
  have : ¬∀a, #(f ⁻¹' {a}) < #β,
  { intro h,
    apply not_lt_of_ge (ge_of_eq $ mk_univ),
    rw [←@preimage_univ _ _ f, ←Union_of_singleton, preimage_Union],
    exact mk_Union_le_sum_mk.trans_lt ((sum_le_sup _).trans_lt $ mul_lt_of_lt h₁
      (h₂.trans_le $ cof_ord_le _) (sup_lt h₂ h)) },
  rw [not_forall] at this, cases this with x h,
  use x, apply le_antisymm _ (le_of_not_gt h),
  rw [le_mk_iff_exists_set], exact ⟨_, rfl⟩
end

/-- pigeonhole principle for a cardinality below the cardinality of the domain -/
theorem infinite_pigeonhole_card {β α : Type u} (f : β → α) (θ : cardinal) (hθ : θ ≤ #β)
  (h₁ : ℵ₀ ≤ θ) (h₂ : #α < θ.ord.cof) : ∃a : α, θ ≤ #(f ⁻¹' {a}) :=
begin
  rcases le_mk_iff_exists_set.1 hθ with ⟨s, rfl⟩,
  cases infinite_pigeonhole (f ∘ subtype.val : s → α) h₁ h₂ with a ha,
  use a, rw [←ha, @preimage_comp _ _ _ subtype.val f],
  apply mk_preimage_of_injective _ _ subtype.val_injective
end

theorem infinite_pigeonhole_set {β α : Type u} {s : set β} (f : s → α) (θ : cardinal)
  (hθ : θ ≤ #s) (h₁ : ℵ₀ ≤ θ) (h₂ : #α < θ.ord.cof) :
    ∃(a : α) (t : set β) (h : t ⊆ s), θ ≤ #t ∧ ∀{{x}} (hx : x ∈ t), f ⟨x, h hx⟩ = a :=
begin
  cases infinite_pigeonhole_card f θ hθ h₁ h₂ with a ha,
  refine ⟨a, {x | ∃(h : x ∈ s), f ⟨x, h⟩ = a}, _, _, _⟩,
  { rintro x ⟨hx, hx'⟩, exact hx },
  { refine ha.trans (ge_of_eq $ quotient.sound ⟨equiv.trans _
      (equiv.subtype_subtype_equiv_subtype_exists _ _).symm⟩),
    simp only [coe_eq_subtype, mem_singleton_iff, mem_preimage, mem_set_of_eq] },
  rintro x ⟨hx, hx'⟩, exact hx'
end

end ordinal

/-! ### Regular and inaccessible cardinals -/

namespace cardinal
open ordinal

local infixr ^ := @pow cardinal.{u} cardinal cardinal.has_pow

/-- A cardinal is a limit if it is not zero or a successor
  cardinal. Note that `ℵ₀` is a limit cardinal by this definition. -/
def is_limit (c : cardinal) : Prop :=
c ≠ 0 ∧ ∀ x < c, succ x < c

<<<<<<< HEAD
theorem is_limit.aleph_0_le {c} (h : is_limit c) : ℵ₀ ≤ c :=
=======
theorem is_limit.ne_zero {c} (h : is_limit c) : c ≠ 0 :=
h.1

theorem is_limit.succ_lt {x c} (h : is_limit c) : x < c → succ x < c :=
h.2 x

theorem is_limit.omega_le {c} (h : is_limit c) : ω ≤ c :=
>>>>>>> 741f4deb
begin
  by_contra' h',
  rcases lt_aleph_0.1 h' with ⟨_ | n, rfl⟩,
  { exact h.1.irrefl },
  { simpa using h.2 n }
end

/-- A cardinal is a strong limit if it is not zero and it is
  closed under powersets. Note that `ℵ₀` is a strong limit by this definition. -/
def is_strong_limit (c : cardinal) : Prop :=
c ≠ 0 ∧ ∀ x < c, 2 ^ x < c

<<<<<<< HEAD
theorem is_strong_limit_aleph_0 : is_strong_limit ℵ₀ :=
⟨aleph_0_ne_zero, λ x hx, begin
  rcases lt_aleph_0.1 hx with ⟨n, rfl⟩,
  exact_mod_cast nat_lt_aleph_0 (pow 2 n)
end⟩

theorem is_strong_limit.is_limit {c} (H : is_strong_limit c) : is_limit c :=
⟨H.1, λ x h, (succ_le_of_lt $ cantor x).trans_lt (H.2 _ h)⟩
=======
theorem is_strong_limit.ne_zero {c} (h : is_strong_limit c) : c ≠ 0 :=
h.1

theorem is_strong_limit.two_power_lt {x c} (h : is_strong_limit c) : x < c → 2 ^ x < c :=
h.2 x

theorem is_strong_limit_omega : is_strong_limit ω :=
⟨omega_ne_zero, λ x hx, begin
  rcases lt_omega.1 hx with ⟨n, rfl⟩,
  exact_mod_cast nat_lt_omega (pow 2 n)
end⟩

theorem is_strong_limit.is_limit {c} (H : is_strong_limit c) : is_limit c :=
⟨H.1, λ x h, (succ_le_of_lt $ cantor x).trans_lt (H.two_power_lt h)⟩
>>>>>>> 741f4deb

theorem is_limit_aleph_0 : is_limit ℵ₀ :=
is_strong_limit_aleph_0.is_limit

/-- A cardinal is regular if it is infinite and it equals its own cofinality. -/
def is_regular (c : cardinal) : Prop :=
ℵ₀ ≤ c ∧ c.ord.cof = c

lemma is_regular.aleph_0_le {c : cardinal} (H : c.is_regular) : ℵ₀ ≤ c :=
H.1

lemma is_regular.cof_eq {c : cardinal} (H : c.is_regular) : c.ord.cof = c :=
H.2

lemma is_regular.pos {c : cardinal} (H : c.is_regular) : 0 < c :=
aleph_0_pos.trans_le H.1

lemma is_regular.ord_pos {c : cardinal} (H : c.is_regular) : 0 < c.ord :=
by { rw cardinal.lt_ord, exact H.pos }

theorem is_regular_cof {o : ordinal} (h : o.is_limit) : is_regular o.cof :=
⟨aleph_0_le_cof.2 h, cof_cof _⟩

theorem is_regular_aleph_0 : is_regular ℵ₀ :=
⟨le_rfl, by simp⟩

theorem is_regular_succ {c : cardinal.{u}} (h : ℵ₀ ≤ c) : is_regular (succ c) :=
⟨h.trans (lt_succ c).le, begin
  refine (cof_ord_le _).antisymm (succ_le_of_lt _),
  cases quotient.exists_rep (@succ cardinal _ _ c) with α αe, simp at αe,
  rcases ord_eq α with ⟨r, wo, re⟩, resetI,
  have := ord_is_limit (h.trans (lt_succ _).le),
  rw [← αe, re] at this ⊢,
  rcases cof_eq' r this with ⟨S, H, Se⟩,
  rw [← Se],
  apply lt_imp_lt_of_le_imp_le
    (λ (h : #S ≤ c), mul_le_mul_right' h c),
  rw [mul_eq_self h, ← succ_le_iff, ← αe, ← sum_const'],
  refine le_trans _ (sum_le_sum (λ x:S, card (typein r x)) _ _),
  { simp only [← card_typein, ← mk_sigma],
    refine ⟨embedding.of_surjective _ _⟩,
    { exact λ x, x.2.1 },
    { exact λ a, let ⟨b, h, ab⟩ := H a in ⟨⟨⟨_, h⟩, _, ab⟩, rfl⟩ } },
  { intro i,
    rw [← lt_succ_iff, ← lt_ord, ← αe, re],
    apply typein_lt_type }
end⟩

theorem is_regular_aleph_one : is_regular (aleph 1) :=
by { rw ←succ_aleph_0, exact is_regular_succ le_rfl }

theorem is_regular_aleph'_succ {o : ordinal} (h : ω ≤ o) : is_regular (aleph' (succ o)) :=
by { rw aleph'_succ, exact is_regular_succ (aleph_0_le_aleph'.2 h) }

theorem is_regular_aleph_succ (o : ordinal) : is_regular (aleph (succ o)) :=
by { rw aleph_succ, exact is_regular_succ (aleph_0_le_aleph o) }

/--
A function whose codomain's cardinality is infinite but strictly smaller than its domain's
has a fiber with cardinality strictly great than the codomain.
-/
theorem infinite_pigeonhole_card_lt {β α : Type u} (f : β → α)
  (w : #α < #β) (w' : ℵ₀ ≤ #α) :
  ∃ a : α, #α < #(f ⁻¹' {a}) :=
begin
  simp_rw [← succ_le_iff],
  exact ordinal.infinite_pigeonhole_card f (succ (#α)) (succ_le_of_lt w)
    (w'.trans (lt_succ _).le)
    ((lt_succ _).trans_le (is_regular_succ w').2.ge),
end

/--
A function whose codomain's cardinality is infinite but strictly smaller than its domain's
has an infinite fiber.
-/
theorem exists_infinite_fiber {β α : Type*} (f : β → α)
  (w : #α < #β) (w' : _root_.infinite α) :
  ∃ a : α, _root_.infinite (f ⁻¹' {a}) :=
begin
  simp_rw [cardinal.infinite_iff] at ⊢ w',
  cases infinite_pigeonhole_card_lt f w w' with a ha,
  exact ⟨a, w'.trans ha.le⟩,
end

/--
If an infinite type `β` can be expressed as a union of finite sets,
then the cardinality of the collection of those finite sets
must be at least the cardinality of `β`.
-/
lemma le_range_of_union_finset_eq_top
  {α β : Type*} [infinite β] (f : α → finset β) (w : (⋃ a, (f a : set β)) = ⊤) :
  #β ≤ #(range f) :=
begin
  have k : _root_.infinite (range f),
  { rw infinite_coe_iff,
    apply mt (union_finset_finite_of_range_finite f),
    rw w,
    exact infinite_univ, },
  by_contradiction h,
  simp only [not_le] at h,
  let u : Π b, ∃ a, b ∈ f a := λ b, by simpa using (w.ge : _) (set.mem_univ b),
  let u' : β → range f := λ b, ⟨f (u b).some, by simp⟩,
  have v' : ∀ a, u' ⁻¹' {⟨f a, by simp⟩} ≤ f a, begin rintros a p m,
    simp at m,
    rw ←m,
    apply (λ b, (u b).some_spec),
  end,
  obtain ⟨⟨-, ⟨a, rfl⟩⟩, p⟩ := exists_infinite_fiber u' h k,
  exact (@infinite.of_injective _ _ p (inclusion (v' a)) (inclusion_injective _)).false,
end

theorem lsub_lt_ord_lift_of_is_regular {ι} {f : ι → ordinal} {c} (hc : is_regular c)
  (hι : cardinal.lift (#ι) < c) : (∀ i, f i < c.ord) → ordinal.lsub f < c.ord :=
lsub_lt_ord_lift (by rwa hc.2)

theorem lsub_lt_ord_of_is_regular {ι} {f : ι → ordinal} {c} (hc : is_regular c) (hι : #ι < c) :
  (∀ i, f i < c.ord) → ordinal.lsub f < c.ord :=
lsub_lt_ord (by rwa hc.2)

theorem sup_lt_ord_lift_of_is_regular {ι} {f : ι → ordinal} {c} (hc : is_regular c)
  (hι : cardinal.lift (#ι) < c) : (∀ i, f i < c.ord) → ordinal.sup f < c.ord :=
sup_lt_ord_lift (by rwa hc.2)

theorem sup_lt_ord_of_is_regular {ι} {f : ι → ordinal} {c} (hc : is_regular c) (hι : #ι < c) :
  (∀ i, f i < c.ord) → ordinal.sup f < c.ord :=
sup_lt_ord (by rwa hc.2)

theorem blsub_lt_ord_lift_of_is_regular {o : ordinal} {f : Π a < o, ordinal} {c} (hc : is_regular c)
  (ho : cardinal.lift o.card < c) : (∀ i hi, f i hi < c.ord) → ordinal.blsub o f < c.ord :=
blsub_lt_ord_lift (by rwa hc.2)

theorem blsub_lt_ord_of_is_regular {o : ordinal} {f : Π a < o, ordinal} {c} (hc : is_regular c)
  (ho : o.card < c) : (∀ i hi, f i hi < c.ord) → ordinal.blsub o f < c.ord :=
blsub_lt_ord (by rwa hc.2)

theorem bsup_lt_ord_lift_of_is_regular {o : ordinal} {f : Π a < o, ordinal} {c} (hc : is_regular c)
  (hι : cardinal.lift o.card < c) : (∀ i hi, f i hi < c.ord) → ordinal.bsup o f < c.ord :=
bsup_lt_ord_lift (by rwa hc.2)

theorem bsup_lt_ord_of_is_regular {o : ordinal} {f : Π a < o, ordinal} {c} (hc : is_regular c)
  (hι : o.card < c) : (∀ i hi, f i hi < c.ord) → ordinal.bsup o f < c.ord :=
bsup_lt_ord (by rwa hc.2)

theorem sup_lt_lift_of_is_regular {ι} {f : ι → cardinal} {c} (hc : is_regular c)
  (hι : cardinal.lift (#ι) < c) : (∀ i, f i < c) → sup.{u v} f < c :=
sup_lt_lift (by rwa hc.2)

theorem sup_lt_of_is_regular {ι} {f : ι → cardinal} {c} (hc : is_regular c) (hι : #ι < c) :
  (∀ i, f i < c) → sup.{u u} f < c :=
sup_lt (by rwa hc.2)

theorem sum_lt_lift_of_is_regular {ι : Type u} {f : ι → cardinal} {c : cardinal} (hc : is_regular c)
  (hι : cardinal.lift.{v u} (#ι) < c) (hf : ∀ i, f i < c) : sum f < c :=
(sum_le_sup_lift _).trans_lt $ mul_lt_of_lt hc.1 hι (sup_lt_lift_of_is_regular hc hι hf)

theorem sum_lt_of_is_regular {ι : Type u} {f : ι → cardinal} {c : cardinal} (hc : is_regular c)
  (hι : #ι < c) : (∀ i, f i < c) → sum f < c :=
sum_lt_lift_of_is_regular.{u u} hc (by rwa lift_id)

theorem nfp_family_lt_ord_lift_of_is_regular {ι} {f : ι → ordinal → ordinal} {c} (hc : is_regular c)
  (hι : (#ι).lift < c) (hc' : c ≠ ℵ₀) (hf : ∀ i (b < c.ord), f i b < c.ord) {a} (ha : a < c.ord) :
  nfp_family.{u v} f a < c.ord :=
by { apply nfp_family_lt_ord_lift _ _ hf ha; rwa hc.2, exact lt_of_le_of_ne hc.1 hc'.symm }

theorem nfp_family_lt_ord_of_is_regular {ι} {f : ι → ordinal → ordinal} {c} (hc : is_regular c)
  (hι : #ι < c) (hc' : c ≠ ℵ₀) {a} (hf : ∀ i (b < c.ord), f i b < c.ord) :
  a < c.ord → nfp_family.{u u} f a < c.ord :=
nfp_family_lt_ord_lift_of_is_regular hc (by rwa lift_id) hc' hf

theorem nfp_bfamily_lt_ord_lift_of_is_regular {o : ordinal} {f : Π a < o, ordinal → ordinal} {c}
  (hc : is_regular c) (ho : o.card.lift < c) (hc' : c ≠ ℵ₀)
  (hf : ∀ i hi (b < c.ord), f i hi b < c.ord) {a} : a < c.ord → nfp_bfamily.{u v} o f a < c.ord :=
nfp_family_lt_ord_lift_of_is_regular hc (by rwa mk_ordinal_out) hc' (λ i, hf _ _)

theorem nfp_bfamily_lt_ord_of_is_regular {o : ordinal} {f : Π a < o, ordinal → ordinal} {c}
  (hc : is_regular c) (ho : o.card < c) (hc' : c ≠ ℵ₀) (hf : ∀ i hi (b < c.ord), f i hi b < c.ord)
  {a} : a < c.ord → nfp_bfamily.{u u} o f a < c.ord :=
nfp_bfamily_lt_ord_lift_of_is_regular hc (by rwa lift_id) hc' hf

theorem nfp_lt_ord_of_is_regular {f : ordinal → ordinal} {c} (hc : is_regular c) (hc' : c ≠ ℵ₀)
  (hf : ∀ i < c.ord, f i < c.ord) {a} : (a < c.ord) → nfp f a < c.ord :=
nfp_lt_ord (by { rw hc.2, exact lt_of_le_of_ne hc.1 hc'.symm }) hf

theorem deriv_family_lt_ord_lift {ι} {f : ι → ordinal → ordinal} {c} (hc : is_regular c)
  (hι : (#ι).lift < c) (hc' : c ≠ ℵ₀) (hf : ∀ i (b < c.ord), f i b < c.ord) {a} :
  a < c.ord → deriv_family.{u v} f a < c.ord :=
begin
  have H : ℵ₀ < c.ord.cof,
  { rw hc.2, exact lt_of_le_of_ne hc.1 hc'.symm },
  apply a.limit_rec_on,
  { rw deriv_family_zero,
    exact nfp_family_lt_ord_lift H (by rwa hc.2) hf },
  { intros b hb hb',
    rw deriv_family_succ,
    exact nfp_family_lt_ord_lift H (by rwa hc.2) hf
      ((ord_is_limit hc.1).2 _ (hb ((lt_succ b).trans hb'))) },
  { intros b hb H hb',
    rw deriv_family_limit f hb,
    exact bsup_lt_ord_of_is_regular hc (ord_lt_ord.1 ((ord_card_le b).trans_lt hb'))
      (λ o' ho', H o' ho' (ho'.trans hb')) }
end

theorem deriv_family_lt_ord {ι} {f : ι → ordinal → ordinal} {c} (hc : is_regular c)
  (hι : #ι < c) (hc' : c ≠ ℵ₀) (hf : ∀ i (b < c.ord), f i b < c.ord) {a} :
  a < c.ord → deriv_family.{u u} f a < c.ord :=
deriv_family_lt_ord_lift hc (by rwa lift_id) hc' hf

theorem deriv_bfamily_lt_ord_lift {o : ordinal} {f : Π a < o, ordinal → ordinal} {c}
  (hc : is_regular c) (hι : o.card.lift < c) (hc' : c ≠ ℵ₀)
  (hf : ∀ i hi (b < c.ord), f i hi b < c.ord) {a} :
  a < c.ord → deriv_bfamily.{u v} o f a < c.ord :=
deriv_family_lt_ord_lift hc (by rwa mk_ordinal_out) hc' (λ i, hf _ _)

theorem deriv_bfamily_lt_ord {o : ordinal} {f : Π a < o, ordinal → ordinal} {c} (hc : is_regular c)
  (hι : o.card < c) (hc' : c ≠ ℵ₀) (hf : ∀ i hi (b < c.ord), f i hi b < c.ord)
  {a} : a < c.ord → deriv_bfamily.{u u} o f a < c.ord :=
deriv_bfamily_lt_ord_lift hc (by rwa lift_id) hc' hf

theorem deriv_lt_ord {f : ordinal.{u} → ordinal} {c} (hc : is_regular c) (hc' : c ≠ ℵ₀)
  (hf : ∀ i < c.ord, f i < c.ord) {a} : a < c.ord → deriv f a < c.ord :=
deriv_family_lt_ord_lift hc
  (by simpa using cardinal.one_lt_aleph_0.trans (lt_of_le_of_ne hc.1 hc'.symm))
  hc' (λ _, hf)

/-- A cardinal is inaccessible if it is an uncountable regular strong limit cardinal. -/
def is_inaccessible (c : cardinal) :=
ℵ₀ < c ∧ is_regular c ∧ is_strong_limit c

theorem is_inaccessible.mk {c} (h₁ : ℵ₀ < c) (h₂ : c ≤ c.ord.cof) (h₃ : ∀ x < c, 2 ^ x < c) :
  is_inaccessible c :=
⟨h₁, ⟨h₁.le, (cof_ord_le _).antisymm h₂⟩, (aleph_0_pos.trans h₁).ne', h₃⟩

/- Lean's foundations prove the existence of ℵ₀ many inaccessible cardinals -/
theorem univ_inaccessible : is_inaccessible (univ.{u v}) :=
is_inaccessible.mk
  (by simpa using lift_lt_univ' ℵ₀)
  (by simp)
  (λ c h, begin
    rcases lt_univ'.1 h with ⟨c, rfl⟩,
    rw ← lift_two_power.{u (max (u+1) v)},
    apply lift_lt_univ'
  end)

theorem lt_power_cof {c : cardinal.{u}} : ℵ₀ ≤ c → c < c ^ cof c.ord :=
quotient.induction_on c $ λ α h, begin
  rcases ord_eq α with ⟨r, wo, re⟩, resetI,
  have := ord_is_limit h,
  rw [mk_def, re] at this ⊢,
  rcases cof_eq' r this with ⟨S, H, Se⟩,
  have := sum_lt_prod (λ a:S, #{x // r x a}) (λ _, #α) (λ i, _),
  { simp only [cardinal.prod_const, cardinal.lift_id, ← Se, ← mk_sigma, power_def] at this ⊢,
    refine lt_of_le_of_lt _ this,
    refine ⟨embedding.of_surjective _ _⟩,
    { exact λ x, x.2.1 },
    { exact λ a, let ⟨b, h, ab⟩ := H a in ⟨⟨⟨_, h⟩, _, ab⟩, rfl⟩ } },
  { have := typein_lt_type r i,
    rwa [← re, lt_ord] at this }
end

theorem lt_cof_power {a b : cardinal} (ha : ℵ₀ ≤ a) (b1 : 1 < b) :
  a < cof (b ^ a).ord :=
begin
  have b0 : b ≠ 0 := (zero_lt_one.trans b1).ne',
  apply lt_imp_lt_of_le_imp_le (power_le_power_left $ power_ne_zero a b0),
  rw [←power_mul, mul_eq_self ha],
  exact lt_power_cof (ha.trans $ (cantor' _ b1).le),
end

end cardinal<|MERGE_RESOLUTION|>--- conflicted
+++ resolved
@@ -699,17 +699,13 @@
 def is_limit (c : cardinal) : Prop :=
 c ≠ 0 ∧ ∀ x < c, succ x < c
 
-<<<<<<< HEAD
-theorem is_limit.aleph_0_le {c} (h : is_limit c) : ℵ₀ ≤ c :=
-=======
 theorem is_limit.ne_zero {c} (h : is_limit c) : c ≠ 0 :=
 h.1
 
 theorem is_limit.succ_lt {x c} (h : is_limit c) : x < c → succ x < c :=
 h.2 x
 
-theorem is_limit.omega_le {c} (h : is_limit c) : ω ≤ c :=
->>>>>>> 741f4deb
+theorem is_limit.aleph_0_le {c} (h : is_limit c) : ℵ₀ ≤ c :=
 begin
   by_contra' h',
   rcases lt_aleph_0.1 h' with ⟨_ | n, rfl⟩,
@@ -722,7 +718,12 @@
 def is_strong_limit (c : cardinal) : Prop :=
 c ≠ 0 ∧ ∀ x < c, 2 ^ x < c
 
-<<<<<<< HEAD
+theorem is_strong_limit.ne_zero {c} (h : is_strong_limit c) : c ≠ 0 :=
+h.1
+
+theorem is_strong_limit.two_power_lt {x c} (h : is_strong_limit c) : x < c → 2 ^ x < c :=
+h.2 x
+
 theorem is_strong_limit_aleph_0 : is_strong_limit ℵ₀ :=
 ⟨aleph_0_ne_zero, λ x hx, begin
   rcases lt_aleph_0.1 hx with ⟨n, rfl⟩,
@@ -731,22 +732,6 @@
 
 theorem is_strong_limit.is_limit {c} (H : is_strong_limit c) : is_limit c :=
 ⟨H.1, λ x h, (succ_le_of_lt $ cantor x).trans_lt (H.2 _ h)⟩
-=======
-theorem is_strong_limit.ne_zero {c} (h : is_strong_limit c) : c ≠ 0 :=
-h.1
-
-theorem is_strong_limit.two_power_lt {x c} (h : is_strong_limit c) : x < c → 2 ^ x < c :=
-h.2 x
-
-theorem is_strong_limit_omega : is_strong_limit ω :=
-⟨omega_ne_zero, λ x hx, begin
-  rcases lt_omega.1 hx with ⟨n, rfl⟩,
-  exact_mod_cast nat_lt_omega (pow 2 n)
-end⟩
-
-theorem is_strong_limit.is_limit {c} (H : is_strong_limit c) : is_limit c :=
-⟨H.1, λ x h, (succ_le_of_lt $ cantor x).trans_lt (H.two_power_lt h)⟩
->>>>>>> 741f4deb
 
 theorem is_limit_aleph_0 : is_limit ℵ₀ :=
 is_strong_limit_aleph_0.is_limit
