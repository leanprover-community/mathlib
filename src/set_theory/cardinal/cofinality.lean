/-
Copyright (c) 2017 Mario Carneiro. All rights reserved.
Released under Apache 2.0 license as described in the file LICENSE.
Authors: Mario Carneiro, Floris van Doorn
-/

import set_theory.cardinal.ordinal
import set_theory.ordinal.fixed_point

/-!
# Cofinality

This file contains the definition of cofinality of an ordinal number and regular cardinals

## Main Definitions

* `ordinal.cof o` is the cofinality of the ordinal `o`.
  If `o` is the order type of the relation `<` on `α`, then `o.cof` is the smallest cardinality of a
  subset `s` of α that is *cofinal* in `α`, i.e. `∀ x : α, ∃ y ∈ s, ¬ y < x`.
* `cardinal.is_limit c` means that `c` is a (weak) limit cardinal: `c ≠ 0 ∧ ∀ x < c, succ x < c`.
* `cardinal.is_strong_limit c` means that `c` is a strong limit cardinal:
  `c ≠ 0 ∧ ∀ x < c, 2 ^ x < c`.
* `cardinal.is_regular c` means that `c` is a regular cardinal: `ω ≤ c ∧ c.ord.cof = c`.
* `cardinal.is_inaccessible c` means that `c` is strongly inaccessible:
  `ω < c ∧ is_regular c ∧ is_strong_limit c`.

## Main Statements

* `ordinal.infinite_pigeonhole_card`: the infinite pigeonhole principle
* `cardinal.lt_power_cof`: A consequence of König's theorem stating that `c < c ^ c.ord.cof` for
  `c ≥ ω`
* `cardinal.univ_inaccessible`: The type of ordinals in `Type u` form an inaccessible cardinal
  (in `Type v` with `v > u`). This shows (externally) that in `Type u` there are at least `u`
  inaccessible cardinals.

## Implementation Notes

* The cofinality is defined for ordinals.
  If `c` is a cardinal number, its cofinality is `c.ord.cof`.

## Tags

cofinality, regular cardinals, limits cardinals, inaccessible cardinals,
infinite pigeonhole principle
-/

noncomputable theory

open function cardinal set order
open_locale classical cardinal

universes u v w
variables {α : Type*} {r : α → α → Prop}

/-! ### Cofinality of orders -/

namespace order
/-- Cofinality of a reflexive order `≼`. This is the smallest cardinality
  of a subset `S : set α` such that `∀ a, ∃ b ∈ S, a ≼ b`. -/
def cof (r : α → α → Prop) [is_refl α r] : cardinal :=
@cardinal.min {S : set α // ∀ a, ∃ b ∈ S, r a b}
  ⟨⟨set.univ, λ a, ⟨a, ⟨⟩, refl _⟩⟩⟩
  (λ S, #S)

lemma cof_le (r : α → α → Prop) [is_refl α r] {S : set α} (h : ∀a, ∃(b ∈ S), r a b) : cof r ≤ #S :=
le_trans (cardinal.min_le _ ⟨S, h⟩) le_rfl

lemma le_cof {r : α → α → Prop} [is_refl α r] (c : cardinal) :
  c ≤ cof r ↔ ∀ {S : set α} (h : ∀a, ∃(b ∈ S), r a b) , c ≤ #S :=
by { rw [cof, cardinal.le_min], exact ⟨λ H S h, H ⟨S, h⟩, λ H ⟨S, h⟩, H h ⟩ }

end order

theorem rel_iso.cof.aux {α : Type u} {β : Type v} {r s}
  [is_refl α r] [is_refl β s] (f : r ≃r s) :
  cardinal.lift.{(max u v)} (order.cof r) ≤
  cardinal.lift.{(max u v)} (order.cof s) :=
begin
  rw [order.cof, order.cof, lift_min, lift_min, cardinal.le_min],
  intro S, cases S with S H, simp only [comp, coe_sort_coe_base, subtype.coe_mk],
  refine le_trans (min_le _ _) _,
  { exact ⟨f ⁻¹' S, λ a,
    let ⟨b, bS, h⟩ := H (f a) in ⟨f.symm b, by simp [bS, ← f.map_rel_iff, h,
      -coe_fn_coe_base, -coe_fn_coe_trans, principal_seg.coe_coe_fn', initial_seg.coe_coe_fn]⟩⟩ },
  { exact lift_mk_le.{u v (max u v)}.2
    ⟨⟨λ ⟨x, h⟩, ⟨f x, h⟩, λ ⟨x, h₁⟩ ⟨y, h₂⟩ h₃,
      by congr; injection h₃ with h'; exact f.to_equiv.injective h'⟩⟩ }
end

theorem rel_iso.cof {α : Type u} {β : Type v} {r s}
  [is_refl α r] [is_refl β s] (f : r ≃r s) :
  cardinal.lift.{(max u v)} (order.cof r) =
  cardinal.lift.{(max u v)} (order.cof s) :=
le_antisymm (rel_iso.cof.aux f) (rel_iso.cof.aux f.symm)

/-- Cofinality of a strict order `≺`. This is the smallest cardinality of a set `S : set α` such
that `∀ a, ∃ b ∈ S, ¬ b ≺ a`. -/
def strict_order.cof (r : α → α → Prop) [h : is_irrefl α r] : cardinal :=
@order.cof α (λ x y, ¬ r y x) ⟨h.1⟩

/-! ### Cofinality of ordinals -/

namespace ordinal

/-- Cofinality of an ordinal. This is the smallest cardinal of a
  subset `S` of the ordinal which is unbounded, in the sense
  `∀ a, ∃ b ∈ S, a ≤ b`. It is defined for all ordinals, but
  `cof 0 = 0` and `cof (succ o) = 1`, so it is only really
  interesting on limit ordinals (when it is an infinite cardinal). -/
def cof (o : ordinal.{u}) : cardinal.{u} :=
quot.lift_on o (λ a, by exactI strict_order.cof a.r)
begin
  rintros ⟨α, r, _⟩ ⟨β, s, _⟩ ⟨⟨f, hf⟩⟩,
  rw ← cardinal.lift_inj,
  apply rel_iso.cof ⟨f, _⟩,
  simp [hf]
end

lemma cof_type (r : α → α → Prop) [is_well_order α r] : (type r).cof = strict_order.cof r := rfl

theorem le_cof_type [is_well_order α r] {c} : c ≤ cof (type r) ↔
  ∀ S : set α, (∀ a, ∃ b ∈ S, ¬ r b a) → c ≤ #S :=
by dsimp [cof, strict_order.cof, order.cof, type, quotient.mk, quot.lift_on];
   rw [cardinal.le_min, subtype.forall]; refl

theorem cof_type_le [is_well_order α r] {S : set α} (h : ∀ a, ∃ b ∈ S, ¬ r b a) :
  cof (type r) ≤ #S :=
le_cof_type.1 le_rfl S h

theorem lt_cof_type [is_well_order α r] {S : set α} (hl : #S < cof (type r)) : bounded r S :=
not_forall_not.1 $ λ h, not_le_of_lt hl $ cof_type_le (λ a, not_ball.1 (h a))

theorem cof_eq (r : α → α → Prop) [is_well_order α r] :
  ∃ S : set α, (∀ a, ∃ b ∈ S, ¬ r b a) ∧ #S = cof (type r) :=
begin
  have : ∃ i, cof (type r) = _,
  { dsimp [cof, order.cof, type, quotient.mk, quot.lift_on],
    apply cardinal.min_eq },
  exact let ⟨⟨S, hl⟩, e⟩ := this in ⟨S, hl, e.symm⟩,
end

theorem ord_cof_eq (r : α → α → Prop) [is_well_order α r] :
  ∃ S : set α, (∀ a, ∃ b ∈ S, ¬ r b a) ∧ type (subrel r S) = (cof (type r)).ord :=
let ⟨S, hS, e⟩ := cof_eq r, ⟨s, _, e'⟩ := cardinal.ord_eq S,
    T : set α := {a | ∃ aS : a ∈ S, ∀ b : S, s b ⟨_, aS⟩ → r b a} in
begin
  resetI, suffices,
  { refine ⟨T, this,
      le_antisymm _ (cardinal.ord_le.2 $ cof_type_le this)⟩,
    rw [← e, e'],
    refine type_le'.2 ⟨rel_embedding.of_monotone
      (λ a, ⟨a, let ⟨aS, _⟩ := a.2 in aS⟩) (λ a b h, _)⟩,
    rcases a with ⟨a, aS, ha⟩, rcases b with ⟨b, bS, hb⟩,
    change s ⟨a, _⟩ ⟨b, _⟩,
    refine ((trichotomous_of s _ _).resolve_left (λ hn, _)).resolve_left _,
    { exact asymm h (ha _ hn) },
    { intro e, injection e with e, subst b,
      exact irrefl _ h } },
  { intro a,
    have : {b : S | ¬ r b a}.nonempty := let ⟨b, bS, ba⟩ := hS a in ⟨⟨b, bS⟩, ba⟩,
    let b := (is_well_order.wf).min _ this,
    have ba : ¬r b a := (is_well_order.wf).min_mem _ this,
    refine ⟨b, ⟨b.2, λ c, not_imp_not.1 $ λ h, _⟩, ba⟩,
    rw [show ∀b:S, (⟨b, b.2⟩:S) = b, by intro b; cases b; refl],
    exact (is_well_order.wf).not_lt_min _ this
      (is_order_connected.neg_trans h ba) }
end

/-! ### Cofinality of suprema and least strict upper bounds -/

private theorem card_mem_cof {o} : ∃ {ι} (f : ι → ordinal), lsub.{u u} f = o ∧ #ι = o.card :=
⟨_, _, lsub_typein o, mk_ordinal_out o⟩

/-- The set in the `lsub` characterization of `cof` is nonempty. -/
theorem cof_lsub_def_nonempty (o) :
  {a : cardinal | ∃ {ι} (f : ι → ordinal), lsub.{u u} f = o ∧ #ι = a}.nonempty :=
⟨_, card_mem_cof⟩

theorem cof_eq_Inf_lsub (o : ordinal.{u}) :
  cof o = Inf {a : cardinal | ∃ {ι : Type u} (f : ι → ordinal), lsub.{u u} f = o ∧ #ι = a} :=
begin
  refine le_antisymm (le_cInf (cof_lsub_def_nonempty o) _) (cInf_le' _),
  { rintros a ⟨ι, f, hf, rfl⟩,
    rw ←type_lt o,
    refine (cof_type_le (λ a, _)).trans (@mk_le_of_injective _ _
      (λ s : (typein ((<) : o.out.α → o.out.α → Prop))⁻¹' (set.range f), classical.some s.prop)
      (λ s t hst, let H := congr_arg f hst in by rwa [classical.some_spec s.prop,
        classical.some_spec t.prop, typein_inj, subtype.coe_inj] at H)),
    have := typein_lt_self a,
    simp_rw [←hf, lt_lsub_iff] at this,
    cases this with i hi,
    refine ⟨enum (<) (f i) _, _, _⟩,
    { rw [type_lt, ←hf], apply lt_lsub },
    { rw [mem_preimage, typein_enum], exact mem_range_self i },
    { rwa [←typein_le_typein, typein_enum] } },
  { rcases cof_eq (<) with ⟨S, hS, hS'⟩,
    let f : S → ordinal := λ s, typein (<) s.val,
    refine ⟨S, f, le_antisymm (lsub_le (λ i, typein_lt_self i)) (le_of_forall_lt (λ a ha, _)),
      by rwa type_lt o at hS'⟩,
    rw ←type_lt o at ha,
    rcases hS (enum (<) a ha) with ⟨b, hb, hb'⟩,
    rw [←typein_le_typein, typein_enum] at hb',
    exact hb'.trans_lt (lt_lsub.{u u} f ⟨b, hb⟩) }
end

theorem lift_cof (o) : (cof o).lift = cof o.lift :=
induction_on o $ begin introsI α r _,
  cases lift_type r with _ e, rw e,
  apply le_antisymm,
  { unfreezingI { refine le_cof_type.2 (λ S H, _) },
    have : (#(ulift.up ⁻¹' S)).lift ≤ #S :=
     ⟨⟨λ ⟨⟨x, h⟩⟩, ⟨⟨x⟩, h⟩,
       λ ⟨⟨x, h₁⟩⟩ ⟨⟨y, h₂⟩⟩ e, by simp at e; congr; injection e⟩⟩,
    refine le_trans (cardinal.lift_le.2 $ cof_type_le _) this,
    exact λ a, let ⟨⟨b⟩, bs, br⟩ := H ⟨a⟩ in ⟨b, bs, br⟩ },
  { rcases cof_eq r with ⟨S, H, e'⟩,
    have : #(ulift.down ⁻¹' S) ≤ (#S).lift :=
     ⟨⟨λ ⟨⟨x⟩, h⟩, ⟨⟨x, h⟩⟩,
       λ ⟨⟨x⟩, h₁⟩ ⟨⟨y⟩, h₂⟩ e, by simp at e; congr; injections⟩⟩,
    rw e' at this,
    unfreezingI { refine le_trans (cof_type_le _) this },
    exact λ ⟨a⟩, let ⟨b, bs, br⟩ := H a in ⟨⟨b⟩, bs, br⟩ }
end

theorem cof_le_card (o) : cof o ≤ card o :=
by { rw cof_eq_Inf_lsub, exact cInf_le' card_mem_cof }

theorem cof_ord_le (c : cardinal) : cof c.ord ≤ c :=
by simpa using cof_le_card c.ord

theorem ord_cof_le (o : ordinal.{u}) : o.cof.ord ≤ o :=
(ord_le_ord.2 (cof_le_card o)).trans (ord_card_le o)

theorem exists_lsub_cof (o : ordinal) : ∃ {ι} (f : ι → ordinal), lsub.{u u} f = o ∧ #ι = cof o :=
by { rw cof_eq_Inf_lsub, exact Inf_mem (cof_lsub_def_nonempty o) }

theorem cof_lsub_le {ι} (f : ι → ordinal) : cof (lsub.{u u} f) ≤ #ι :=
by { rw cof_eq_Inf_lsub, exact cInf_le' ⟨ι, f, rfl, rfl⟩ }

theorem cof_lsub_le_lift {ι} (f : ι → ordinal) : cof (lsub f) ≤ cardinal.lift.{v u} (#ι) :=
begin
  rw ←mk_ulift,
  convert cof_lsub_le (λ i : ulift ι, f i.down),
  exact lsub_eq_of_range_eq.{u (max u v) max u v}
    (set.ext (λ x, ⟨λ ⟨i, hi⟩, ⟨ulift.up i, hi⟩, λ ⟨i, hi⟩, ⟨_, hi⟩⟩))
end

theorem le_cof_iff_lsub {o : ordinal} {a : cardinal} :
  a ≤ cof o ↔ ∀ {ι} (f : ι → ordinal), lsub.{u u} f = o → a ≤ #ι :=
begin
  rw cof_eq_Inf_lsub,
  exact (le_cInf_iff'' (cof_lsub_def_nonempty o)).trans ⟨λ H ι f hf, H _ ⟨ι, f, hf, rfl⟩,
    λ H b ⟨ι, f, hf, hb⟩, ( by { rw ←hb, exact H _ hf} )⟩
end

theorem lsub_lt_ord_lift {ι} {f : ι → ordinal} {c : ordinal} (hι : cardinal.lift (#ι) < c.cof)
  (hf : ∀ i, f i < c) : lsub.{u v} f < c :=
lt_of_le_of_ne (lsub_le hf) (λ h, by { subst h, exact (cof_lsub_le_lift f).not_lt hι })

theorem lsub_lt_ord {ι} {f : ι → ordinal} {c : ordinal} (hι : #ι < c.cof) :
  (∀ i, f i < c) → lsub.{u u} f < c :=
lsub_lt_ord_lift (by rwa (#ι).lift_id)

theorem cof_sup_le_lift {ι} {f : ι → ordinal} (H : ∀ i, f i < sup f) : cof (sup f) ≤ (#ι).lift :=
by { rw ←sup_eq_lsub_iff_lt_sup at H, rw H, exact cof_lsub_le_lift f }

theorem cof_sup_le {ι} {f : ι → ordinal} (H : ∀ i, f i < sup.{u u} f) : cof (sup.{u u} f) ≤ #ι :=
by { rw ←(#ι).lift_id, exact cof_sup_le_lift H }

theorem sup_lt_ord_lift {ι} {f : ι → ordinal} {c : ordinal} (hι : cardinal.lift (#ι) < c.cof)
  (hf : ∀ i, f i < c) : sup.{u v} f < c :=
(sup_le_lsub.{u v} f).trans_lt (lsub_lt_ord_lift hι hf)

theorem sup_lt_ord {ι} {f : ι → ordinal} {c : ordinal} (hι : #ι < c.cof) :
  (∀ i, f i < c) → sup.{u u} f < c :=
sup_lt_ord_lift (by rwa (#ι).lift_id)

theorem sup_lt_lift {ι} {f : ι → cardinal} {c : cardinal} (hι : cardinal.lift (#ι) < c.ord.cof)
  (hf : ∀ i, f i < c) : cardinal.sup.{u v} f < c :=
by { rw [←ord_lt_ord, ←sup_ord], refine sup_lt_ord_lift hι (λ i, _), rw ord_lt_ord, apply hf }

theorem sup_lt {ι} {f : ι → cardinal} {c : cardinal} (hι : #ι < c.ord.cof) :
  (∀ i, f i < c) → cardinal.sup.{u u} f < c :=
sup_lt_lift (by rwa (#ι).lift_id)

theorem nfp_family_lt_ord_lift {ι} {f : ι → ordinal → ordinal} {c} (hc : ω < cof c)
  (hc' : (#ι).lift < cof c) (hf : ∀ i (b < c), f i b < c) {a} (ha : a < c) :
  nfp_family.{u v} f a < c :=
begin
  refine sup_lt_ord_lift ((cardinal.lift_le.2 (mk_list_le_max ι)).trans_lt _) (λ l, _),
  { rw lift_max',
    apply max_lt _ hc',
    rwa cardinal.lift_omega },
  { induction l with i l H,
    { exact ha },
    { exact hf _ _ H } }
end

theorem nfp_family_lt_ord {ι} {f : ι → ordinal → ordinal} {c} (hc : ω < cof c)
  (hc' : #ι < cof c) (hf : ∀ i (b < c), f i b < c) {a} : a < c → nfp_family.{u u} f a < c :=
nfp_family_lt_ord_lift hc (by rwa (#ι).lift_id) hf

theorem nfp_bfamily_lt_ord_lift {o : ordinal} {f : Π a < o, ordinal → ordinal} {c} (hc : ω < cof c)
  (hc' : o.card.lift < cof c) (hf : ∀ i hi (b < c), f i hi b < c) {a} :
  a < c → nfp_bfamily.{u v} o f a < c :=
nfp_family_lt_ord_lift hc (by rwa mk_ordinal_out) (λ i, hf _ _)

theorem nfp_bfamily_lt_ord {o : ordinal} {f : Π a < o, ordinal → ordinal} {c} (hc : ω < cof c)
  (hc' : o.card < cof c) (hf : ∀ i hi (b < c), f i hi b < c) {a} :
  a < c → nfp_bfamily.{u u} o f a < c :=
nfp_bfamily_lt_ord_lift hc (by rwa o.card.lift_id) hf

theorem nfp_lt_ord {f : ordinal → ordinal} {c} (hc : ω < cof c) (hf : ∀ i < c, f i < c) {a} :
  a < c → nfp f a < c :=
nfp_family_lt_ord_lift hc (by simpa using cardinal.one_lt_omega.trans hc) (λ _, hf)

theorem exists_blsub_cof (o : ordinal) : ∃ (f : Π a < (cof o).ord, ordinal), blsub.{u u} _ f = o :=
begin
  rcases exists_lsub_cof o with ⟨ι, f, hf, hι⟩,
  rcases cardinal.ord_eq ι with ⟨r, hr, hι'⟩,
  rw ←@blsub_eq_lsub' ι r hr at hf,
  rw [←hι, hι'],
  exact ⟨_, hf⟩
end

theorem le_cof_iff_blsub {b : ordinal} {a : cardinal} :
  a ≤ cof b ↔ ∀ {o} (f : Π a < o, ordinal), blsub.{u u} o f = b → a ≤ o.card :=
le_cof_iff_lsub.trans ⟨λ H o f hf, by simpa using H _ hf, λ H ι f hf, begin
  rcases cardinal.ord_eq ι with ⟨r, hr, hι'⟩,
  rw ←@blsub_eq_lsub' ι r hr at hf,
  simpa using H _ hf
end⟩

theorem cof_blsub_le_lift {o} (f : Π a < o, ordinal) :
  cof (blsub o f) ≤ cardinal.lift.{v u} (o.card) :=
by { convert cof_lsub_le_lift _, exact (mk_ordinal_out o).symm }

theorem cof_blsub_le {o} (f : Π a < o, ordinal) : cof (blsub.{u u} o f) ≤ o.card :=
by { rw ←(o.card).lift_id, exact cof_blsub_le_lift f }

theorem blsub_lt_ord_lift {o : ordinal} {f : Π a < o, ordinal} {c : ordinal}
  (ho : o.card.lift < c.cof) (hf : ∀ i hi, f i hi < c) : blsub.{u v} o f < c :=
lt_of_le_of_ne (blsub_le hf) (λ h, not_le_of_lt ho
  (by simpa [sup_ord, hf, h] using cof_blsub_le_lift.{u} f))

theorem blsub_lt_ord {o : ordinal} {f : Π a < o, ordinal} {c : ordinal} (ho : o.card < c.cof)
  (hf : ∀ i hi, f i hi < c) : blsub.{u u} o f < c :=
blsub_lt_ord_lift (by rwa (o.card).lift_id) hf

theorem cof_bsup_le_lift {o : ordinal} {f : Π a < o, ordinal} (H : ∀ i h, f i h < bsup o f) :
  cof (bsup o f) ≤ o.card.lift :=
by { rw ←bsup_eq_blsub_iff_lt_bsup at H, rw H, exact cof_blsub_le_lift f }

theorem cof_bsup_le {o : ordinal} {f : Π a < o, ordinal} :
  (∀ i h, f i h < bsup.{u u} o f) → cof (bsup.{u u} o f) ≤ o.card :=
by { rw ←(o.card).lift_id, exact cof_bsup_le_lift }

theorem bsup_lt_ord_lift {o : ordinal} {f : Π a < o, ordinal} {c : ordinal}
  (ho : o.card.lift < c.cof) (hf : ∀ i hi, f i hi < c) : bsup.{u v} o f < c :=
(bsup_le_blsub f).trans_lt (blsub_lt_ord_lift ho hf)

theorem bsup_lt_ord {o : ordinal} {f : Π a < o, ordinal} {c : ordinal} (ho : o.card < c.cof) :
  (∀ i hi, f i hi < c) → bsup.{u u} o f < c :=
bsup_lt_ord_lift (by rwa (o.card).lift_id)

/-! ### Basic results -/

@[simp] theorem cof_zero : cof 0 = 0 :=
(cof_le_card 0).antisymm (cardinal.zero_le _)

@[simp] theorem cof_eq_zero {o} : cof o = 0 ↔ o = 0 :=
⟨induction_on o $ λ α r _ z, by exactI
  let ⟨S, hl, e⟩ := cof_eq r in type_eq_zero_iff_is_empty.2 $
  ⟨λ a, let ⟨b, h, _⟩ := hl a in
    (mk_eq_zero_iff.1 (e.trans z)).elim' ⟨_, h⟩⟩,
λ e, by simp [e]⟩

theorem cof_ne_zero {o} : cof o ≠ 0 ↔ o ≠ 0 := cof_eq_zero.not

@[simp] theorem cof_succ (o) : cof (succ o) = 1 :=
begin
  apply le_antisymm,
  { refine induction_on o (λ α r _, _),
    change cof (type _) ≤ _,
    rw [← (_ : #_ = 1)], apply cof_type_le,
    { refine λ a, ⟨sum.inr punit.star, set.mem_singleton _, _⟩,
      rcases a with a|⟨⟨⟨⟩⟩⟩; simp [empty_relation] },
    { rw [cardinal.mk_fintype, set.card_singleton], simp } },
  { rw [← cardinal.succ_zero, succ_le_iff],
    simpa [lt_iff_le_and_ne, cardinal.zero_le] using
      λ h, succ_ne_zero o (cof_eq_zero.1 (eq.symm h)) }
end

@[simp] theorem cof_eq_one_iff_is_succ {o} : cof.{u} o = 1 ↔ ∃ a, o = succ a :=
⟨induction_on o $ λ α r _ z, begin
  resetI,
  rcases cof_eq r with ⟨S, hl, e⟩, rw z at e,
  cases mk_ne_zero_iff.1 (by rw e; exact one_ne_zero) with a,
  refine ⟨typein r a, eq.symm $ quotient.sound
    ⟨rel_iso.of_surjective (rel_embedding.of_monotone _
      (λ x y, _)) (λ x, _)⟩⟩,
  { apply sum.rec; [exact subtype.val, exact λ _, a] },
  { rcases x with x|⟨⟨⟨⟩⟩⟩; rcases y with y|⟨⟨⟨⟩⟩⟩;
      simp [subrel, order.preimage, empty_relation],
    exact x.2 },
  { suffices : r x a ∨ ∃ (b : punit), ↑a = x, {simpa},
    rcases trichotomous_of r x a with h|h|h,
    { exact or.inl h },
    { exact or.inr ⟨punit.star, h.symm⟩ },
    { rcases hl x with ⟨a', aS, hn⟩,
      rw (_ : ↑a = a') at h, {exact absurd h hn},
      refine congr_arg subtype.val (_ : a = ⟨a', aS⟩),
      haveI := le_one_iff_subsingleton.1 (le_of_eq e),
      apply subsingleton.elim } }
end, λ ⟨a, e⟩, by simp [e]⟩

/-- A fundamental sequence for `a` is an increasing sequence of length `o = cof a` that converges at
    `a`. We provide `o` explicitly in order to avoid type rewrites. -/
def is_fundamental_sequence (a o : ordinal.{u}) (f : Π b < o, ordinal.{u}) : Prop :=
o ≤ a.cof.ord ∧ (∀ {i j} (hi hj), i < j → f i hi < f j hj) ∧ blsub.{u u} o f = a

namespace is_fundamental_sequence
variables {a o : ordinal.{u}} {f : Π b < o, ordinal.{u}}

protected theorem cof_eq (hf : is_fundamental_sequence a o f) : a.cof.ord = o :=
hf.1.antisymm' $ by { rw ←hf.2.2, exact (ord_le_ord.2 (cof_blsub_le f)).trans (ord_card_le o) }

protected theorem strict_mono (hf : is_fundamental_sequence a o f) :
  ∀ {i j} (hi) (hj), i < j → f i hi < f j hj :=
hf.2.1

theorem blsub_eq (hf : is_fundamental_sequence a o f) : blsub.{u u} o f = a :=
hf.2.2

theorem ord_cof (hf : is_fundamental_sequence a o f) :
  is_fundamental_sequence a a.cof.ord (λ i hi, f i (hi.trans_le (by rw hf.cof_eq))) :=
by { have H := hf.cof_eq, subst H, exact hf }

theorem id_of_le_cof (h : o ≤ o.cof.ord) : is_fundamental_sequence o o (λ a _, a) :=
⟨h, λ _ _ _ _, id, blsub_id o⟩

protected theorem zero {f : Π b < (0 : ordinal), ordinal} :
  is_fundamental_sequence 0 0 f :=
⟨by rw [cof_zero, ord_zero], λ i j hi, (ordinal.not_lt_zero i hi).elim, blsub_zero f⟩

protected theorem succ : is_fundamental_sequence (succ o) 1 (λ _ _, o) :=
begin
  refine ⟨_, λ i j hi hj h, _, blsub_const ordinal.one_ne_zero o⟩,
  { rw [cof_succ, ord_one] },
  { rw lt_one_iff_zero at hi hj,
    rw [hi, hj] at h,
    exact h.false.elim }
end

protected theorem monotone (hf : is_fundamental_sequence a o f) {i j : ordinal} (hi : i < o)
  (hj : j < o) (hij : i ≤ j) : f i hi ≤ f j hj :=
begin
  rcases lt_or_eq_of_le hij with hij | rfl,
  { exact le_of_lt (hf.2.1 hi hj hij) },
  { refl }
end

theorem trans {a o o' : ordinal.{u}} {f : Π b < o, ordinal.{u}}
  (hf : is_fundamental_sequence a o f) {g : Π b < o', ordinal.{u}}
  (hg : is_fundamental_sequence o o' g) :
  is_fundamental_sequence a o' (λ i hi, f (g i hi) (by { rw ←hg.2.2, apply lt_blsub })) :=
begin
  refine ⟨_, λ i j _ _ h, hf.2.1 _ _ (hg.2.1 _ _ h), _⟩,
  { rw hf.cof_eq,
    exact hg.1.trans (ord_cof_le o) },
  { rw @blsub_comp.{u u u} o _ f (@is_fundamental_sequence.monotone _ _ f hf),
    exact hf.2.2 }
end

end is_fundamental_sequence

/-- Every ordinal has a fundamental sequence. -/
theorem exists_fundamental_sequence (a : ordinal.{u}) :
  ∃ f, is_fundamental_sequence a a.cof.ord f :=
begin
  suffices : ∃ o f, is_fundamental_sequence a o f,
  { rcases this with ⟨o, f, hf⟩,
    exact ⟨_, hf.ord_cof⟩ },
  rcases exists_lsub_cof a with ⟨ι, f, hf, hι⟩,
  rcases ord_eq ι with ⟨r, wo, hr⟩,
  haveI := wo,
  let r' := subrel r {i | ∀ j, r j i → f j < f i},
  let hrr' : r' ↪r r := subrel.rel_embedding _ _,
  haveI := hrr'.is_well_order,
  refine ⟨_, _, (type_le'.2 ⟨hrr'⟩).trans _, λ i j _ h _, (enum r' j h).prop _ _,
    le_antisymm (blsub_le (λ i hi, lsub_le_iff.1 hf.le _)) _⟩,
  { rw [←hι, hr] },
  { change r (hrr'.1 _ ) (hrr'.1 _ ),
    rwa [hrr'.2, @enum_lt_enum _ r'] },
  { rw [←hf, lsub_le_iff],
    intro i,
    suffices : ∃ i' hi', f i ≤ bfamily_of_family' r' (λ i, f i) i' hi',
    { rcases this with ⟨i', hi', hfg⟩,
      exact hfg.trans_lt (lt_blsub _ _ _) },
    by_cases h : ∀ j, r j i → f j < f i,
    { refine ⟨typein r' ⟨i, h⟩, typein_lt_type _ _, _⟩,
      rw bfamily_of_family'_typein,
      refl },
    { push_neg at h,
      cases wo.wf.min_mem _ h with hji hij,
      refine ⟨typein r' ⟨_, λ k hkj, lt_of_lt_of_le _ hij⟩, typein_lt_type _ _, _⟩,
      { by_contra' H,
        exact (wo.wf.not_lt_min _ h ⟨is_trans.trans _ _ _ hkj hji, H⟩) hkj },
      { rwa bfamily_of_family'_typein } } }
end

@[simp] theorem cof_cof (a : ordinal.{u}) : cof (cof a).ord = cof a :=
begin
  cases exists_fundamental_sequence a with f hf,
  cases exists_fundamental_sequence a.cof.ord with g hg,
  exact ord_injective ((hf.trans hg).cof_eq.symm)
end

protected theorem is_normal.is_fundamental_sequence {f : ordinal.{u} → ordinal.{u}}
  (hf : is_normal f) {a o} (ha : is_limit a) {g} (hg : is_fundamental_sequence a o g) :
  is_fundamental_sequence (f a) o (λ b hb, f (g b hb)) :=
begin
  refine ⟨_, λ i j _ _ h, hf.strict_mono (hg.2.1 _ _ h), _⟩,
  { rcases exists_lsub_cof (f a) with ⟨ι, f', hf', hι⟩,
    rw [←hg.cof_eq, ord_le_ord, ←hι],
    suffices : lsub.{u u} (λ i, (Inf {b : ordinal | f' i ≤ f b})) = a,
    { rw ←this,
      apply cof_lsub_le },
    have H : ∀ i, ∃ b < a, f' i ≤ f b := λ i, begin
      have := lt_lsub.{u u} f' i,
      rwa [hf', ←is_normal.blsub_eq.{u u} hf ha, lt_blsub_iff] at this
    end,
    refine le_antisymm (lsub_le (λ i, _)) (le_of_forall_lt (λ b hb, _)),
    { rcases H i with ⟨b, hb, hb'⟩,
      exact lt_of_le_of_lt (cInf_le' hb') hb },
    { have := hf.strict_mono hb,
      rw [←hf', lt_lsub_iff] at this,
      cases this with i hi,
      rcases H i with ⟨b, _, hb⟩,
      exact lt_of_le_of_lt ((le_cInf_iff'' ⟨b, hb⟩).2
        (λ c hc, hf.strict_mono.le_iff_le.1 (hi.trans hc))) (lt_lsub _ i) } },
  { rw @blsub_comp.{u u u} a _ (λ b _, f b) (λ i j hi hj h, hf.strict_mono.monotone h) g hg.2.2,
    exact is_normal.blsub_eq.{u u} hf ha }
end

theorem is_normal.cof_eq {f} (hf : is_normal f) {a} (ha : is_limit a) : cof (f a) = cof a :=
let ⟨g, hg⟩ := exists_fundamental_sequence a in
  ord_injective (hf.is_fundamental_sequence ha hg).cof_eq

theorem is_normal.cof_le {f} (hf : is_normal f) (a) : cof a ≤ cof (f a) :=
begin
  rcases zero_or_succ_or_limit a with rfl | ⟨b, rfl⟩ | ha,
  { rw cof_zero,
    exact zero_le _ },
  { rw [cof_succ, cardinal.one_le_iff_ne_zero, cof_ne_zero, ←ordinal.pos_iff_ne_zero],
    exact (ordinal.zero_le (f b)).trans_lt (hf.1 b) },
  { rw hf.cof_eq ha }
end

@[simp] theorem cof_add (a b : ordinal) : b ≠ 0 → cof (a + b) = cof b :=
λ h, begin
  rcases zero_or_succ_or_limit b with rfl | ⟨c, rfl⟩ | hb,
  { contradiction },
  { rw [add_succ, cof_succ, cof_succ] },
  { exact (add_is_normal a).cof_eq hb }
end

theorem omega_le_cof {o} : ω ≤ cof o ↔ is_limit o :=
begin
  rcases zero_or_succ_or_limit o with rfl|⟨o,rfl⟩|l,
  { simp [not_zero_is_limit, cardinal.omega_ne_zero] },
  { simp [not_succ_is_limit, cardinal.one_lt_omega] },
  { simp [l], refine le_of_not_lt (λ h, _),
    cases cardinal.lt_omega.1 h with n e,
    have := cof_cof o,
    rw [e, ord_nat] at this,
    cases n,
    { simp at e, simpa [e, not_zero_is_limit] using l },
    { rw [← nat_cast_succ, cof_succ] at this,
      rw [← this, cof_eq_one_iff_is_succ] at e,
      rcases e with ⟨a, rfl⟩,
      exact not_succ_is_limit _ l } }
end

@[simp] theorem aleph'_cof {o : ordinal} (ho : o.is_limit) : (aleph' o).ord.cof = o.cof :=
aleph'_is_normal.cof_eq ho

@[simp] theorem aleph_cof {o : ordinal} (ho : o.is_limit) : (aleph o).ord.cof = o.cof :=
aleph_is_normal.cof_eq ho

@[simp] theorem cof_omega : cof omega = ω :=
le_antisymm
  (by rw ← card_omega; apply cof_le_card)
  (omega_le_cof.2 omega_is_limit)

theorem cof_eq' (r : α → α → Prop) [is_well_order α r] (h : is_limit (type r)) :
  ∃ S : set α, (∀ a, ∃ b ∈ S, r a b) ∧ #S = cof (type r) :=
let ⟨S, H, e⟩ := cof_eq r in
⟨S, λ a,
  let a' := enum r _ (h.2 _ (typein_lt_type r a)) in
  let ⟨b, h, ab⟩ := H a' in
  ⟨b, h, (is_order_connected.conn a b a' $ (typein_lt_typein r).1
    (by { rw typein_enum, exact lt_succ (typein _ _) })).resolve_right ab⟩,
e⟩

@[simp] theorem cof_univ : cof univ.{u v} = cardinal.univ :=
le_antisymm (cof_le_card _) begin
  refine le_of_forall_lt (λ c h, _),
  rcases lt_univ'.1 h with ⟨c, rfl⟩,
  rcases @cof_eq ordinal.{u} (<) _ with ⟨S, H, Se⟩,
  rw [univ, ← lift_cof, ← cardinal.lift_lift, cardinal.lift_lt, ← Se],
  refine lt_of_not_ge (λ h, _),
  cases cardinal.lift_down h with a e,
  refine quotient.induction_on a (λ α e, _) e,
  cases quotient.exact e with f,
  have f := equiv.ulift.symm.trans f,
  let g := λ a, (f a).1,
  let o := succ (sup.{u u} g),
  rcases H o with ⟨b, h, l⟩,
  refine l (lt_succ_iff.2 _),
  rw ← show g (f.symm ⟨b, h⟩) = b, by dsimp [g]; simp,
  apply le_sup
end

/-! ### Infinite pigeonhole principle -/

/-- If the union of s is unbounded and s is smaller than the cofinality,
  then s has an unbounded member -/
theorem unbounded_of_unbounded_sUnion (r : α → α → Prop) [wo : is_well_order α r] {s : set (set α)}
  (h₁ : unbounded r $ ⋃₀ s) (h₂ : #s < strict_order.cof r) : ∃(x ∈ s), unbounded r x :=
begin
  by_contra h, simp only [not_exists, exists_prop, not_and, not_unbounded_iff] at h,
  apply not_le_of_lt h₂,
  let f : s → α := λ x : s, wo.wf.sup x (h x.1 x.2),
  let t : set α := range f,
  have : #t ≤ #s, exact mk_range_le, refine le_trans _ this,
  have : unbounded r t,
  { intro x, rcases h₁ x with ⟨y, ⟨c, hc, hy⟩, hxy⟩,
    refine ⟨f ⟨c, hc⟩, mem_range_self _, _⟩, intro hxz, apply hxy,
    refine trans (wo.wf.lt_sup _ hy) hxz },
  exact cardinal.min_le _ (subtype.mk t this)
end

/-- If the union of s is unbounded and s is smaller than the cofinality,
  then s has an unbounded member -/
theorem unbounded_of_unbounded_Union {α β : Type u} (r : α → α → Prop) [wo : is_well_order α r]
  (s : β → set α)
  (h₁ : unbounded r $ ⋃x, s x) (h₂ : #β < strict_order.cof r) : ∃x : β, unbounded r (s x) :=
begin
  rw [← sUnion_range] at h₁,
  have : #(range (λ (i : β), s i)) < strict_order.cof r := lt_of_le_of_lt mk_range_le h₂,
  rcases unbounded_of_unbounded_sUnion r h₁ this with ⟨_, ⟨x, rfl⟩, u⟩, exact ⟨x, u⟩
end

/-- The infinite pigeonhole principle -/
theorem infinite_pigeonhole {β α : Type u} (f : β → α) (h₁ : ω ≤ #β)
  (h₂ : #α < (#β).ord.cof) : ∃a : α, #(f ⁻¹' {a}) = #β :=
begin
  have : ¬∀a, #(f ⁻¹' {a}) < #β,
  { intro h,
    apply not_lt_of_ge (ge_of_eq $ mk_univ),
    rw [←@preimage_univ _ _ f, ←Union_of_singleton, preimage_Union],
    exact mk_Union_le_sum_mk.trans_lt ((sum_le_sup _).trans_lt $ mul_lt_of_lt h₁
      (h₂.trans_le $ cof_ord_le _) (sup_lt h₂ h)) },
  rw [not_forall] at this, cases this with x h,
  use x, apply le_antisymm _ (le_of_not_gt h),
  rw [le_mk_iff_exists_set], exact ⟨_, rfl⟩
end

/-- pigeonhole principle for a cardinality below the cardinality of the domain -/
theorem infinite_pigeonhole_card {β α : Type u} (f : β → α) (θ : cardinal) (hθ : θ ≤ #β)
  (h₁ : ω ≤ θ) (h₂ : #α < θ.ord.cof) : ∃a : α, θ ≤ #(f ⁻¹' {a}) :=
begin
  rcases le_mk_iff_exists_set.1 hθ with ⟨s, rfl⟩,
  cases infinite_pigeonhole (f ∘ subtype.val : s → α) h₁ h₂ with a ha,
  use a, rw [←ha, @preimage_comp _ _ _ subtype.val f],
  apply mk_preimage_of_injective _ _ subtype.val_injective
end

theorem infinite_pigeonhole_set {β α : Type u} {s : set β} (f : s → α) (θ : cardinal)
  (hθ : θ ≤ #s) (h₁ : ω ≤ θ) (h₂ : #α < θ.ord.cof) :
    ∃(a : α) (t : set β) (h : t ⊆ s), θ ≤ #t ∧ ∀{{x}} (hx : x ∈ t), f ⟨x, h hx⟩ = a :=
begin
  cases infinite_pigeonhole_card f θ hθ h₁ h₂ with a ha,
  refine ⟨a, {x | ∃(h : x ∈ s), f ⟨x, h⟩ = a}, _, _, _⟩,
  { rintro x ⟨hx, hx'⟩, exact hx },
  { refine le_trans ha _, apply ge_of_eq, apply quotient.sound, constructor,
    refine equiv.trans _ (equiv.subtype_subtype_equiv_subtype_exists _ _).symm,
    simp only [set_coe_eq_subtype, mem_singleton_iff, mem_preimage, mem_set_of_eq] },
  rintro x ⟨hx, hx'⟩, exact hx'
end

end ordinal

/-! ### Regular and inaccessible cardinals -/

namespace cardinal
open ordinal

local infixr ^ := @pow cardinal.{u} cardinal cardinal.has_pow

/-- A cardinal is a limit if it is not zero or a successor
  cardinal. Note that `ω` is a limit cardinal by this definition. -/
def is_limit (c : cardinal) : Prop :=
c ≠ 0 ∧ ∀ x < c, succ x < c

<<<<<<< HEAD
theorem is_limit.ne_zero {c} (h : is_limit c) : c ≠ 0 :=
h.1

theorem is_limit.succ_lt {x c} (h : is_limit c) (hx : x < c) : succ x < c :=
h.2 x hx

theorem is_limit.omega_le {c} (h : is_limit c) : ω ≤ c :=
begin
  by_contra' h',
  rcases lt_omega.1 h' with ⟨n, rfl⟩,
  cases n,
=======
theorem is_limit.omega_le {c} (h : is_limit c) : ω ≤ c :=
begin
  by_contra' h',
  rcases lt_omega.1 h' with ⟨_ | n, rfl⟩,
>>>>>>> 8e3cce30
  { exact h.1.irrefl },
  { simpa using h.2 n }
end

/-- A cardinal is a strong limit if it is not zero and it is
  closed under powersets. Note that `ω` is a strong limit by this definition. -/
def is_strong_limit (c : cardinal) : Prop :=
c ≠ 0 ∧ ∀ x < c, 2 ^ x < c

theorem is_strong_limit.ne_zero {c} (h : is_strong_limit c) : c ≠ 0 :=
h.1

theorem is_strong_limit.power_lt {x c} (h : is_strong_limit c) (hx : x < c) : 2 ^ x < c :=
h.2 x hx

theorem is_strong_limit.is_limit {c} (H : is_strong_limit c) : is_limit c :=
⟨H.1, λ x h, lt_of_le_of_lt (succ_le_of_lt $ cantor x) (H.2 _ h)⟩

theorem mk_subset_mk_lt_cof {α : Type*} (h : is_strong_limit (#α)) :
  #{s : set α // #s < cof (#α).ord} = #α :=
begin
  have ha := h.is_limit.omega_le,
  apply le_antisymm,
  { rcases ord_eq α with ⟨r, wo, hr⟩,
    haveI := wo,
    have : #{s : set α // #s < cof (#α).ord} ≤ #{s : set α | bounded r s},
    { apply mk_le_mk_of_subset (λ s hs, _),
      rw hr at hs,
      exact lt_cof_type hs },
    apply this.trans,
    have : {s : set α | bounded r s} = _ := set_of_exists _,
    rw this,
    convert mk_Union_le_sum_mk.trans ((sum_le_sup _).trans (mul_le_max_of_omega_le_left ha)),
    apply (max_eq_left $ sup_le $ λ i, _).symm,
    rw [mk_coe_set, mk_subset_interval],
    apply (h.power_lt _).le,
    rw [←lt_ord, hr],
    apply typein_lt_type },
  { refine @mk_le_of_injective α _ (λ x, subtype.mk {x} _) _,
    { rw mk_singleton,
      exact one_lt_omega.trans_le (omega_le_cof.2 (ord_is_limit ha)) },
    { intros a b hab,
      simpa only [singleton_eq_singleton_iff] using hab } }
end

/-- A cardinal is regular if it is infinite and it equals its own cofinality. -/
def is_regular (c : cardinal) : Prop :=
ω ≤ c ∧ c.ord.cof = c

lemma is_regular.omega_le {c : cardinal} (H : c.is_regular) : ω ≤ c :=
H.1

lemma is_regular.cof_eq {c : cardinal} (H : c.is_regular) : c.ord.cof = c :=
H.2

lemma is_regular.pos {c : cardinal} (H : c.is_regular) : 0 < c :=
omega_pos.trans_le H.1

lemma is_regular.ord_pos {c : cardinal} (H : c.is_regular) : 0 < c.ord :=
by { rw cardinal.lt_ord, exact H.pos }

theorem is_regular_cof {o : ordinal} (h : o.is_limit) : is_regular o.cof :=
⟨omega_le_cof.2 h, cof_cof _⟩

theorem is_regular_omega : is_regular ω :=
⟨le_rfl, by simp⟩

theorem is_regular_succ {c : cardinal.{u}} (h : ω ≤ c) : is_regular (succ c) :=
⟨h.trans (lt_succ c).le, begin
  refine (cof_ord_le _).antisymm (succ_le_of_lt _),
  cases quotient.exists_rep (@succ cardinal _ _ c) with α αe, simp at αe,
  rcases ord_eq α with ⟨r, wo, re⟩, resetI,
  have := ord_is_limit (h.trans (lt_succ _).le),
  rw [← αe, re] at this ⊢,
  rcases cof_eq' r this with ⟨S, H, Se⟩,
  rw [← Se],
  apply lt_imp_lt_of_le_imp_le
    (λ (h : #S ≤ c), mul_le_mul_right' h c),
  rw [mul_eq_self h, ← succ_le_iff, ← αe, ← sum_const'],
  refine le_trans _ (sum_le_sum (λ x:S, card (typein r x)) _ _),
  { simp only [← card_typein, ← mk_sigma],
    refine ⟨embedding.of_surjective _ _⟩,
    { exact λ x, x.2.1 },
    { exact λ a, let ⟨b, h, ab⟩ := H a in ⟨⟨⟨_, h⟩, _, ab⟩, rfl⟩ } },
  { intro i,
    rw [← lt_succ_iff, ← lt_ord, ← αe, re],
    apply typein_lt_type }
end⟩

theorem is_regular_aleph_one : is_regular (aleph 1) :=
by { rw ← succ_omega, exact is_regular_succ le_rfl }

theorem is_regular_aleph'_succ {o : ordinal} (h : ordinal.omega ≤ o) :
  is_regular (aleph' (succ o)) :=
by { rw aleph'_succ, exact is_regular_succ (omega_le_aleph'.2 h) }

theorem is_regular_aleph_succ (o : ordinal) : is_regular (aleph (succ o)) :=
by { rw aleph_succ, exact is_regular_succ (omega_le_aleph o) }

/--
A function whose codomain's cardinality is infinite but strictly smaller than its domain's
has a fiber with cardinality strictly great than the codomain.
-/
theorem infinite_pigeonhole_card_lt {β α : Type u} (f : β → α)
  (w : #α < #β) (w' : ω ≤ #α) :
  ∃ a : α, #α < #(f ⁻¹' {a}) :=
begin
  simp_rw [← succ_le_iff],
  exact ordinal.infinite_pigeonhole_card f (succ (#α)) (succ_le_of_lt w)
    (w'.trans (lt_succ _).le)
    ((lt_succ _).trans_le (is_regular_succ w').2.ge),
end

/--
A function whose codomain's cardinality is infinite but strictly smaller than its domain's
has an infinite fiber.
-/
theorem exists_infinite_fiber {β α : Type*} (f : β → α)
  (w : #α < #β) (w' : _root_.infinite α) :
  ∃ a : α, _root_.infinite (f ⁻¹' {a}) :=
begin
  simp_rw [cardinal.infinite_iff] at ⊢ w',
  cases infinite_pigeonhole_card_lt f w w' with a ha,
  exact ⟨a, w'.trans ha.le⟩,
end

/--
If an infinite type `β` can be expressed as a union of finite sets,
then the cardinality of the collection of those finite sets
must be at least the cardinality of `β`.
-/
lemma le_range_of_union_finset_eq_top
  {α β : Type*} [infinite β] (f : α → finset β) (w : (⋃ a, (f a : set β)) = ⊤) :
  #β ≤ #(range f) :=
begin
  have k : _root_.infinite (range f),
  { rw infinite_coe_iff,
    apply mt (union_finset_finite_of_range_finite f),
    rw w,
    exact infinite_univ, },
  by_contradiction h,
  simp only [not_le] at h,
  let u : Π b, ∃ a, b ∈ f a := λ b, by simpa using (w.ge : _) (set.mem_univ b),
  let u' : β → range f := λ b, ⟨f (u b).some, by simp⟩,
  have v' : ∀ a, u' ⁻¹' {⟨f a, by simp⟩} ≤ f a, begin rintros a p m,
    simp at m,
    rw ←m,
    apply (λ b, (u b).some_spec),
  end,
  obtain ⟨⟨-, ⟨a, rfl⟩⟩, p⟩ := exists_infinite_fiber u' h k,
  exact (@infinite.of_injective _ _ p (inclusion (v' a)) (inclusion_injective _)).false,
end

theorem lsub_lt_ord_lift_of_is_regular {ι} {f : ι → ordinal} {c} (hc : is_regular c)
  (hι : cardinal.lift (#ι) < c) : (∀ i, f i < c.ord) → ordinal.lsub f < c.ord :=
lsub_lt_ord_lift (by rwa hc.2)

theorem lsub_lt_ord_of_is_regular {ι} {f : ι → ordinal} {c} (hc : is_regular c) (hι : #ι < c) :
  (∀ i, f i < c.ord) → ordinal.lsub f < c.ord :=
lsub_lt_ord (by rwa hc.2)

theorem sup_lt_ord_lift_of_is_regular {ι} {f : ι → ordinal} {c} (hc : is_regular c)
  (hι : cardinal.lift (#ι) < c) : (∀ i, f i < c.ord) → ordinal.sup f < c.ord :=
sup_lt_ord_lift (by rwa hc.2)

theorem sup_lt_ord_of_is_regular {ι} {f : ι → ordinal} {c} (hc : is_regular c) (hι : #ι < c) :
  (∀ i, f i < c.ord) → ordinal.sup f < c.ord :=
sup_lt_ord (by rwa hc.2)

theorem blsub_lt_ord_lift_of_is_regular {o : ordinal} {f : Π a < o, ordinal} {c} (hc : is_regular c)
  (ho : cardinal.lift o.card < c) : (∀ i hi, f i hi < c.ord) → ordinal.blsub o f < c.ord :=
blsub_lt_ord_lift (by rwa hc.2)

theorem blsub_lt_ord_of_is_regular {o : ordinal} {f : Π a < o, ordinal} {c} (hc : is_regular c)
  (ho : o.card < c) : (∀ i hi, f i hi < c.ord) → ordinal.blsub o f < c.ord :=
blsub_lt_ord (by rwa hc.2)

theorem bsup_lt_ord_lift_of_is_regular {o : ordinal} {f : Π a < o, ordinal} {c} (hc : is_regular c)
  (hι : cardinal.lift o.card < c) : (∀ i hi, f i hi < c.ord) → ordinal.bsup o f < c.ord :=
bsup_lt_ord_lift (by rwa hc.2)

theorem bsup_lt_ord_of_is_regular {o : ordinal} {f : Π a < o, ordinal} {c} (hc : is_regular c)
  (hι : o.card < c) : (∀ i hi, f i hi < c.ord) → ordinal.bsup o f < c.ord :=
bsup_lt_ord (by rwa hc.2)

theorem sup_lt_lift_of_is_regular {ι} {f : ι → cardinal} {c} (hc : is_regular c)
  (hι : cardinal.lift (#ι) < c) : (∀ i, f i < c) → sup.{u v} f < c :=
sup_lt_lift (by rwa hc.2)

theorem sup_lt_of_is_regular {ι} {f : ι → cardinal} {c} (hc : is_regular c) (hι : #ι < c) :
  (∀ i, f i < c) → sup.{u u} f < c :=
sup_lt (by rwa hc.2)

theorem sum_lt_lift_of_is_regular {ι : Type u} {f : ι → cardinal} {c : cardinal} (hc : is_regular c)
  (hι : cardinal.lift.{v u} (#ι) < c) (hf : ∀ i, f i < c) : sum f < c :=
(sum_le_sup_lift _).trans_lt $ mul_lt_of_lt hc.1 hι (sup_lt_lift_of_is_regular hc hι hf)

theorem sum_lt_of_is_regular {ι : Type u} {f : ι → cardinal} {c : cardinal} (hc : is_regular c)
  (hι : #ι < c) : (∀ i, f i < c) → sum f < c :=
sum_lt_lift_of_is_regular.{u u} hc (by rwa lift_id)

theorem nfp_family_lt_ord_lift_of_is_regular {ι} {f : ι → ordinal → ordinal} {c} (hc : is_regular c)
  (hι : (#ι).lift < c) (hc' : c ≠ ω) (hf : ∀ i (b < c.ord), f i b < c.ord) {a} (ha : a < c.ord) :
  nfp_family.{u v} f a < c.ord :=
by { apply nfp_family_lt_ord_lift _ _ hf ha; rwa hc.2, exact lt_of_le_of_ne hc.1 hc'.symm }

theorem nfp_family_lt_ord_of_is_regular {ι} {f : ι → ordinal → ordinal} {c} (hc : is_regular c)
  (hι : #ι < c) (hc' : c ≠ ω) {a} (hf : ∀ i (b < c.ord), f i b < c.ord) :
  a < c.ord → nfp_family.{u u} f a < c.ord :=
nfp_family_lt_ord_lift_of_is_regular hc (by rwa lift_id) hc' hf

theorem nfp_bfamily_lt_ord_lift_of_is_regular {o : ordinal} {f : Π a < o, ordinal → ordinal} {c}
  (hc : is_regular c) (ho : o.card.lift < c) (hc' : c ≠ ω)
  (hf : ∀ i hi (b < c.ord), f i hi b < c.ord) {a} : a < c.ord → nfp_bfamily.{u v} o f a < c.ord :=
nfp_family_lt_ord_lift_of_is_regular hc (by rwa mk_ordinal_out) hc' (λ i, hf _ _)

theorem nfp_bfamily_lt_ord_of_is_regular {o : ordinal} {f : Π a < o, ordinal → ordinal} {c}
  (hc : is_regular c) (ho : o.card < c) (hc' : c ≠ ω) (hf : ∀ i hi (b < c.ord), f i hi b < c.ord)
  {a} : a < c.ord → nfp_bfamily.{u u} o f a < c.ord :=
nfp_bfamily_lt_ord_lift_of_is_regular hc (by rwa lift_id) hc' hf

theorem nfp_lt_ord_of_is_regular {f : ordinal → ordinal} {c} (hc : is_regular c) (hc' : c ≠ ω)
  (hf : ∀ i < c.ord, f i < c.ord) {a} : (a < c.ord) → nfp f a < c.ord :=
nfp_lt_ord (by { rw hc.2, exact lt_of_le_of_ne hc.1 hc'.symm }) hf

theorem deriv_family_lt_ord_lift {ι} {f : ι → ordinal → ordinal} {c} (hc : is_regular c)
  (hι : (#ι).lift < c) (hc' : c ≠ ω) (hf : ∀ i (b < c.ord), f i b < c.ord) {a} :
  a < c.ord → deriv_family.{u v} f a < c.ord :=
begin
  have hω : ω < c.ord.cof,
  { rw hc.2, exact lt_of_le_of_ne hc.1 hc'.symm },
  apply a.limit_rec_on,
  { rw deriv_family_zero,
    exact nfp_family_lt_ord_lift hω (by rwa hc.2) hf },
  { intros b hb hb',
    rw deriv_family_succ,
    exact nfp_family_lt_ord_lift hω (by rwa hc.2) hf
      ((ord_is_limit hc.1).2 _ (hb ((lt_succ b).trans hb'))) },
  { intros b hb H hb',
    rw deriv_family_limit f hb,
    exact bsup_lt_ord_of_is_regular hc (ord_lt_ord.1 ((ord_card_le b).trans_lt hb'))
      (λ o' ho', H o' ho' (ho'.trans hb')) }
end

theorem deriv_family_lt_ord {ι} {f : ι → ordinal → ordinal} {c} (hc : is_regular c)
  (hι : #ι < c) (hc' : c ≠ ω) (hf : ∀ i (b < c.ord), f i b < c.ord) {a} :
  a < c.ord → deriv_family.{u u} f a < c.ord :=
deriv_family_lt_ord_lift hc (by rwa lift_id) hc' hf

theorem deriv_bfamily_lt_ord_lift {o : ordinal} {f : Π a < o, ordinal → ordinal} {c}
  (hc : is_regular c) (hι : o.card.lift < c) (hc' : c ≠ ω)
  (hf : ∀ i hi (b < c.ord), f i hi b < c.ord) {a} :
  a < c.ord → deriv_bfamily.{u v} o f a < c.ord :=
deriv_family_lt_ord_lift hc (by rwa mk_ordinal_out) hc' (λ i, hf _ _)

theorem deriv_bfamily_lt_ord {o : ordinal} {f : Π a < o, ordinal → ordinal} {c} (hc : is_regular c)
  (hι : o.card < c) (hc' : c ≠ ω) (hf : ∀ i hi (b < c.ord), f i hi b < c.ord)
  {a} : a < c.ord → deriv_bfamily.{u u} o f a < c.ord :=
deriv_bfamily_lt_ord_lift hc (by rwa lift_id) hc' hf

theorem deriv_lt_ord {f : ordinal.{u} → ordinal} {c} (hc : is_regular c) (hc' : c ≠ ω)
  (hf : ∀ i < c.ord, f i < c.ord) {a} : a < c.ord → deriv f a < c.ord :=
deriv_family_lt_ord_lift hc
  (by simpa using cardinal.one_lt_omega.trans (lt_of_le_of_ne hc.1 hc'.symm))
  hc' (λ _, hf)

/-- A cardinal is inaccessible if it is an uncountable regular strong limit cardinal. -/
def is_inaccessible (c : cardinal) :=
ω < c ∧ is_regular c ∧ is_strong_limit c

theorem is_inaccessible.mk {c}
 (h₁ : ω < c) (h₂ : c ≤ c.ord.cof) (h₃ : ∀ x < c, 2 ^ x < c) :
 is_inaccessible c :=
⟨h₁, ⟨le_of_lt h₁, le_antisymm (cof_ord_le _) h₂⟩,
  ne_of_gt (lt_trans omega_pos h₁), h₃⟩

/- Lean's foundations prove the existence of ω many inaccessible cardinals -/
theorem univ_inaccessible : is_inaccessible (univ.{u v}) :=
is_inaccessible.mk
  (by simpa using lift_lt_univ' ω)
  (by simp)
  (λ c h, begin
    rcases lt_univ'.1 h with ⟨c, rfl⟩,
    rw ← lift_two_power.{u (max (u+1) v)},
    apply lift_lt_univ'
  end)

theorem lt_power_cof {c : cardinal.{u}} : ω ≤ c → c < c ^ cof c.ord :=
quotient.induction_on c $ λ α h, begin
  rcases ord_eq α with ⟨r, wo, re⟩, resetI,
  have := ord_is_limit h,
  rw [mk_def, re] at this ⊢,
  rcases cof_eq' r this with ⟨S, H, Se⟩,
  have := sum_lt_prod (λ a:S, #{x // r x a}) (λ _, #α) (λ i, _),
  { simp only [cardinal.prod_const, cardinal.lift_id, ← Se, ← mk_sigma, power_def] at this ⊢,
    refine lt_of_le_of_lt _ this,
    refine ⟨embedding.of_surjective _ _⟩,
    { exact λ x, x.2.1 },
    { exact λ a, let ⟨b, h, ab⟩ := H a in ⟨⟨⟨_, h⟩, _, ab⟩, rfl⟩ } },
  { have := typein_lt_type r i,
    rwa [← re, lt_ord] at this }
end

theorem lt_cof_power {a b : cardinal} (ha : ω ≤ a) (b1 : 1 < b) :
  a < cof (b ^ a).ord :=
begin
  have b0 : b ≠ 0 := ne_of_gt (lt_trans zero_lt_one b1),
  apply lt_imp_lt_of_le_imp_le (power_le_power_left $ power_ne_zero a b0),
  rw [← power_mul, mul_eq_self ha],
  exact lt_power_cof (le_trans ha $ le_of_lt $ cantor' _ b1),
end

end cardinal<|MERGE_RESOLUTION|>--- conflicted
+++ resolved
@@ -704,7 +704,6 @@
 def is_limit (c : cardinal) : Prop :=
 c ≠ 0 ∧ ∀ x < c, succ x < c
 
-<<<<<<< HEAD
 theorem is_limit.ne_zero {c} (h : is_limit c) : c ≠ 0 :=
 h.1
 
@@ -714,14 +713,7 @@
 theorem is_limit.omega_le {c} (h : is_limit c) : ω ≤ c :=
 begin
   by_contra' h',
-  rcases lt_omega.1 h' with ⟨n, rfl⟩,
-  cases n,
-=======
-theorem is_limit.omega_le {c} (h : is_limit c) : ω ≤ c :=
-begin
-  by_contra' h',
   rcases lt_omega.1 h' with ⟨_ | n, rfl⟩,
->>>>>>> 8e3cce30
   { exact h.1.irrefl },
   { simpa using h.2 n }
 end
