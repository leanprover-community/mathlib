--- conflicted
+++ resolved
@@ -761,13 +761,8 @@
   rcases lift_mk_eq.1 h1 with ⟨e⟩, letI : fintype β := fintype.of_equiv α e,
   replace h1 : fintype.card α = fintype.card β := (fintype.of_equiv_card _).symm,
   classical,
-<<<<<<< HEAD
-  lift s to finset α using finite_of_subtype s,
-  lift t to finset β using finite_of_subtype t,
-=======
   lift s to finset α using s.to_finite,
   lift t to finset β using t.to_finite,
->>>>>>> 7428bd9b
   simp only [finset.coe_sort_coe, mk_coe_finset, lift_nat_cast, nat.cast_inj] at h2,
   simp only [← finset.coe_compl, finset.coe_sort_coe, mk_coe_finset, finset.card_compl,
     lift_nat_cast, nat.cast_inj, h1, h2]
