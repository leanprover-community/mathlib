/-
Copyright (c) 2017 Johannes Hölzl. All rights reserved.
Released under Apache 2.0 license as described in the file LICENSE.
Authors: Johannes Hölzl, Mario Carneiro, Floris van Doorn
-/

import order.bounded
import set_theory.ordinal.principal
import tactic.linarith

/-!
# Cardinals and ordinals

Relationships between cardinals and ordinals, properties of cardinals that are proved
using ordinals.

## Main definitions

* The function `cardinal.aleph'` gives the cardinals listed by their ordinal
  index, and is the inverse of `cardinal.aleph_idx`.
  `aleph' n = n`, `aleph' ω = cardinal.omega = ℵ₀`, `aleph' (ω + 1) = ℵ₁`, etc.
  It is an order isomorphism between ordinals and cardinals.
* The function `cardinal.aleph` gives the infinite cardinals listed by their
  ordinal index. `aleph 0 = cardinal.omega = ℵ₀`, `aleph 1 = ℵ₁` is the first
  uncountable cardinal, and so on.

## Main Statements

* `cardinal.mul_eq_max` and `cardinal.add_eq_max` state that the product (resp. sum) of two infinite
  cardinals is just their maximum. Several variations around this fact are also given.
* `cardinal.mk_list_eq_mk` : when `α` is infinite, `α` and `list α` have the same cardinality.
* simp lemmas for inequalities between `bit0 a` and `bit1 b` are registered, making `simp`
  able to prove inequalities about numeral cardinals.

## Tags

cardinal arithmetic (for infinite cardinals)
-/

noncomputable theory

open function cardinal set equiv order
open_locale classical cardinal

universes u v w

namespace cardinal
section using_ordinals
open ordinal

theorem ord_is_limit {c} (co : ω ≤ c) : (ord c).is_limit :=
begin
  refine ⟨λ h, omega_ne_zero _, λ a, lt_imp_lt_of_le_imp_le _⟩,
  { rw [← ordinal.le_zero, ord_le] at h,
    simpa only [card_zero, nonpos_iff_eq_zero] using le_trans co h },
  { intro h, rw [ord_le] at h ⊢,
    rwa [← @add_one_of_omega_le (card a), ← card_succ],
    rw [← ord_le, ← le_succ_of_is_limit, ord_le],
    { exact le_trans co h },
    { rw ord_omega, exact omega_is_limit } }
end

/-- The `aleph'` index function, which gives the ordinal index of a cardinal.
  (The `aleph'` part is because unlike `aleph` this counts also the
  finite stages. So `aleph_idx n = n`, `aleph_idx ω = ω`,
  `aleph_idx ℵ₁ = ω + 1` and so on.)
  In this definition, we register additionally that this function is an initial segment,
  i.e., it is order preserving and its range is an initial segment of the ordinals.
  For the basic function version, see `aleph_idx`.
  For an upgraded version stating that the range is everything, see `aleph_idx.rel_iso`. -/
def aleph_idx.initial_seg : @initial_seg cardinal ordinal (<) (<) :=
@rel_embedding.collapse cardinal ordinal (<) (<) _ cardinal.ord.order_embedding.lt_embedding

/-- The `aleph'` index function, which gives the ordinal index of a cardinal.
  (The `aleph'` part is because unlike `aleph` this counts also the
  finite stages. So `aleph_idx n = n`, `aleph_idx ω = ω`,
  `aleph_idx ℵ₁ = ω + 1` and so on.)
  For an upgraded version stating that the range is everything, see `aleph_idx.rel_iso`. -/
def aleph_idx : cardinal → ordinal := aleph_idx.initial_seg

@[simp] theorem aleph_idx.initial_seg_coe :
  (aleph_idx.initial_seg : cardinal → ordinal) = aleph_idx := rfl

@[simp] theorem aleph_idx_lt {a b} : aleph_idx a < aleph_idx b ↔ a < b :=
aleph_idx.initial_seg.to_rel_embedding.map_rel_iff

@[simp] theorem aleph_idx_le {a b} : aleph_idx a ≤ aleph_idx b ↔ a ≤ b :=
by rw [← not_lt, ← not_lt, aleph_idx_lt]

theorem aleph_idx.init {a b} : b < aleph_idx a → ∃ c, aleph_idx c = b :=
aleph_idx.initial_seg.init _ _

/-- The `aleph'` index function, which gives the ordinal index of a cardinal.
  (The `aleph'` part is because unlike `aleph` this counts also the
  finite stages. So `aleph_idx n = n`, `aleph_idx ω = ω`,
  `aleph_idx ℵ₁ = ω + 1` and so on.)
  In this version, we register additionally that this function is an order isomorphism
  between cardinals and ordinals.
  For the basic function version, see `aleph_idx`. -/
def aleph_idx.rel_iso : @rel_iso cardinal.{u} ordinal.{u} (<) (<) :=
@rel_iso.of_surjective cardinal.{u} ordinal.{u} (<) (<) aleph_idx.initial_seg.{u} $
(initial_seg.eq_or_principal aleph_idx.initial_seg.{u}).resolve_right $
λ ⟨o, e⟩, begin
  have : ∀ c, aleph_idx c < o := λ c, (e _).2 ⟨_, rfl⟩,
  refine ordinal.induction_on o _ this, introsI α r _ h,
  let s := sup.{u u} (λ a:α, inv_fun aleph_idx (ordinal.typein r a)),
  apply (lt_succ s).not_le,
  have I : injective aleph_idx := aleph_idx.initial_seg.to_embedding.injective,
  simpa only [typein_enum, left_inverse_inv_fun I (succ s)] using
    le_sup.{u u} (λ a, inv_fun aleph_idx (ordinal.typein r a))
      (ordinal.enum r _ (h (succ s))),
end

@[simp] theorem aleph_idx.rel_iso_coe :
  (aleph_idx.rel_iso : cardinal → ordinal) = aleph_idx := rfl

@[simp] theorem type_cardinal : @ordinal.type cardinal (<) _ = ordinal.univ.{u (u+1)} :=
by rw ordinal.univ_id; exact quotient.sound ⟨aleph_idx.rel_iso⟩

@[simp] theorem mk_cardinal : #cardinal = univ.{u (u+1)} :=
by simpa only [card_type, card_univ] using congr_arg card type_cardinal

/-- The `aleph'` function gives the cardinals listed by their ordinal
  index, and is the inverse of `aleph_idx`.
  `aleph' n = n`, `aleph' ω = ω`, `aleph' (ω + 1) = ℵ₁`, etc.
  In this version, we register additionally that this function is an order isomorphism
  between ordinals and cardinals.
  For the basic function version, see `aleph'`. -/
def aleph'.rel_iso := cardinal.aleph_idx.rel_iso.symm

/-- The `aleph'` function gives the cardinals listed by their ordinal
  index, and is the inverse of `aleph_idx`.
  `aleph' n = n`, `aleph' ω = ω`, `aleph' (ω + 1) = ℵ₁`, etc. -/
def aleph' : ordinal → cardinal := aleph'.rel_iso

@[simp] theorem aleph'.rel_iso_coe :
  (aleph'.rel_iso : ordinal → cardinal) = aleph' := rfl

@[simp] theorem aleph'_lt {o₁ o₂ : ordinal.{u}} : aleph' o₁ < aleph' o₂ ↔ o₁ < o₂ :=
aleph'.rel_iso.map_rel_iff

@[simp] theorem aleph'_le {o₁ o₂ : ordinal.{u}} : aleph' o₁ ≤ aleph' o₂ ↔ o₁ ≤ o₂ :=
le_iff_le_iff_lt_iff_lt.2 aleph'_lt

@[simp] theorem aleph'_aleph_idx (c : cardinal.{u}) : aleph' c.aleph_idx = c :=
cardinal.aleph_idx.rel_iso.to_equiv.symm_apply_apply c

@[simp] theorem aleph_idx_aleph' (o : ordinal.{u}) : (aleph' o).aleph_idx = o :=
cardinal.aleph_idx.rel_iso.to_equiv.apply_symm_apply o

@[simp] theorem aleph'_zero : aleph' 0 = 0 :=
by rw [← nonpos_iff_eq_zero, ← aleph'_aleph_idx 0, aleph'_le];
   apply ordinal.zero_le

<<<<<<< HEAD
@[simp] theorem aleph'_succ {o : ordinal.{u}} : aleph' o.succ = succ (aleph' o) :=
le_antisymm
 (cardinal.aleph_idx_le.1 $
  by rw [aleph_idx_aleph', ordinal.succ_le, ← aleph'_lt, aleph'_aleph_idx];
     apply order.lt_succ)
 (succ_le_of_lt $ aleph'_lt.2 $ ordinal.lt_succ_self _)
=======
@[simp] theorem aleph'_succ {o : ordinal.{u}} : aleph' (order.succ o) = (aleph' o).succ :=
begin
  apply (succ_le_of_lt $ aleph'_lt.2 $ order.lt_succ o).antisymm' (cardinal.aleph_idx_le.1 $ _),
  rw [aleph_idx_aleph', order.succ_le_iff, ← aleph'_lt, aleph'_aleph_idx],
  apply cardinal.lt_succ
end
>>>>>>> a08d1797

@[simp] theorem aleph'_nat : ∀ n : ℕ, aleph' n = n
| 0     := aleph'_zero
| (n+1) := show aleph' (order.succ n) = n.succ,
           by rw [aleph'_succ, aleph'_nat, nat_succ]

theorem aleph'_le_of_limit {o : ordinal.{u}} (l : o.is_limit) {c} :
  aleph' o ≤ c ↔ ∀ o' < o, aleph' o' ≤ c :=
⟨λ h o' h', le_trans (aleph'_le.2 $ le_of_lt h') h,
 λ h, begin
  rw [← aleph'_aleph_idx c, aleph'_le, ordinal.limit_le l],
  intros x h',
  rw [← aleph'_le, aleph'_aleph_idx],
  exact h _ h'
end⟩

@[simp] theorem aleph'_omega : aleph' ordinal.omega = ω :=
eq_of_forall_ge_iff $ λ c, begin
  simp only [aleph'_le_of_limit omega_is_limit, ordinal.lt_omega, exists_imp_distrib, omega_le],
  exact forall_swap.trans (forall_congr $ λ n, by simp only [forall_eq, aleph'_nat]),
end

/-- `aleph'` and `aleph_idx` form an equivalence between `ordinal` and `cardinal` -/
@[simp] def aleph'_equiv : ordinal ≃ cardinal :=
⟨aleph', aleph_idx, aleph_idx_aleph', aleph'_aleph_idx⟩

/-- The `aleph` function gives the infinite cardinals listed by their
  ordinal index. `aleph 0 = ω`, `aleph 1 = succ ω` is the first
  uncountable cardinal, and so on. -/
def aleph (o : ordinal) : cardinal := aleph' (ordinal.omega + o)

@[simp] theorem aleph_lt {o₁ o₂ : ordinal.{u}} : aleph o₁ < aleph o₂ ↔ o₁ < o₂ :=
aleph'_lt.trans (add_lt_add_iff_left _)

@[simp] theorem aleph_le {o₁ o₂ : ordinal.{u}} : aleph o₁ ≤ aleph o₂ ↔ o₁ ≤ o₂ :=
le_iff_le_iff_lt_iff_lt.2 aleph_lt

@[simp] theorem max_aleph_eq (o₁ o₂ : ordinal) : max (aleph o₁) (aleph o₂) = aleph (max o₁ o₂) :=
begin
  cases le_total (aleph o₁) (aleph o₂) with h h,
  { rw [max_eq_right h, max_eq_right (aleph_le.1 h)] },
  { rw [max_eq_left h, max_eq_left (aleph_le.1 h)] }
end

<<<<<<< HEAD
@[simp] theorem aleph_succ {o : ordinal.{u}} : aleph o.succ = succ (aleph o) :=
=======
@[simp] theorem aleph_succ {o : ordinal.{u}} : aleph (order.succ o) = (aleph o).succ :=
>>>>>>> a08d1797
by rw [aleph, ordinal.add_succ, aleph'_succ]; refl

@[simp] theorem aleph_zero : aleph 0 = ω :=
by simp only [aleph, add_zero, aleph'_omega]

theorem omega_le_aleph' {o : ordinal} : ω ≤ aleph' o ↔ ordinal.omega ≤ o :=
by rw [← aleph'_omega, aleph'_le]

theorem omega_le_aleph (o : ordinal) : ω ≤ aleph o :=
by rw [aleph, omega_le_aleph']; apply ordinal.le_add_right

theorem aleph'_pos {o : ordinal} (ho : 0 < o) : 0 < aleph' o :=
by rwa [←aleph'_zero, aleph'_lt]

theorem aleph_pos (o : ordinal) : 0 < aleph o :=
omega_pos.trans_le (omega_le_aleph o)

instance (o : ordinal) : nonempty (aleph o).ord.out.α :=
begin
  rw [out_nonempty_iff_ne_zero, ←ord_zero],
  exact λ h, (ord_injective h).not_gt (aleph_pos o)
end

theorem ord_aleph_is_limit (o : ordinal) : is_limit (aleph o).ord :=
ord_is_limit $ omega_le_aleph _

instance (o : ordinal) : no_max_order (aleph o).ord.out.α :=
ordinal.out_no_max_of_succ_lt (ord_aleph_is_limit o).2

theorem exists_aleph {c : cardinal} : ω ≤ c ↔ ∃ o, c = aleph o :=
⟨λ h, ⟨aleph_idx c - ordinal.omega,
  by rw [aleph, ordinal.add_sub_cancel_of_le, aleph'_aleph_idx];
     rwa [← omega_le_aleph', aleph'_aleph_idx]⟩,
 λ ⟨o, e⟩, e.symm ▸ omega_le_aleph _⟩

theorem aleph'_is_normal : is_normal (ord ∘ aleph') :=
⟨λ o, ord_lt_ord.2 $ aleph'_lt.2 $ order.lt_succ o,
 λ o l a, by simp only [ord_le, aleph'_le_of_limit l]⟩

theorem aleph_is_normal : is_normal (ord ∘ aleph) :=
aleph'_is_normal.trans $ add_is_normal ordinal.omega

theorem succ_omega : succ ω = aleph 1 :=
by rw [← aleph_zero, ← aleph_succ, ordinal.succ_zero]

lemma omega_lt_aleph_one : ω < aleph 1 :=
by { rw ← succ_omega, apply order.lt_succ }

lemma countable_iff_lt_aleph_one {α : Type*} (s : set α) : countable s ↔ #s < aleph 1 :=
by rw [← succ_omega, lt_succ_iff, mk_set_le_omega]

/-- Ordinals that are cardinals are unbounded. -/
theorem ord_card_unbounded : unbounded (<) {b : ordinal | b.card.ord = b} :=
unbounded_lt_iff.2 $ λ a, ⟨_, ⟨(by { dsimp, rw card_ord }), (lt_ord_succ_card a).le⟩⟩

theorem eq_aleph'_of_eq_card_ord {o : ordinal} (ho : o.card.ord = o) : ∃ a, (aleph' a).ord = o :=
⟨cardinal.aleph_idx.rel_iso o.card, by simpa using ho⟩

/-- `ord ∘ aleph'` enumerates the ordinals that are cardinals. -/
theorem ord_aleph'_eq_enum_card : ord ∘ aleph' = enum_ord {b : ordinal | b.card.ord = b} :=
begin
  rw [←eq_enum_ord _ ord_card_unbounded, range_eq_iff],
  exact ⟨aleph'_is_normal.strict_mono, ⟨(λ a, (by { dsimp, rw card_ord })),
    λ b hb, eq_aleph'_of_eq_card_ord hb⟩⟩
end

/-- Infinite ordinals that are cardinals are unbounded. -/
theorem ord_card_unbounded' : unbounded (<) {b : ordinal | b.card.ord = b ∧ ordinal.omega ≤ b} :=
(unbounded_lt_inter_le ordinal.omega).2 ord_card_unbounded

theorem eq_aleph_of_eq_card_ord {o : ordinal} (ho : o.card.ord = o) (ho' : ordinal.omega ≤ o) :
  ∃ a, (aleph a).ord = o :=
begin
  cases eq_aleph'_of_eq_card_ord ho with a ha,
  use a - ordinal.omega,
  unfold aleph,
  rwa ordinal.add_sub_cancel_of_le,
  rwa [←omega_le_aleph', ←ord_le_ord, ha, ord_omega]
end

/-- `ord ∘ aleph` enumerates the infinite ordinals that are cardinals. -/
theorem ord_aleph_eq_enum_card :
  ord ∘ aleph = enum_ord {b : ordinal | b.card.ord = b ∧ ordinal.omega ≤ b} :=
begin
  rw ←eq_enum_ord _ ord_card_unbounded',
  use aleph_is_normal.strict_mono,
  rw range_eq_iff,
  refine ⟨(λ a, ⟨_, _⟩), λ b hb, eq_aleph_of_eq_card_ord hb.1 hb.2⟩,
  { rw card_ord },
  { rw [←ord_omega, ord_le_ord],
    exact omega_le_aleph _ }
end

/-! ### Properties of `mul` -/

/-- If `α` is an infinite type, then `α × α` and `α` have the same cardinality. -/
theorem mul_eq_self {c : cardinal} (h : ω ≤ c) : c * c = c :=
begin
  refine le_antisymm _
    (by simpa only [mul_one] using
      mul_le_mul_left' (one_lt_omega.le.trans h) c),
  -- the only nontrivial part is `c * c ≤ c`. We prove it inductively.
  refine acc.rec_on (cardinal.wf.apply c) (λ c _,
    quotient.induction_on c $ λ α IH ol, _) h,
  -- consider the minimal well-order `r` on `α` (a type with cardinality `c`).
  rcases ord_eq α with ⟨r, wo, e⟩, resetI,
  letI := linear_order_of_STO' r,
  haveI : is_well_order α (<) := wo,
  -- Define an order `s` on `α × α` by writing `(a, b) < (c, d)` if `max a b < max c d`, or
  -- the max are equal and `a < c`, or the max are equal and `a = c` and `b < d`.
  let g : α × α → α := λ p, max p.1 p.2,
  let f : α × α ↪ ordinal × (α × α) :=
    ⟨λ p:α×α, (typein (<) (g p), p), λ p q, congr_arg prod.snd⟩,
  let s := f ⁻¹'o (prod.lex (<) (prod.lex (<) (<))),
  -- this is a well order on `α × α`.
  haveI : is_well_order _ s := (rel_embedding.preimage _ _).is_well_order,
  /- it suffices to show that this well order is smaller than `r`
     if it were larger, then `r` would be a strict prefix of `s`. It would be contained in
    `β × β` for some `β` of cardinality `< c`. By the inductive assumption, this set has the
    same cardinality as `β` (or it is finite if `β` is finite), so it is `< c`, which is a
    contradiction. -/
  suffices : type s ≤ type r, {exact card_le_card this},
  refine le_of_forall_lt (λ o h, _),
  rcases typein_surj s h with ⟨p, rfl⟩,
  rw [← e, lt_ord],
  refine lt_of_le_of_lt
    (_ : _ ≤ card (order.succ (typein (<) (g p))) * card (order.succ (typein (<) (g p)))) _,
  { have : {q | s q p} ⊆ insert (g p) {x | x < g p} ×ˢ insert (g p) {x | x < g p},
    { intros q h,
      simp only [s, embedding.coe_fn_mk, order.preimage, typein_lt_typein, prod.lex_def, typein_inj]
        at h,
      exact max_le_iff.1 (le_iff_lt_or_eq.2 $ h.imp_right and.left) },
    suffices H : (insert (g p) {x | r x (g p)} : set α) ≃ ({x | r x (g p)} ⊕ punit),
    { exact ⟨(set.embedding_of_subset _ _ this).trans
        ((equiv.set.prod _ _).trans (H.prod_congr H)).to_embedding⟩ },
    refine (equiv.set.insert _).trans
      ((equiv.refl _).sum_congr punit_equiv_punit),
    apply @irrefl _ r },
  cases lt_or_le (card (order.succ (typein (<) (g p)))) ω with qo qo,
  { exact lt_of_lt_of_le (mul_lt_omega qo qo) ol },
  { suffices, {exact lt_of_le_of_lt (IH _ this qo) this},
    rw ← lt_ord, apply (ord_is_limit ol).2,
    rw [mk_def, e], apply typein_lt_type }
end

end using_ordinals

/-- If `α` and `β` are infinite types, then the cardinality of `α × β` is the maximum
of the cardinalities of `α` and `β`. -/
theorem mul_eq_max {a b : cardinal} (ha : ω ≤ a) (hb : ω ≤ b) : a * b = max a b :=
le_antisymm
  (mul_eq_self (le_trans ha (le_max_left a b)) ▸
    mul_le_mul' (le_max_left _ _) (le_max_right _ _)) $
max_le
  (by simpa only [mul_one] using
    mul_le_mul_left' (one_lt_omega.le.trans hb) a)
  (by simpa only [one_mul] using
    mul_le_mul_right' (one_lt_omega.le.trans ha) b)

@[simp] theorem mul_mk_eq_max {α β : Type*} [infinite α] [infinite β] : #α * #β = max (#α) (#β) :=
mul_eq_max (omega_le_mk α) (omega_le_mk β)

@[simp] theorem aleph_mul_aleph (o₁ o₂ : ordinal) : aleph o₁ * aleph o₂ = aleph (max o₁ o₂) :=
by rw [cardinal.mul_eq_max (omega_le_aleph o₁) (omega_le_aleph o₂), max_aleph_eq]

@[simp] theorem omega_mul_eq {a : cardinal} (ha : ω ≤ a) : ω * a = a :=
(mul_eq_max le_rfl ha).trans (max_eq_right ha)

@[simp] theorem mul_omega_eq {a : cardinal} (ha : ω ≤ a) : a * ω = a :=
(mul_eq_max ha le_rfl).trans (max_eq_left ha)

@[simp] theorem omega_mul_mk_eq {α : Type*} [infinite α] : ω * #α = #α :=
omega_mul_eq (omega_le_mk α)

@[simp] theorem mk_mul_omega_eq {α : Type*} [infinite α] : #α * ω = #α :=
mul_omega_eq (omega_le_mk α)

@[simp] theorem omega_mul_aleph (o : ordinal) : ω * aleph o = aleph o :=
omega_mul_eq (omega_le_aleph o)

@[simp] theorem aleph_mul_omega (o : ordinal) : aleph o * ω = aleph o :=
mul_omega_eq (omega_le_aleph o)

theorem mul_lt_of_lt {a b c : cardinal} (hc : ω ≤ c)
  (h1 : a < c) (h2 : b < c) : a * b < c :=
lt_of_le_of_lt (mul_le_mul' (le_max_left a b) (le_max_right a b)) $
(lt_or_le (max a b) ω).elim
  (λ h, lt_of_lt_of_le (mul_lt_omega h h) hc)
  (λ h, by rw mul_eq_self h; exact max_lt h1 h2)

lemma mul_le_max_of_omega_le_left {a b : cardinal} (h : ω ≤ a) : a * b ≤ max a b :=
begin
  convert mul_le_mul' (le_max_left a b) (le_max_right a b),
  rw [mul_eq_self],
  refine le_trans h (le_max_left a b)
end

lemma mul_eq_max_of_omega_le_left {a b : cardinal} (h : ω ≤ a) (h' : b ≠ 0) : a * b = max a b :=
begin
  cases le_or_lt ω b with hb hb, { exact mul_eq_max h hb },
  refine (mul_le_max_of_omega_le_left h).antisymm _,
  have : b ≤ a, from hb.le.trans h,
  rw [max_eq_left this],
  convert mul_le_mul_left' (one_le_iff_ne_zero.mpr h') _, rw [mul_one],
end

lemma mul_eq_max_of_omega_le_right {a b : cardinal} (h' : a ≠ 0) (h : ω ≤ b) : a * b = max a b :=
begin
  rw [mul_comm, max_comm],
  exact mul_eq_max_of_omega_le_left h h'
end

lemma mul_eq_max' {a b : cardinal} (h : ω ≤ a * b) : a * b = max a b :=
begin
  rcases omega_le_mul_iff.mp h with ⟨ha, hb, ha' | hb'⟩,
  { exact mul_eq_max_of_omega_le_left ha' hb },
  { exact mul_eq_max_of_omega_le_right ha hb' }
end

theorem mul_le_max (a b : cardinal) : a * b ≤ max (max a b) ω :=
begin
  by_cases ha0 : a = 0,
  { simp [ha0] },
  by_cases hb0 : b = 0,
  { simp [hb0] },
  by_cases ha : ω ≤ a,
  { rw [mul_eq_max_of_omega_le_left ha hb0],
    exact le_max_left _ _ },
  { by_cases hb : ω ≤ b,
    { rw [mul_comm, mul_eq_max_of_omega_le_left hb ha0, max_comm],
      exact le_max_left _ _ },
    { exact le_max_of_le_right (le_of_lt (mul_lt_omega (lt_of_not_ge ha) (lt_of_not_ge hb))) } }
end

lemma mul_eq_left {a b : cardinal} (ha : ω ≤ a) (hb : b ≤ a) (hb' : b ≠ 0) : a * b = a :=
by { rw [mul_eq_max_of_omega_le_left ha hb', max_eq_left hb] }

lemma mul_eq_right {a b : cardinal} (hb : ω ≤ b) (ha : a ≤ b) (ha' : a ≠ 0) : a * b = b :=
by { rw [mul_comm, mul_eq_left hb ha ha'] }

lemma le_mul_left {a b : cardinal} (h : b ≠ 0) : a ≤ b * a :=
by { convert mul_le_mul_right' (one_le_iff_ne_zero.mpr h) _,
  rw [one_mul] }

lemma le_mul_right {a b : cardinal} (h : b ≠ 0) : a ≤ a * b :=
by { rw [mul_comm], exact le_mul_left h }

lemma mul_eq_left_iff {a b : cardinal} : a * b = a ↔ ((max ω b ≤ a ∧ b ≠ 0) ∨ b = 1 ∨ a = 0) :=
begin
  rw [max_le_iff], split,
  { intro h,
    cases (le_or_lt ω a) with ha ha,
    { have : a ≠ 0, { rintro rfl, exact not_lt_of_le ha omega_pos },
      left, use ha,
      { rw [← not_lt], intro hb, apply ne_of_gt _ h, refine lt_of_lt_of_le hb (le_mul_left this) },
      { rintro rfl, apply this, rw [_root_.mul_zero] at h, subst h }},
    right, by_cases h2a : a = 0, { right, exact h2a },
    have hb : b ≠ 0, { rintro rfl, apply h2a, rw [mul_zero] at h, subst h },
    left, rw [← h, mul_lt_omega_iff, lt_omega, lt_omega] at ha,
    rcases ha with rfl|rfl|⟨⟨n, rfl⟩, ⟨m, rfl⟩⟩, contradiction, contradiction,
    rw [← ne] at h2a, rw [← one_le_iff_ne_zero] at h2a hb, norm_cast at h2a hb h ⊢,
    apply le_antisymm _ hb, rw [← not_lt], intro h2b,
    apply ne_of_gt _ h, conv_lhs { rw [← mul_one n] },
    rwa [mul_lt_mul_left], apply nat.lt_of_succ_le h2a },
  { rintro (⟨⟨ha, hab⟩, hb⟩|rfl|rfl),
    { rw [mul_eq_max_of_omega_le_left ha hb, max_eq_left hab] },
    all_goals {simp}}
end

/-! ### Properties of `add` -/

/-- If `α` is an infinite type, then `α ⊕ α` and `α` have the same cardinality. -/
theorem add_eq_self {c : cardinal} (h : ω ≤ c) : c + c = c :=
le_antisymm
  (by simpa only [nat.cast_bit0, nat.cast_one, mul_eq_self h, two_mul] using
     mul_le_mul_right' ((nat_lt_omega 2).le.trans h) c)
  (self_le_add_left c c)

/-- If `α` is an infinite type, then the cardinality of `α ⊕ β` is the maximum
of the cardinalities of `α` and `β`. -/
theorem add_eq_max {a b : cardinal} (ha : ω ≤ a) : a + b = max a b :=
le_antisymm
  (add_eq_self (le_trans ha (le_max_left a b)) ▸
    add_le_add (le_max_left _ _) (le_max_right _ _)) $
max_le (self_le_add_right _ _) (self_le_add_left _ _)

theorem add_eq_max' {a b : cardinal} (ha : ω ≤ b) : a + b = max a b :=
by rw [add_comm, max_comm, add_eq_max ha]

@[simp] theorem add_mk_eq_max {α β : Type*} [infinite α] : #α + #β = max (#α) (#β) :=
add_eq_max (omega_le_mk α)

@[simp] theorem add_mk_eq_max' {α β : Type*} [infinite β] : #α + #β = max (#α) (#β) :=
add_eq_max' (omega_le_mk β)

theorem add_le_max (a b : cardinal) : a + b ≤ max (max a b) ω :=
begin
  by_cases ha : ω ≤ a,
  { rw [add_eq_max ha],
    exact le_max_left _ _ },
  { by_cases hb : ω ≤ b,
    { rw [add_comm, add_eq_max hb, max_comm],
      exact le_max_left _ _ },
    { exact le_max_of_le_right (le_of_lt (add_lt_omega (lt_of_not_ge ha) (lt_of_not_ge hb))) } }
end

theorem add_le_of_le {a b c : cardinal} (hc : ω ≤ c)
  (h1 : a ≤ c) (h2 : b ≤ c) : a + b ≤ c :=
(add_le_add h1 h2).trans $ le_of_eq $ add_eq_self hc

theorem add_lt_of_lt {a b c : cardinal} (hc : ω ≤ c)
  (h1 : a < c) (h2 : b < c) : a + b < c :=
lt_of_le_of_lt (add_le_add (le_max_left a b) (le_max_right a b)) $
(lt_or_le (max a b) ω).elim
  (λ h, lt_of_lt_of_le (add_lt_omega h h) hc)
  (λ h, by rw add_eq_self h; exact max_lt h1 h2)

lemma eq_of_add_eq_of_omega_le {a b c : cardinal} (h : a + b = c) (ha : a < c) (hc : ω ≤ c) :
  b = c :=
begin
  apply le_antisymm,
  { rw [← h], apply self_le_add_left },
  rw[← not_lt], intro hb,
  have : a + b < c := add_lt_of_lt hc ha hb,
  simpa [h, lt_irrefl] using this
end

lemma add_eq_left {a b : cardinal} (ha : ω ≤ a) (hb : b ≤ a) : a + b = a :=
by { rw [add_eq_max ha, max_eq_left hb] }

lemma add_eq_right {a b : cardinal} (hb : ω ≤ b) (ha : a ≤ b) : a + b = b :=
by { rw [add_comm, add_eq_left hb ha] }

lemma add_eq_left_iff {a b : cardinal} : a + b = a ↔ (max ω b ≤ a ∨ b = 0) :=
begin
  rw [max_le_iff], split,
  { intro h, cases (le_or_lt ω a) with ha ha,
    { left, use ha, rw [← not_lt], intro hb, apply ne_of_gt _ h,
      exact lt_of_lt_of_le hb (self_le_add_left b a) },
    right, rw [← h, add_lt_omega_iff, lt_omega, lt_omega] at ha,
    rcases ha with ⟨⟨n, rfl⟩, ⟨m, rfl⟩⟩, norm_cast at h ⊢,
    rw [← add_right_inj, h, add_zero] },
  { rintro (⟨h1, h2⟩|h3), rw [add_eq_max h1, max_eq_left h2], rw [h3, add_zero] }
end

lemma add_eq_right_iff {a b : cardinal} : a + b = b ↔ (max ω a ≤ b ∨ a = 0) :=
by { rw [add_comm, add_eq_left_iff] }

lemma add_one_eq {a : cardinal} (ha : ω ≤ a) : a + 1 = a :=
have 1 ≤ a, from le_trans (le_of_lt one_lt_omega) ha,
add_eq_left ha this

@[simp] lemma mk_add_one_eq {α : Type*} [infinite α] : #α + 1 = #α :=
add_one_eq (omega_le_mk α)

protected lemma eq_of_add_eq_add_left {a b c : cardinal} (h : a + b = a + c) (ha : a < ω) :
  b = c :=
begin
  cases le_or_lt ω b with hb hb,
  { have : a < b := lt_of_lt_of_le ha hb,
    rw [add_eq_right hb (le_of_lt this), eq_comm] at h,
    rw [eq_of_add_eq_of_omega_le h this hb] },
  { have hc : c < ω,
    { rw [← not_le], intro hc,
      apply lt_irrefl ω, apply lt_of_le_of_lt (le_trans hc (self_le_add_left _ a)),
      rw [← h], apply add_lt_omega ha hb },
    rw [lt_omega] at *,
    rcases ha with ⟨n, rfl⟩, rcases hb with ⟨m, rfl⟩, rcases hc with ⟨k, rfl⟩,
    norm_cast at h ⊢, apply add_left_cancel h }
end

protected lemma eq_of_add_eq_add_right {a b c : cardinal} (h : a + b = c + b) (hb : b < ω) :
  a = c :=
by { rw [add_comm a b, add_comm c b] at h, exact cardinal.eq_of_add_eq_add_left h hb }

@[simp] theorem aleph_add_aleph (o₁ o₂ : ordinal) : aleph o₁ + aleph o₂ = aleph (max o₁ o₂) :=
by rw [cardinal.add_eq_max (omega_le_aleph o₁), max_aleph_eq]

theorem principal_add_ord {c : cardinal} (hc : ω ≤ c) : ordinal.principal (+) c.ord :=
λ a b ha hb, by { rw [lt_ord, ordinal.card_add] at *, exact add_lt_of_lt hc ha hb }

theorem principal_add_aleph (o : ordinal) : ordinal.principal (+) (aleph o).ord :=
principal_add_ord $ omega_le_aleph o

/-! ### Properties about power -/

theorem pow_le {κ μ : cardinal.{u}} (H1 : ω ≤ κ) (H2 : μ < ω) : κ ^ μ ≤ κ :=
let ⟨n, H3⟩ := lt_omega.1 H2 in
H3.symm ▸ (quotient.induction_on κ (λ α H1, nat.rec_on n
  (le_of_lt $ lt_of_lt_of_le (by rw [nat.cast_zero, power_zero];
    from one_lt_omega) H1)
  (λ n ih, trans_rel_left _
    (by { rw [nat.cast_succ, power_add, power_one];
      exact mul_le_mul_right' ih _ })
    (mul_eq_self H1))) H1)

theorem pow_eq {κ μ : cardinal.{u}} (H1 : ω ≤ κ) (H2 : 1 ≤ μ) (H3 : μ < ω) : κ ^ μ = κ :=
(pow_le H1 H3).antisymm $ self_le_power κ H2

lemma power_self_eq {c : cardinal} (h : ω ≤ c) : c ^ c = 2 ^ c :=
begin
  apply le_antisymm,
  { apply le_trans (power_le_power_right $ le_of_lt $ cantor c), rw [← power_mul, mul_eq_self h] },
  { convert power_le_power_right (le_trans (le_of_lt $ nat_lt_omega 2) h), apply nat.cast_two.symm }
end

lemma prod_eq_two_power {ι : Type u} [infinite ι] {c : ι → cardinal.{v}} (h₁ : ∀ i, 2 ≤ c i)
  (h₂ : ∀ i, lift.{u} (c i) ≤ lift.{v} (#ι)) :
  prod c = 2 ^ lift.{v} (#ι) :=
begin
  rw [← lift_id' (prod c), lift_prod, ← lift_two_power],
  apply le_antisymm,
  { refine (prod_le_prod _ _ h₂).trans_eq _,
    rw [prod_const, lift_lift, ← lift_power, power_self_eq (omega_le_mk ι), lift_umax.{u v}] },
  { rw [← prod_const', lift_prod],
    refine prod_le_prod _ _ (λ i, _),
    rw [lift_two, ← lift_two.{u v}, lift_le],
    exact h₁ i }
end

lemma power_eq_two_power {c₁ c₂ : cardinal} (h₁ : ω ≤ c₁) (h₂ : 2 ≤ c₂) (h₂' : c₂ ≤ c₁) :
  c₂ ^ c₁ = 2 ^ c₁ :=
le_antisymm (power_self_eq h₁ ▸ power_le_power_right h₂') (power_le_power_right h₂)

lemma nat_power_eq {c : cardinal.{u}} (h : ω ≤ c) {n : ℕ} (hn : 2 ≤ n) :
  (n : cardinal.{u}) ^ c = 2 ^ c :=
power_eq_two_power h (by assumption_mod_cast) ((nat_lt_omega n).le.trans h)

lemma power_nat_le {c : cardinal.{u}} {n : ℕ} (h : ω ≤ c) : c ^ n ≤ c :=
pow_le h (nat_lt_omega n)

lemma power_nat_eq {c : cardinal.{u}} {n : ℕ} (h1 : ω ≤ c) (h2 : 1 ≤ n) : c ^ n = c :=
pow_eq h1 (by exact_mod_cast h2) (nat_lt_omega n)

lemma power_nat_le_max {c : cardinal.{u}} {n : ℕ} : c ^ (n : cardinal.{u}) ≤ max c ω :=
begin
  by_cases hc : ω ≤ c,
  { exact le_max_of_le_left (power_nat_le hc) },
  { exact le_max_of_le_right (le_of_lt (power_lt_omega (lt_of_not_ge hc) (nat_lt_omega _))) }
end

@[simp] lemma powerlt_omega {c : cardinal} (h : ω ≤ c) : c ^< ω = c :=
begin
  apply le_antisymm,
  { rw [powerlt_le], intro c', rw [lt_omega], rintro ⟨n, rfl⟩, apply power_nat_le h },
  convert le_powerlt one_lt_omega, rw [power_one]
end

lemma powerlt_omega_le (c : cardinal) : c ^< ω ≤ max c ω :=
begin
  cases le_or_lt ω c,
  { rw [powerlt_omega h], apply le_max_left },
  rw [powerlt_le], intros c' hc',
  refine le_trans (le_of_lt $ power_lt_omega h hc') (le_max_right _ _)
end

/-! ### Computing cardinality of various types -/

theorem mk_list_eq_mk (α : Type u) [infinite α] : #(list α) = #α :=
have H1 : ω ≤ #α := omega_le_mk α,
eq.symm $ le_antisymm ⟨⟨λ x, [x], λ x y H, (list.cons.inj H).1⟩⟩ $
calc  #(list α)
    = sum (λ n : ℕ, #α ^ (n : cardinal.{u})) : mk_list_eq_sum_pow α
... ≤ sum (λ n : ℕ, #α) : sum_le_sum _ _ $ λ n, pow_le H1 $ nat_lt_omega n
... = #α : by simp [H1]

theorem mk_list_eq_omega (α : Type u) [encodable α] [nonempty α] : #(list α) = ω :=
mk_le_omega.antisymm (omega_le_mk _)

theorem mk_list_eq_max_mk_omega (α : Type u) [nonempty α] : #(list α) = max (#α) ω :=
begin
  casesI fintype_or_infinite α,
  { haveI : encodable α := fintype.to_encodable α,
    rw [mk_list_eq_omega, eq_comm, max_eq_right],
    exact mk_le_omega },
  { rw [mk_list_eq_mk, eq_comm, max_eq_left],
    exact omega_le_mk α }
end

theorem mk_list_le_max (α : Type u) : #(list α) ≤ max ω (#α) :=
begin
  casesI fintype_or_infinite α,
  { haveI := fintype.to_encodable α,
    exact mk_le_omega.trans (le_max_left _ _) },
  { rw mk_list_eq_mk,
    apply le_max_right }
end

theorem mk_finset_eq_mk (α : Type u) [infinite α] : #(finset α) = #α :=
eq.symm $ le_antisymm (mk_le_of_injective (λ x y, finset.singleton_inj.1)) $
calc #(finset α) ≤ #(list α) : mk_le_of_surjective list.to_finset_surjective
... = #α : mk_list_eq_mk α

lemma mk_bounded_set_le_of_infinite (α : Type u) [infinite α] (c : cardinal) :
  #{t : set α // mk t ≤ c} ≤ #α ^ c :=
begin
  refine le_trans _ (by rw [←add_one_eq (omega_le_mk α)]),
  induction c using cardinal.induction_on with β,
  fapply mk_le_of_surjective,
  { intro f, use sum.inl ⁻¹' range f,
    refine le_trans (mk_preimage_of_injective _ _ (λ x y, sum.inl.inj)) _,
    apply mk_range_le },
  rintro ⟨s, ⟨g⟩⟩,
  use λ y, if h : ∃(x : s), g x = y then sum.inl (classical.some h).val else sum.inr ⟨⟩,
  apply subtype.eq, ext,
  split,
  { rintro ⟨y, h⟩, dsimp only at h, by_cases h' : ∃ (z : s), g z = y,
    { rw [dif_pos h'] at h, cases sum.inl.inj h, exact (classical.some h').2 },
    { rw [dif_neg h'] at h, cases h }},
  { intro h, have : ∃(z : s), g z = g ⟨x, h⟩, exact ⟨⟨x, h⟩, rfl⟩,
    use g ⟨x, h⟩, dsimp only, rw [dif_pos this], congr',
    suffices : classical.some this = ⟨x, h⟩, exact congr_arg subtype.val this,
    apply g.2, exact classical.some_spec this }
end

lemma mk_bounded_set_le (α : Type u) (c : cardinal) :
  #{t : set α // #t ≤ c} ≤ max (#α) ω ^ c :=
begin
  transitivity #{t : set (ulift.{u} ℕ ⊕ α) // #t ≤ c},
  { refine ⟨embedding.subtype_map _ _⟩, apply embedding.image,
    use sum.inr, apply sum.inr.inj, intros s hs, exact le_trans mk_image_le hs },
  refine le_trans
    (mk_bounded_set_le_of_infinite (ulift.{u} ℕ ⊕ α) c) _,
  rw [max_comm, ←add_eq_max]; refl
end

lemma mk_bounded_subset_le {α : Type u} (s : set α) (c : cardinal.{u}) :
  #{t : set α // t ⊆ s ∧ #t ≤ c} ≤ max (#s) ω ^ c :=
begin
  refine le_trans _ (mk_bounded_set_le s c),
  refine ⟨embedding.cod_restrict _ _ _⟩,
  use λ t, coe ⁻¹' t.1,
  { rintros ⟨t, ht1, ht2⟩ ⟨t', h1t', h2t'⟩ h, apply subtype.eq, dsimp only at h ⊢,
    refine (preimage_eq_preimage' _ _).1 h; rw [subtype.range_coe]; assumption },
  rintro ⟨t, h1t, h2t⟩, exact le_trans (mk_preimage_of_injective _ _ subtype.val_injective) h2t
end

/-! ### Properties of `compl` -/

lemma mk_compl_of_infinite {α : Type*} [infinite α] (s : set α) (h2 : #s < #α) :
  #(sᶜ : set α) = #α :=
by { refine eq_of_add_eq_of_omega_le _ h2 (omega_le_mk α), exact mk_sum_compl s }

lemma mk_compl_finset_of_infinite {α : Type*} [infinite α] (s : finset α) :
  #((↑s)ᶜ : set α) = #α :=
by { apply mk_compl_of_infinite, exact (finset_card_lt_omega s).trans_le (omega_le_mk α) }

lemma mk_compl_eq_mk_compl_infinite {α : Type*} [infinite α] {s t : set α} (hs : #s < #α)
  (ht : #t < #α) : #(sᶜ : set α) = #(tᶜ : set α) :=
by { rw [mk_compl_of_infinite s hs, mk_compl_of_infinite t ht] }

lemma mk_compl_eq_mk_compl_finite_lift {α : Type u} {β : Type v} [fintype α]
  {s : set α} {t : set β} (h1 : lift.{(max v w)} (#α) = lift.{(max u w)} (#β))
  (h2 : lift.{(max v w)} (#s) = lift.{(max u w)} (#t)) :
  lift.{(max v w)} (#(sᶜ : set α)) = lift.{(max u w)} (#(tᶜ : set β)) :=
begin
  rcases lift_mk_eq.1 h1 with ⟨e⟩, letI : fintype β := fintype.of_equiv α e,
  replace h1 : fintype.card α = fintype.card β := (fintype.of_equiv_card _).symm,
  classical,
  lift s to finset α using finite.of_fintype s,
  lift t to finset β using finite.of_fintype t,
  simp only [finset.coe_sort_coe, mk_finset, lift_nat_cast, nat.cast_inj] at h2,
  simp only [← finset.coe_compl, finset.coe_sort_coe, mk_finset, finset.card_compl,
    lift_nat_cast, nat.cast_inj, h1, h2]
end

lemma mk_compl_eq_mk_compl_finite {α β : Type u} [fintype α] {s : set α} {t : set β}
  (h1 : #α = #β) (h : #s = #t) : #(sᶜ : set α) = #(tᶜ : set β) :=
by { rw ← lift_inj, apply mk_compl_eq_mk_compl_finite_lift; rwa [lift_inj] }

lemma mk_compl_eq_mk_compl_finite_same {α : Type*} [fintype α] {s t : set α}
  (h : #s = #t) : #(sᶜ : set α) = #(tᶜ : set α) :=
mk_compl_eq_mk_compl_finite rfl h

/-! ### Extending an injection to an equiv -/

theorem extend_function {α β : Type*} {s : set α} (f : s ↪ β)
  (h : nonempty ((sᶜ : set α) ≃ ((range f)ᶜ : set β))) :
  ∃ (g : α ≃ β), ∀ x : s, g x = f x :=
begin
  intros, have := h, cases this with g,
  let h : α ≃ β := (set.sum_compl (s : set α)).symm.trans
    ((sum_congr (equiv.of_injective f f.2) g).trans
    (set.sum_compl (range f))),
  refine ⟨h, _⟩, rintro ⟨x, hx⟩, simp [set.sum_compl_symm_apply_of_mem, hx]
end

theorem extend_function_finite {α β : Type*} [fintype α] {s : set α} (f : s ↪ β)
  (h : nonempty (α ≃ β)) : ∃ (g : α ≃ β), ∀ x : s, g x = f x :=
begin
  apply extend_function f,
  cases id h with g,
  rw [← lift_mk_eq] at h,
  rw [←lift_mk_eq, mk_compl_eq_mk_compl_finite_lift h],
  rw [mk_range_eq_lift], exact f.2
end

theorem extend_function_of_lt {α β : Type*} {s : set α} (f : s ↪ β) (hs : #s < #α)
  (h : nonempty (α ≃ β)) : ∃ (g : α ≃ β), ∀ x : s, g x = f x :=
begin
  casesI fintype_or_infinite α,
  { exact extend_function_finite f h },
  { apply extend_function f, cases id h with g, haveI := infinite.of_injective _ g.injective,
    rw [← lift_mk_eq'] at h ⊢,
    rwa [mk_compl_of_infinite s hs, mk_compl_of_infinite],
    rwa [← lift_lt, mk_range_eq_of_injective f.injective, ← h, lift_lt] },
end

section bit
/-!
This section proves inequalities for `bit0` and `bit1`, enabling `simp` to solve inequalities
for numeral cardinals. The complexity of the resulting algorithm is not good, as in some cases
`simp` reduces an inequality to a disjunction of two situations, depending on whether a cardinal
is finite or infinite. Since the evaluation of the branches is not lazy, this is bad. It is good
enough for practical situations, though.

For specific numbers, these inequalities could also be deduced from the corresponding
inequalities of natural numbers using `norm_cast`:
```
example : (37 : cardinal) < 42 :=
by { norm_cast, norm_num }
```
-/

lemma bit0_ne_zero (a : cardinal) : ¬bit0 a = 0 ↔ ¬a = 0 :=
by simp [bit0]

@[simp] lemma bit1_ne_zero (a : cardinal) : ¬bit1 a = 0 :=
by simp [bit1]

@[simp] lemma zero_lt_bit0 (a : cardinal) : 0 < bit0 a ↔ 0 < a :=
by { rw ←not_iff_not, simp [bit0], }

@[simp] lemma zero_lt_bit1 (a : cardinal) : 0 < bit1 a :=
lt_of_lt_of_le zero_lt_one (self_le_add_left _ _)

@[simp] lemma one_le_bit0 (a : cardinal) : 1 ≤ bit0 a ↔ 0 < a :=
⟨λ h, (zero_lt_bit0 a).mp (lt_of_lt_of_le zero_lt_one h),
 λ h, le_trans (one_le_iff_pos.mpr h) (self_le_add_left a a)⟩

@[simp] lemma one_le_bit1 (a : cardinal) : 1 ≤ bit1 a :=
self_le_add_left _ _

theorem bit0_eq_self {c : cardinal} (h : ω ≤ c) : bit0 c = c :=
add_eq_self h

@[simp] theorem bit0_lt_omega {c : cardinal} : bit0 c < ω ↔ c < ω :=
by simp [bit0, add_lt_omega_iff]

@[simp] theorem omega_le_bit0 {c : cardinal} : ω ≤ bit0 c ↔ ω ≤ c :=
by { rw ← not_iff_not, simp }

@[simp] theorem bit1_eq_self_iff {c : cardinal} : bit1 c = c ↔ ω ≤ c :=
begin
  by_cases h : ω ≤ c,
  { simp only [bit1, bit0_eq_self h, h, eq_self_iff_true, add_one_of_omega_le] },
  { refine iff_of_false (ne_of_gt _) h,
    rcases lt_omega.1 (not_le.1 h) with ⟨n, rfl⟩,
    norm_cast,
    dsimp [bit1, bit0],
    linarith }
end

@[simp] theorem bit1_lt_omega {c : cardinal} : bit1 c < ω ↔ c < ω :=
by simp [bit1, bit0, add_lt_omega_iff, one_lt_omega]

@[simp] theorem omega_le_bit1 {c : cardinal} : ω ≤ bit1 c ↔ ω ≤ c :=
by { rw ← not_iff_not, simp }

@[simp] lemma bit0_le_bit0 {a b : cardinal} : bit0 a ≤ bit0 b ↔ a ≤ b :=
begin
  cases le_or_lt ω a with ha ha; cases le_or_lt ω b with hb hb,
  { rw [bit0_eq_self ha, bit0_eq_self hb] },
  { rw bit0_eq_self ha,
    refine iff_of_false (λ h, _) (not_le_of_lt (hb.trans_le ha)),
    have A : bit0 b < ω, by simpa using hb,
    exact lt_irrefl _ (lt_of_lt_of_le (lt_of_lt_of_le A ha) h) },
  { rw [bit0_eq_self hb],
    exact iff_of_true ((bit0_lt_omega.2 ha).le.trans hb) (ha.le.trans hb) },
  { rcases lt_omega.1 ha with ⟨m, rfl⟩,
    rcases lt_omega.1 hb with ⟨n, rfl⟩,
    norm_cast,
    exact bit0_le_bit0 }
end

@[simp] lemma bit0_le_bit1 {a b : cardinal} : bit0 a ≤ bit1 b ↔ a ≤ b :=
begin
  cases le_or_lt ω a with ha ha; cases le_or_lt ω b with hb hb,
  { rw [bit0_eq_self ha, bit1_eq_self_iff.2 hb], },
  { rw bit0_eq_self ha,
    refine iff_of_false (λ h, _) (not_le_of_lt (hb.trans_le ha)),
    have A : bit1 b < ω, by simpa using hb,
    exact lt_irrefl _ (lt_of_lt_of_le (lt_of_lt_of_le A ha) h) },
  { rw [bit1_eq_self_iff.2 hb],
    exact iff_of_true ((bit0_lt_omega.2 ha).le.trans hb) (ha.le.trans hb) },
  { rcases lt_omega.1 ha with ⟨m, rfl⟩,
    rcases lt_omega.1 hb with ⟨n, rfl⟩,
    norm_cast,
    exact nat.bit0_le_bit1_iff }
end

@[simp] lemma bit1_le_bit1 {a b : cardinal} : bit1 a ≤ bit1 b ↔ a ≤ b :=
begin
  split,
  { assume h,
    apply bit0_le_bit1.1 (le_trans (self_le_add_right (bit0 a) 1) h) },
  { assume h,
    calc a + a + 1 ≤ a + b + 1 : add_le_add_right (add_le_add_left h a) 1
           ... ≤ b + b + 1 : add_le_add_right (add_le_add_right h b) 1 }
end

@[simp] lemma bit1_le_bit0 {a b : cardinal} : bit1 a ≤ bit0 b ↔ (a < b ∨ (a ≤ b ∧ ω ≤ a)) :=
begin
  cases le_or_lt ω a with ha ha; cases le_or_lt ω b with hb hb,
  { simp only [bit1_eq_self_iff.mpr ha, bit0_eq_self hb, ha, and_true],
    refine ⟨λ h, or.inr h, λ h, _⟩,
    cases h,
    { exact le_of_lt h },
    { exact h } },
  { rw bit1_eq_self_iff.2 ha,
    refine iff_of_false (λ h, _) (λ h, _),
    { have A : bit0 b < ω, by simpa using hb,
      exact lt_irrefl _ (lt_of_lt_of_le (lt_of_lt_of_le A ha) h) },
    { exact not_le_of_lt (hb.trans_le ha) (h.elim le_of_lt and.left) } },
  { rw [bit0_eq_self hb],
    exact iff_of_true ((bit1_lt_omega.2 ha).le.trans hb) (or.inl $ ha.trans_le hb) },
  { rcases lt_omega.1 ha with ⟨m, rfl⟩,
    rcases lt_omega.1 hb with ⟨n, rfl⟩,
    norm_cast,
    simp [not_le.mpr ha], }
end

@[simp] lemma bit0_lt_bit0 {a b : cardinal} : bit0 a < bit0 b ↔ a < b :=
begin
  cases le_or_lt ω a with ha ha; cases le_or_lt ω b with hb hb,
  { rw [bit0_eq_self ha, bit0_eq_self hb] },
  { rw bit0_eq_self ha,
    refine iff_of_false (λ h, _) (not_lt_of_le (hb.le.trans ha)),
    have A : bit0 b < ω, by simpa using hb,
    exact lt_irrefl _ (lt_trans (lt_of_lt_of_le A ha) h) },
  { rw [bit0_eq_self hb],
    exact iff_of_true ((bit0_lt_omega.2 ha).trans_le hb) (ha.trans_le hb) },
  { rcases lt_omega.1 ha with ⟨m, rfl⟩,
    rcases lt_omega.1 hb with ⟨n, rfl⟩,
    norm_cast,
    exact bit0_lt_bit0 }
end

@[simp] lemma bit1_lt_bit0 {a b : cardinal} : bit1 a < bit0 b ↔ a < b :=
begin
  cases le_or_lt ω a with ha ha; cases le_or_lt ω b with hb hb,
  { rw [bit1_eq_self_iff.2 ha, bit0_eq_self hb], },
  { rw bit1_eq_self_iff.2 ha,
    refine iff_of_false (λ h, _) (not_lt_of_le (hb.le.trans ha)),
    have A : bit0 b < ω, by simpa using hb,
    exact lt_irrefl _ (lt_trans (lt_of_lt_of_le A ha) h) },
  { rw [bit0_eq_self hb],
    exact iff_of_true ((bit1_lt_omega.2 ha).trans_le hb) (ha.trans_le hb) },
  { rcases lt_omega.1 ha with ⟨m, rfl⟩,
    rcases lt_omega.1 hb with ⟨n, rfl⟩,
    norm_cast,
    exact nat.bit1_lt_bit0_iff }
end

@[simp] lemma bit1_lt_bit1 {a b : cardinal} : bit1 a < bit1 b ↔ a < b :=
begin
  cases le_or_lt ω a with ha ha; cases le_or_lt ω b with hb hb,
  { rw [bit1_eq_self_iff.2 ha, bit1_eq_self_iff.2 hb], },
  { rw bit1_eq_self_iff.2 ha,
    refine iff_of_false (λ h, _) (not_lt_of_le (hb.le.trans ha)),
    have A : bit1 b < ω, by simpa using hb,
    exact lt_irrefl _ (lt_trans (lt_of_lt_of_le A ha) h) },
  { rw [bit1_eq_self_iff.2 hb],
    exact iff_of_true ((bit1_lt_omega.2 ha).trans_le hb) (ha.trans_le hb) },
  { rcases lt_omega.1 ha with ⟨m, rfl⟩,
    rcases lt_omega.1 hb with ⟨n, rfl⟩,
    norm_cast,
    exact bit1_lt_bit1 }
end

@[simp] lemma bit0_lt_bit1 {a b : cardinal} : bit0 a < bit1 b ↔ (a < b ∨ (a ≤ b ∧ a < ω)) :=
begin
  cases le_or_lt ω a with ha ha; cases le_or_lt ω b with hb hb,
  { simp [bit0_eq_self ha, bit1_eq_self_iff.2 hb, not_lt.mpr ha] },
  { rw bit0_eq_self ha,
    refine iff_of_false (λ h, _) (λ h, _),
    { have A : bit1 b < ω, by simpa using hb,
      exact lt_irrefl _ (lt_trans (lt_of_lt_of_le A ha) h) },
    { exact not_le_of_lt (hb.trans_le ha) (h.elim le_of_lt and.left) } },
  { rw [bit1_eq_self_iff.2 hb],
    exact iff_of_true ((bit0_lt_omega.2 ha).trans_le hb) (or.inl $ ha.trans_le hb) },
  { rcases lt_omega.1 ha with ⟨m, rfl⟩,
    rcases lt_omega.1 hb with ⟨n, rfl⟩,
    norm_cast,
    simp only [ha, and_true, nat.bit0_lt_bit1_iff, or_iff_right_of_imp le_of_lt] }
end

lemma one_lt_two : (1 : cardinal) < 2 :=
-- This strategy works generally to prove inequalities between numerals in `cardinality`.
by { norm_cast, norm_num }

@[simp] lemma one_lt_bit0 {a : cardinal} : 1 < bit0 a ↔ 0 < a :=
by simp [← bit1_zero]

@[simp] lemma one_lt_bit1 (a : cardinal) : 1 < bit1 a ↔ 0 < a :=
by simp [← bit1_zero]

@[simp] lemma one_le_one : (1 : cardinal) ≤ 1 :=
le_rfl

end bit

end cardinal<|MERGE_RESOLUTION|>--- conflicted
+++ resolved
@@ -152,21 +152,12 @@
 by rw [← nonpos_iff_eq_zero, ← aleph'_aleph_idx 0, aleph'_le];
    apply ordinal.zero_le
 
-<<<<<<< HEAD
-@[simp] theorem aleph'_succ {o : ordinal.{u}} : aleph' o.succ = succ (aleph' o) :=
-le_antisymm
- (cardinal.aleph_idx_le.1 $
-  by rw [aleph_idx_aleph', ordinal.succ_le, ← aleph'_lt, aleph'_aleph_idx];
-     apply order.lt_succ)
- (succ_le_of_lt $ aleph'_lt.2 $ ordinal.lt_succ_self _)
-=======
 @[simp] theorem aleph'_succ {o : ordinal.{u}} : aleph' (order.succ o) = (aleph' o).succ :=
 begin
   apply (succ_le_of_lt $ aleph'_lt.2 $ order.lt_succ o).antisymm' (cardinal.aleph_idx_le.1 $ _),
   rw [aleph_idx_aleph', order.succ_le_iff, ← aleph'_lt, aleph'_aleph_idx],
   apply cardinal.lt_succ
 end
->>>>>>> a08d1797
 
 @[simp] theorem aleph'_nat : ∀ n : ℕ, aleph' n = n
 | 0     := aleph'_zero
@@ -211,11 +202,7 @@
   { rw [max_eq_left h, max_eq_left (aleph_le.1 h)] }
 end
 
-<<<<<<< HEAD
-@[simp] theorem aleph_succ {o : ordinal.{u}} : aleph o.succ = succ (aleph o) :=
-=======
 @[simp] theorem aleph_succ {o : ordinal.{u}} : aleph (order.succ o) = (aleph o).succ :=
->>>>>>> a08d1797
 by rw [aleph, ordinal.add_succ, aleph'_succ]; refl
 
 @[simp] theorem aleph_zero : aleph 0 = ω :=
