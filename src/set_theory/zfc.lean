/-
Copyright (c) 2018 Mario Carneiro. All rights reserved.
Released under Apache 2.0 license as described in the file LICENSE.
Authors: Mario Carneiro
-/
import data.set.basic

/-!
# A model of ZFC

In this file, we model Zermelo-Fraenkel set theory (+ Choice) using Lean's underlying type theory.
We do this in four main steps:
* Define pre-sets inductively.
* Define extensional equivalence on pre-sets and give it a `setoid` instance.
* Define ZFC sets by quotienting pre-sets by extensional equivalence.
* Define classes as sets of ZFC sets.
Then the rest is usual set theory.

## The model

* `pSet`: Pre-set. A pre-set is inductively defined by its indexing type and its members, which are
  themselves pre-sets.
* `Set`: ZFC set. Defined as `pSet` quotiented by `pSet.equiv`, the extensional equivalence.
* `Class`: Class. Defined as `set Set`.
* `Set.choice`: Axiom of choice. Proved from Lean's axiom of choice.

## Other definitions

* `arity α n`: `n`-ary function `α → α → ... → α`. Defined inductively.
* `arity.const a n`: `n`-ary constant function equal to `a`.
* `pSet.type`: Underlying type of a pre-set.
* `pSet.func`: Underlying family of pre-sets of a pre-set.
* `pSet.equiv`: Extensional equivalence of pre-sets. Defined inductively.
* `pSet.omega`, `Set.omega`: The von Neumann ordinal `ω` as a `pSet`, as a `Set`.
* `pSet.arity.equiv`: Extensional equivalence of `n`-ary `pSet`-valued functions. Extension of
  `pSet.equiv`.
* `pSet.resp`: Collection of `n`-ary `pSet`-valued functions that respect extensional equivalence.
* `pSet.eval`: Turns a `pSet`-valued function that respect extensional equivalence into a
  `Set`-valued function.
* `classical.all_definable`: All functions are classically definable.
* `Set.is_func` : Predicate that a ZFC set is a subset of `x × y` that can be considered as a ZFC
  function `x → y`. That is, each member of `x` is related by the ZFC set to exactly one member of
  `y`.
* `Set.funs`: ZFC set of ZFC functions `x → y`.
* `Class.iota`: Definite description operator.

## Notes

To avoid confusion between the Lean `set` and the ZFC `Set`, docstrings in this file refer to them
respectively as "`set`" and "ZFC set".

## TODO

Prove `Set.map_definable_aux` computably.
-/

universes u v

/-- The type of `n`-ary functions `α → α → ... → α`. -/
def arity (α : Type u) : ℕ → Type u
| 0     := α
| (n+1) := α → arity n

namespace arity

/-- Constant `n`-ary function with value `a`. -/
def const {α : Type u} (a : α) : ∀ n, arity α n
| 0     := a
| (n+1) := λ _, const n

instance arity.inhabited {α n} [inhabited α] : inhabited (arity α n) :=
⟨const (default _) _⟩

end arity

/-- The type of pre-sets in universe `u`. A pre-set
  is a family of pre-sets indexed by a type in `Type u`.
  The ZFC universe is defined as a quotient of this
  to ensure extensionality. -/
inductive pSet : Type (u+1)
| mk (α : Type u) (A : α → pSet) : pSet

namespace pSet

/-- The underlying type of a pre-set -/
def type : pSet → Type u
| ⟨α, A⟩ := α

/-- The underlying pre-set family of a pre-set -/
def func : Π (x : pSet), x.type → pSet
| ⟨α, A⟩ := A

theorem mk_type_func : Π (x : pSet), mk x.type x.func = x
| ⟨α, A⟩ := rfl

/-- Two pre-sets are extensionally equivalent if every element of the first family is extensionally
equivalent to some element of the second family and vice-versa. -/
def equiv (x y : pSet) : Prop :=
pSet.rec (λ α z m ⟨β, B⟩, (∀ a, ∃ b, m a (B b)) ∧ (∀ b, ∃ a, m a (B b))) x y

theorem equiv.refl (x) : equiv x x :=
pSet.rec_on x $ λ α A IH, ⟨λ a, ⟨a, IH a⟩, λ a, ⟨a, IH a⟩⟩

theorem equiv.rfl : ∀ {x}, equiv x x := equiv.refl

theorem equiv.euc {x} : Π {y z}, equiv x y → equiv z y → equiv x z :=
pSet.rec_on x $ λ α A IH y, pSet.cases_on y $ λ β B ⟨γ, Γ⟩ ⟨αβ, βα⟩ ⟨γβ, βγ⟩,
⟨λ a, let ⟨b, ab⟩ := αβ a, ⟨c, bc⟩ := βγ b in ⟨c, IH a ab bc⟩,
  λ c, let ⟨b, cb⟩ := γβ c, ⟨a, ba⟩ := βα b in ⟨a, IH a ba cb⟩⟩

theorem equiv.symm {x y} : equiv x y → equiv y x :=
(equiv.refl y).euc

theorem equiv.trans {x y z} (h1 : equiv x y) (h2 : equiv y z) : equiv x z :=
h1.euc h2.symm

instance setoid : setoid pSet :=
⟨pSet.equiv, equiv.refl, λ x y, equiv.symm, λ x y z, equiv.trans⟩

/-- A pre-set is a subset of another pre-set if every element of the first family is extensionally
equivalent to some element of the second family.-/
protected def subset : pSet → pSet → Prop
| ⟨α, A⟩ ⟨β, B⟩ := ∀ a, ∃ b, equiv (A a) (B b)

instance : has_subset pSet := ⟨pSet.subset⟩

theorem equiv.ext : Π (x y : pSet), equiv x y ↔ (x ⊆ y ∧ y ⊆ x)
| ⟨α, A⟩ ⟨β, B⟩ :=
  ⟨λ ⟨αβ, βα⟩, ⟨αβ, λ b, let ⟨a, h⟩ := βα b in ⟨a, equiv.symm h⟩⟩,
    λ ⟨αβ, βα⟩, ⟨αβ, λ b, let ⟨a, h⟩ := βα b in ⟨a, equiv.symm h⟩⟩⟩

theorem subset.congr_left : Π {x y z : pSet}, equiv x y → (x ⊆ z ↔ y ⊆ z)
| ⟨α, A⟩ ⟨β, B⟩ ⟨γ, Γ⟩ ⟨αβ, βα⟩ :=
  ⟨λ αγ b, let ⟨a, ba⟩ := βα b, ⟨c, ac⟩ := αγ a in ⟨c, (equiv.symm ba).trans ac⟩,
    λ βγ a, let ⟨b, ab⟩ := αβ a, ⟨c, bc⟩ := βγ b in ⟨c, equiv.trans ab bc⟩⟩

theorem subset.congr_right : Π {x y z : pSet}, equiv x y → (z ⊆ x ↔ z ⊆ y)
| ⟨α, A⟩ ⟨β, B⟩ ⟨γ, Γ⟩ ⟨αβ, βα⟩ :=
  ⟨λ γα c, let ⟨a, ca⟩ := γα c, ⟨b, ab⟩ := αβ a in ⟨b, ca.trans ab⟩,
    λ γβ c, let ⟨b, cb⟩ := γβ c, ⟨a, ab⟩ := βα b in ⟨a, cb.trans (equiv.symm ab)⟩⟩

/-- `x ∈ y` as pre-sets if `x` is extensionally equivalent to a member of the family `y`. -/
def mem : pSet → pSet → Prop
| x ⟨β, B⟩ := ∃ b, equiv x (B b)
instance : has_mem pSet.{u} pSet.{u} := ⟨mem⟩

theorem mem.mk {α: Type u} (A : α → pSet) (a : α) : A a ∈ mk α A :=
⟨a, equiv.refl (A a)⟩

theorem mem.ext : Π {x y : pSet.{u}}, (∀ w : pSet.{u}, w ∈ x ↔ w ∈ y) → equiv x y
| ⟨α, A⟩ ⟨β, B⟩ h := ⟨λ a, (h (A a)).1 (mem.mk A a),
    λ b, let ⟨a, ha⟩ := (h (B b)).2 (mem.mk B b) in ⟨a, ha.symm⟩⟩

theorem mem.congr_right : Π {x y : pSet.{u}}, equiv x y → (∀ {w : pSet.{u}}, w ∈ x ↔ w ∈ y)
| ⟨α, A⟩ ⟨β, B⟩ ⟨αβ, βα⟩ w :=
  ⟨λ ⟨a, ha⟩, let ⟨b, hb⟩ := αβ a in ⟨b, ha.trans hb⟩,
    λ ⟨b, hb⟩, let ⟨a, ha⟩ := βα b in ⟨a, hb.euc ha⟩⟩

theorem equiv_iff_mem {x y : pSet.{u}} : equiv x y ↔ (∀ {w : pSet.{u}}, w ∈ x ↔ w ∈ y) :=
⟨mem.congr_right, match x, y with
| ⟨α, A⟩, ⟨β, B⟩, h := ⟨λ a, h.1 (mem.mk A a), λ b,
  let ⟨a, h⟩ := h.2 (mem.mk B b) in ⟨a, h.symm⟩⟩
end⟩

theorem mem.congr_left : Π {x y : pSet.{u}}, equiv x y → (∀ {w : pSet.{u}}, x ∈ w ↔ y ∈ w)
| x y h ⟨α, A⟩ := ⟨λ ⟨a, ha⟩, ⟨a, h.symm.trans ha⟩, λ ⟨a, ha⟩, ⟨a, h.trans ha⟩⟩

/-- Convert a pre-set to a `set` of pre-sets. -/
def to_set (u : pSet.{u}) : set pSet.{u} := {x | x ∈ u}

/-- Two pre-sets are equivalent iff they have the same members. -/
theorem equiv.eq {x y : pSet} : equiv x y ↔ to_set x = to_set y :=
equiv_iff_mem.trans set.ext_iff.symm

instance : has_coe pSet (set pSet) := ⟨to_set⟩

/-- The empty pre-set -/
protected def empty : pSet := ⟨ulift empty, λ e, match e with end⟩

instance : has_emptyc pSet := ⟨pSet.empty⟩

instance : inhabited pSet := ⟨∅⟩

theorem mem_empty (x : pSet.{u}) : x ∉ (∅ : pSet.{u}) := λ e, match e with end

/-- Insert an element into a pre-set -/
protected def insert : pSet → pSet → pSet
| u ⟨α, A⟩ := ⟨option α, λ o, option.rec u A o⟩

instance : has_insert pSet pSet := ⟨pSet.insert⟩

instance : has_singleton pSet pSet := ⟨λ s, insert s ∅⟩

instance : is_lawful_singleton pSet pSet := ⟨λ _, rfl⟩

/-- The n-th von Neumann ordinal -/
def of_nat : ℕ → pSet
| 0     := ∅
| (n+1) := pSet.insert (of_nat n) (of_nat n)

/-- The von Neumann ordinal ω -/
def omega : pSet := ⟨ulift ℕ, λ n, of_nat n.down⟩

/-- The pre-set separation operation `{x ∈ a | p x}` -/
protected def sep (p : set pSet) : pSet → pSet
| ⟨α, A⟩ := ⟨{a // p (A a)}, λ x, A x.1⟩

instance : has_sep pSet pSet := ⟨pSet.sep⟩

/-- The pre-set powerset operator -/
def powerset : pSet → pSet
| ⟨α, A⟩ := ⟨set α, λ p, ⟨{a // p a}, λ x, A x.1⟩⟩

theorem mem_powerset : Π {x y : pSet}, y ∈ powerset x ↔ y ⊆ x
| ⟨α, A⟩ ⟨β, B⟩ := ⟨λ ⟨p, e⟩, (subset.congr_left e).2 $ λ ⟨a, pa⟩, ⟨a, equiv.refl (A a)⟩,
  λ βα, ⟨{a | ∃ b, equiv (B b) (A a)}, λ b, let ⟨a, ba⟩ := βα b in ⟨⟨a, b, ba⟩, ba⟩,
    λ ⟨a, b, ba⟩, ⟨b, ba⟩⟩⟩

/-- The pre-set union operator -/
def Union : pSet → pSet
| ⟨α, A⟩ := ⟨Σx, (A x).type, λ ⟨x, y⟩, (A x).func y⟩

theorem mem_Union : Π {x y : pSet.{u}}, y ∈ Union x ↔ ∃ z : pSet.{u}, ∃ _ : z ∈ x, y ∈ z
| ⟨α, A⟩ y :=
  ⟨λ ⟨⟨a, c⟩, (e : equiv y ((A a).func c))⟩,
    have func (A a) c ∈ mk (A a).type (A a).func, from mem.mk (A a).func c,
    ⟨_, mem.mk _ _, (mem.congr_left e).2 (by rwa mk_type_func at this)⟩,
  λ ⟨⟨β, B⟩, ⟨a, (e : equiv (mk β B) (A a))⟩, ⟨b, yb⟩⟩,
    by { rw ←(mk_type_func (A a)) at e, exact
    let ⟨βt, tβ⟩ := e, ⟨c, bc⟩ := βt b in ⟨⟨a, c⟩, yb.trans bc⟩ }⟩

/-- The image of a function from pre-sets to pre-sets. -/
def image (f : pSet.{u} → pSet.{u}) : pSet.{u} → pSet
| ⟨α, A⟩ := ⟨α, λ a, f (A a)⟩

theorem mem_image {f : pSet.{u} → pSet.{u}} (H : ∀ {x y}, equiv x y → equiv (f x) (f y)) :
  Π {x y : pSet.{u}}, y ∈ image f x ↔ ∃ z ∈ x, equiv y (f z)
| ⟨α, A⟩ y := ⟨λ ⟨a, ya⟩, ⟨A a, mem.mk A a, ya⟩, λ ⟨z, ⟨a, za⟩, yz⟩, ⟨a, yz.trans (H za)⟩⟩

/-- Universe lift operation -/
protected def lift : pSet.{u} → pSet.{max u v}
| ⟨α, A⟩ := ⟨ulift α, λ ⟨x⟩, lift (A x)⟩

/-- Embedding of one universe in another -/
def embed : pSet.{max (u+1) v} := ⟨ulift.{v u+1} pSet, λ ⟨x⟩, pSet.lift.{u (max (u+1) v)} x⟩

theorem lift_mem_embed : Π (x : pSet.{u}), pSet.lift.{u (max (u+1) v)} x ∈ embed.{u v} :=
λ x, ⟨⟨x⟩, equiv.rfl⟩

/-- Function equivalence is defined so that `f ~ g` iff `∀ x y, x ~ y → f x ~ g y`. This extends to
equivalence of `n`-ary functions. -/
def arity.equiv : Π {n}, arity pSet.{u} n → arity pSet.{u} n → Prop
| 0     a b := equiv a b
| (n+1) a b := ∀ x y, equiv x y → arity.equiv (a x) (b y)

lemma arity.equiv_const {a : pSet.{u}} : ∀ n, arity.equiv (arity.const a n) (arity.const a n)
| 0 := equiv.rfl
| (n+1) := λ x y h, arity.equiv_const _

/-- `resp n` is the collection of n-ary functions on `pSet` that respect
  equivalence, i.e. when the inputs are equivalent the output is as well. -/
def resp (n) := {x : arity pSet.{u} n // arity.equiv x x}

instance resp.inhabited {n} : inhabited (resp n) :=
⟨⟨arity.const (default _) _, arity.equiv_const _⟩⟩

/-- The `n`-ary image of a `(n + 1)`-ary function respecting equivalence as a function respecting
equivalence. -/
def resp.f {n} (f : resp (n+1)) (x : pSet) : resp n :=
⟨f.1 x, f.2 _ _ $ equiv.refl x⟩

/-- Function equivalence for functions respecting equivalence. See `pSet.arity.equiv`. -/
def resp.equiv {n} (a b : resp n) : Prop := arity.equiv a.1 b.1

theorem resp.refl {n} (a : resp n) : resp.equiv a a := a.2

theorem resp.euc : Π {n} {a b c : resp n}, resp.equiv a b → resp.equiv c b → resp.equiv a c
| 0     a b c hab hcb := hab.euc hcb
| (n+1) a b c hab hcb := λ x y h,
  @resp.euc n (a.f x) (b.f y) (c.f y) (hab _ _ h) (hcb _ _ $ equiv.refl y)

instance resp.setoid {n} : setoid (resp n) :=
⟨resp.equiv, resp.refl, λ x y h, resp.euc (resp.refl y) h,
  λ x y z h1 h2, resp.euc h1 $ resp.euc (resp.refl z) h2⟩

end pSet

/-- The ZFC universe of sets consists of the type of pre-sets,
  quotiented by extensional equivalence. -/
def Set : Type (u+1) := quotient pSet.setoid.{u}

namespace pSet

namespace resp

/-- Helper function for `pSet.eval`. -/
def eval_aux : Π {n}, {f : resp n → arity Set.{u} n // ∀ (a b : resp n), resp.equiv a b → f a = f b}
| 0     := ⟨λ a, ⟦a.1⟧, λ a b h, quotient.sound h⟩
| (n+1) := let F : resp (n + 1) → arity Set (n + 1) := λ a, @quotient.lift _ _ pSet.setoid
    (λ x, eval_aux.1 (a.f x)) (λ b c h, eval_aux.2 _ _ (a.2 _ _ h)) in
  ⟨F, λ b c h, funext $ @quotient.ind _ _ (λ q, F b q = F c q) $ λ z,
  eval_aux.2 (resp.f b z) (resp.f c z) (h _ _ (equiv.refl z))⟩

/-- An equivalence-respecting function yields an n-ary ZFC set function. -/
def eval (n) : resp n → arity Set.{u} n := eval_aux.1

theorem eval_val {n f x} : (@eval (n+1) f : Set → arity Set n) ⟦x⟧ = eval n (resp.f f x) := rfl

end resp

/-- A set function is "definable" if it is the image of some n-ary pre-set
  function. This isn't exactly definability, but is useful as a sufficient
  condition for functions that have a computable image. -/
class inductive definable (n) : arity Set.{u} n → Type (u+1)
| mk (f) : definable (resp.eval _ f)
attribute [instance] definable.mk

/-- The evaluation of a function respecting equivalence is definable, by that same function. -/
def definable.eq_mk {n} (f) : Π {s : arity Set.{u} n} (H : resp.eval _ f = s), definable n s
| ._ rfl := ⟨f⟩

/-- Turns a definable function into a function that respects equivalence. -/
def definable.resp {n} : Π (s : arity Set.{u} n) [definable n s], resp n
| ._ ⟨f⟩ := f

theorem definable.eq {n} :
  Π (s : arity Set.{u} n) [H : definable n s], (@definable.resp n s H).eval _ = s
| ._ ⟨f⟩ := rfl

end pSet

namespace classical
open pSet

/-- All functions are classically definable. -/
noncomputable def all_definable : Π {n} (F : arity Set.{u} n), definable n F
| 0     F := let p := @quotient.exists_rep pSet _ F in
              definable.eq_mk ⟨some p, equiv.rfl⟩ (some_spec p)
| (n+1) (F : arity Set.{u} (n + 1)) := begin
    have I := λ x, (all_definable (F x)),
    refine definable.eq_mk ⟨λ x : pSet, (@definable.resp _ _ (I ⟦x⟧)).1, _⟩ _,
    { dsimp [arity.equiv],
      introsI x y h,
      rw @quotient.sound pSet _ _ _ h,
      exact (definable.resp (F ⟦y⟧)).2 },
    refine funext (λ q, quotient.induction_on q $ λ x, _),
    simp_rw [resp.eval_val, resp.f, subtype.val_eq_coe, subtype.coe_eta],
    exact @definable.eq _ (F ⟦x⟧) (I ⟦x⟧),
  end

end classical

namespace Set
open pSet

/-- Turns a pre-set into a ZFC set. -/
def mk : pSet → Set := quotient.mk

@[simp] theorem mk_eq (x : pSet) : @eq Set ⟦x⟧ (mk x) := rfl

@[simp] lemma eval_mk {n f x} :
  (@resp.eval (n+1) f : Set → arity Set n) (mk x) = resp.eval n (resp.f f x) :=
rfl

/-- The membership relation for ZFC sets is inherited from the membership relation for pre-sets. -/
def mem : Set → Set → Prop :=
quotient.lift₂ pSet.mem
  (λ x y x' y' hx hy, propext ((mem.congr_left hx).trans (mem.congr_right hy)))

instance : has_mem Set Set := ⟨mem⟩

/-- Convert a ZFC set into a `set` of ZFC sets -/
def to_set (u : Set.{u}) : set Set.{u} := {x | x ∈ u}

/-- `x ⊆ y` as ZFC sets means that all members of `x` are members of `y`. -/
protected def subset (x y : Set.{u}) :=
∀ ⦃z⦄, z ∈ x → z ∈ y

instance has_subset : has_subset Set :=
⟨Set.subset⟩

lemma subset_def {x y : Set.{u}} : x ⊆ y ↔ ∀ ⦃z⦄, z ∈ x → z ∈ y := iff.rfl

theorem subset_iff : Π (x y : pSet), mk x ⊆ mk y ↔ x ⊆ y
| ⟨α, A⟩ ⟨β, B⟩ := ⟨λ h a, @h ⟦A a⟧ (mem.mk A a),
  λ h z, quotient.induction_on z (λ z ⟨a, za⟩, let ⟨b, ab⟩ := h a in ⟨b, za.trans ab⟩)⟩

theorem ext {x y : Set.{u}} : (∀ z : Set.{u}, z ∈ x ↔ z ∈ y) → x = y :=
quotient.induction_on₂ x y (λ u v h, quotient.sound (mem.ext (λ w, h ⟦w⟧)))

theorem ext_iff {x y : Set.{u}} : (∀ z : Set.{u}, z ∈ x ↔ z ∈ y) ↔ x = y :=
⟨ext, λ h, by simp [h]⟩

/-- The empty ZFC set -/
def empty : Set := mk ∅
instance : has_emptyc Set := ⟨empty⟩
instance : inhabited Set := ⟨∅⟩

@[simp] theorem mem_empty (x) : x ∉ (∅ : Set.{u}) :=
quotient.induction_on x pSet.mem_empty

theorem eq_empty (x : Set.{u}) : x = ∅ ↔ ∀ y : Set.{u}, y ∉ x :=
⟨λ h y, (h.symm ▸ mem_empty y),
λ h, ext (λ y, ⟨λ yx, absurd yx (h y), λ y0, absurd y0 (mem_empty _)⟩)⟩

/-- `insert x y` is the set `{x} ∪ y` -/
protected def insert : Set → Set → Set :=
resp.eval 2 ⟨pSet.insert, λ u v uv ⟨α, A⟩ ⟨β, B⟩ ⟨αβ, βα⟩,
  ⟨λ o, match o with
   | some a := let ⟨b, hb⟩ := αβ a in ⟨some b, hb⟩
   | none := ⟨none, uv⟩
   end, λ o, match o with
   | some b := let ⟨a, ha⟩ := βα b in ⟨some a, ha⟩
   | none := ⟨none, uv⟩
   end⟩⟩

instance : has_insert Set Set := ⟨Set.insert⟩

instance : has_singleton Set Set := ⟨λ x, insert x ∅⟩

instance : is_lawful_singleton Set Set := ⟨λ x, rfl⟩

@[simp] theorem mem_insert {x y z : Set.{u}} : x ∈ insert y z ↔ x = y ∨ x ∈ z :=
quotient.induction_on₃ x y z
 (λ x y ⟨α, A⟩, show x ∈ pSet.mk (option α) (λ o, option.rec y A o) ↔
    mk x = mk y ∨ x ∈ pSet.mk α A, from
  ⟨λ m, match m with
  | ⟨some a, ha⟩ := or.inr ⟨a, ha⟩
  | ⟨none, h⟩ := or.inl (quotient.sound h)
  end, λ m, match m with
  | or.inr ⟨a, ha⟩ := ⟨some a, ha⟩
  | or.inl h := ⟨none, quotient.exact h⟩
  end⟩)

@[simp] theorem mem_singleton {x y : Set.{u}} : x ∈ @singleton Set.{u} Set.{u} _ y ↔ x = y :=
iff.trans mem_insert ⟨λ o, or.rec (λ h, h) (λ n, absurd n (mem_empty _)) o, or.inl⟩

@[simp] theorem mem_pair {x y z : Set.{u}} : x ∈ ({y, z} : Set) ↔ x = y ∨ x = z :=
iff.trans mem_insert $ or_congr iff.rfl mem_singleton

/-- `omega` is the first infinite von Neumann ordinal -/
def omega : Set := mk omega

@[simp] theorem omega_zero : ∅ ∈ omega :=
⟨⟨0⟩, equiv.rfl⟩

@[simp] theorem omega_succ {n} : n ∈ omega.{u} → insert n n ∈ omega.{u} :=
quotient.induction_on n (λ x ⟨⟨n⟩, h⟩, ⟨⟨n+1⟩,
  have Set.insert ⟦x⟧ ⟦x⟧ = Set.insert ⟦of_nat n⟧ ⟦of_nat n⟧, by rw (@quotient.sound pSet _ _ _ h),
  quotient.exact this⟩)

/-- `{x ∈ a | p x}` is the set of elements in `a` satisfying `p` -/
protected def sep (p : Set → Prop) : Set → Set :=
resp.eval 1 ⟨pSet.sep (λ y, p ⟦y⟧), λ ⟨α, A⟩ ⟨β, B⟩ ⟨αβ, βα⟩,
  ⟨λ ⟨a, pa⟩, let ⟨b, hb⟩ := αβ a in ⟨⟨b, by rwa ←(@quotient.sound pSet _ _ _ hb)⟩, hb⟩,
   λ ⟨b, pb⟩, let ⟨a, ha⟩ := βα b in ⟨⟨a, by rwa (@quotient.sound pSet _ _ _ ha)⟩, ha⟩⟩⟩

instance : has_sep Set Set := ⟨Set.sep⟩

@[simp] theorem mem_sep {p : Set.{u} → Prop} {x y : Set.{u}} : y ∈ {y ∈ x | p y} ↔ y ∈ x ∧ p y :=
quotient.induction_on₂ x y (λ ⟨α, A⟩ y,
  ⟨λ ⟨⟨a, pa⟩, h⟩, ⟨⟨a, h⟩, by { rw (@quotient.sound pSet _ _ _ h), exact pa }⟩,
  λ ⟨⟨a, h⟩, pa⟩, ⟨⟨a, by { rw ←(@quotient.sound pSet _ _ _ h), exact pa }⟩, h⟩⟩)

/-- The powerset operation, the collection of subsets of a ZFC set -/
def powerset : Set → Set :=
resp.eval 1 ⟨powerset, λ ⟨α, A⟩ ⟨β, B⟩ ⟨αβ, βα⟩,
  ⟨λ p, ⟨{b | ∃ a, p a ∧ equiv (A a) (B b)},
    λ ⟨a, pa⟩, let ⟨b, ab⟩ := αβ a in ⟨⟨b, a, pa, ab⟩, ab⟩,
    λ ⟨b, a, pa, ab⟩, ⟨⟨a, pa⟩, ab⟩⟩,
   λ q, ⟨{a | ∃ b, q b ∧ equiv (A a) (B b)},
    λ ⟨a, b, qb, ab⟩, ⟨⟨b, qb⟩, ab⟩,
    λ ⟨b, qb⟩, let ⟨a, ab⟩ := βα b in ⟨⟨a, b, qb, ab⟩, ab⟩⟩⟩⟩

<<<<<<< HEAD
@[simp] theorem mem_powerset {x y : Set.{u}} : y ∈ powerset x ↔ y ⊆ x :=
quotient.induction_on₂ x y (λ⟨α, A⟩ ⟨β, B⟩,
  show (⟨β, B⟩ : pSet.{u}) ∈ (pSet.powerset.{u} ⟨α, A⟩) ↔ _,
=======
@[simp] theorem mem_powerset {x y : Set} : y ∈ powerset x ↔ y ⊆ x :=
quotient.induction_on₂ x y (λ ⟨α, A⟩ ⟨β, B⟩,
  show (⟨β, B⟩ : pSet) ∈ (pSet.powerset ⟨α, A⟩) ↔ _,
>>>>>>> 6823886c
    by simp [mem_powerset, subset_iff])

theorem Union_lem {α β : Type u} (A : α → pSet) (B : β → pSet) (αβ : ∀ a, ∃ b, equiv (A a) (B b)) :
  ∀ a, ∃ b, (equiv ((Union ⟨α, A⟩).func a) ((Union ⟨β, B⟩).func b))
| ⟨a, c⟩ := let ⟨b, hb⟩ := αβ a in
  begin
    induction ea : A a with γ Γ,
    induction eb : B b with δ Δ,
    rw [ea, eb] at hb,
    cases hb with γδ δγ,
    exact
    let c : type (A a) := c, ⟨d, hd⟩ := γδ (by rwa ea at c) in
    have equiv ((A a).func c) ((B b).func (eq.rec d (eq.symm eb))), from
    match A a, B b, ea, eb, c, d, hd with ._, ._, rfl, rfl, x, y, hd := hd end,
    ⟨⟨b, eq.rec d (eq.symm eb)⟩, this⟩
  end

/-- The union operator, the collection of elements of elements of a ZFC set -/
def Union : Set → Set :=
resp.eval 1 ⟨pSet.Union, λ ⟨α, A⟩ ⟨β, B⟩ ⟨αβ, βα⟩,
  ⟨Union_lem A B αβ, λ a, exists.elim (Union_lem B A (λ b,
    exists.elim (βα b) (λ c hc, ⟨c, equiv.symm hc⟩)) a) (λ b hb, ⟨b, equiv.symm hb⟩)⟩⟩

notation `⋃` := Union

@[simp] theorem mem_Union {x y : Set.{u}} : y ∈ Union x ↔ ∃ z ∈ x, y ∈ z :=
quotient.induction_on₂ x y (λ x y, iff.trans mem_Union
  ⟨λ ⟨z, h⟩, ⟨⟦z⟧, h⟩, λ ⟨z, h⟩, quotient.induction_on z (λ z h, ⟨z, h⟩) h⟩)

@[simp] theorem Union_singleton {x : Set.{u}} : Union {x} = x :=
ext $ λ y, by simp_rw [mem_Union, exists_prop, mem_singleton, exists_eq_left]

theorem singleton_inj {x y : Set.{u}} (H : ({x} : Set) = {y}) : x = y :=
let this := congr_arg Union H in by rwa [Union_singleton, Union_singleton] at this

/-- The binary union operation -/
protected def union (x y : Set.{u}) : Set.{u} := ⋃ {x, y}

/-- The binary intersection operation -/
protected def inter (x y : Set.{u}) : Set.{u} := {z ∈ x | z ∈ y}

/-- The set difference operation -/
protected def diff (x y : Set.{u}) : Set.{u} := {z ∈ x | z ∉ y}

instance : has_union Set := ⟨Set.union⟩
instance : has_inter Set := ⟨Set.inter⟩
instance : has_sdiff Set := ⟨Set.diff⟩

@[simp] theorem mem_union {x y z : Set.{u}} : z ∈ x ∪ y ↔ z ∈ x ∨ z ∈ y :=
iff.trans mem_Union
 ⟨λ ⟨w, wxy, zw⟩, match mem_pair.1 wxy with
  | or.inl wx := or.inl (by rwa ←wx)
  | or.inr wy := or.inr (by rwa ←wy)
  end, λ zxy, match zxy with
  | or.inl zx := ⟨x, mem_pair.2 (or.inl rfl), zx⟩
  | or.inr zy := ⟨y, mem_pair.2 (or.inr rfl), zy⟩
  end⟩

@[simp] theorem mem_inter {x y z : Set.{u}} : z ∈ x ∩ y ↔ z ∈ x ∧ z ∈ y :=
@@mem_sep (λ z : Set.{u}, z ∈ y)

@[simp] theorem mem_diff {x y z : Set.{u}} : z ∈ x \ y ↔ z ∈ x ∧ z ∉ y :=
@@mem_sep (λ z : Set.{u}, z ∉ y)

theorem induction_on {p : Set → Prop} (x) (h : ∀ x, (∀ y ∈ x, p y) → p x) : p x :=
quotient.induction_on x $ λ u, pSet.rec_on u $ λ α A IH, h _ $ λ y,
show @has_mem.mem _ _ Set.has_mem y ⟦⟨α, A⟩⟧ → p y, from
quotient.induction_on y (λ v ⟨a, ha⟩, by { rw (@quotient.sound pSet _ _ _ ha), exact IH a })

theorem regularity (x : Set.{u}) (h : x ≠ ∅) : ∃ y ∈ x, x ∩ y = ∅ :=
classical.by_contradiction $ λ ne, h $ (eq_empty x).2 $ λ y,
induction_on y $ λ z (IH : ∀ w : Set.{u}, w ∈ z → w ∉ x), show z ∉ x, from λ zx,
ne ⟨z, zx, (eq_empty _).2 (λ w wxz, let ⟨wx, wz⟩ := mem_inter.1 wxz in IH w wz wx)⟩

/-- The image of a (definable) ZFC set function -/
def image (f : Set → Set) [H : definable 1 f] : Set → Set :=
let r := @definable.resp 1 f _ in
resp.eval 1 ⟨image r.1, λ x y e, mem.ext $ λ z,
  iff.trans (mem_image r.2) $ iff.trans (by exact
   ⟨λ ⟨w, h1, h2⟩, ⟨w, (mem.congr_right e).1 h1, h2⟩,
    λ ⟨w, h1, h2⟩, ⟨w, (mem.congr_right e).2 h1, h2⟩⟩) $
  iff.symm (mem_image r.2)⟩

theorem image.mk :
  Π (f : Set.{u} → Set.{u}) [H : definable 1 f] (x) {y} (h : y ∈ x), f y ∈ @image f H x
| ._ ⟨F⟩ x y := quotient.induction_on₂ x y $ λ ⟨α, A⟩ y ⟨a, ya⟩, ⟨a, F.2 _ _ ya⟩

@[simp] theorem mem_image : Π {f : Set.{u} → Set.{u}} [H : definable 1 f] {x y : Set.{u}},
  y ∈ @image f H x ↔ ∃ z ∈ x, f z = y
| ._ ⟨F⟩ x y := quotient.induction_on₂ x y $ λ ⟨α, A⟩ y,
  ⟨λ ⟨a, ya⟩, ⟨⟦A a⟧, mem.mk A a, eq.symm $ quotient.sound ya⟩,
  λ ⟨z, hz, e⟩, e ▸ image.mk _ _ hz⟩

/-- Kuratowski ordered pair -/
def pair (x y : Set.{u}) : Set.{u} := {{x}, {x, y}}

/-- A subset of pairs `{(a, b) ∈ x × y | p a b}` -/
def pair_sep (p : Set.{u} → Set.{u} → Prop) (x y : Set.{u}) : Set.{u} :=
{z ∈ powerset (powerset (x ∪ y)) | ∃ a ∈ x, ∃ b ∈ y, z = pair a b ∧ p a b}

@[simp] theorem mem_pair_sep {p} {x y z : Set.{u}} :
  z ∈ pair_sep p x y ↔ ∃ a ∈ x, ∃ b ∈ y, z = pair a b ∧ p a b :=
begin
  refine mem_sep.trans ⟨and.right, λ e, ⟨_, e⟩⟩,
  rcases e with ⟨a, ax, b, bY, rfl, pab⟩,
  simp only [mem_powerset, subset_def, mem_union, pair, mem_pair],
  rintros u (rfl|rfl) v; simp only [mem_singleton, mem_pair],
  { rintro rfl, exact or.inl ax },
  { rintro (rfl|rfl); [left, right]; assumption }
end

theorem pair_inj {x y x' y' : Set.{u}} (H : pair x y = pair x' y') : x = x' ∧ y = y' := begin
  have ae := ext_iff.2 H,
  simp [pair] at ae,
  have : x = x',
  { cases (ae {x}).1 (by simp) with h h,
    { exact singleton_inj h },
    { have m : x' ∈ ({x} : Set),
      { rw h, simp },
      simp at m, simp [*] } },
  subst x',
  have he : y = x → y = y',
  { intro yx, subst y,
    cases (ae {x, y'}).2 (by simp only [eq_self_iff_true, or_true]) with xy'x xy'xx,
    { rw [eq_comm, ←mem_singleton, ←xy'x, mem_pair],
      exact or.inr rfl },
    { have yxx := (ext_iff.2 xy'xx y').1 (by simp),
      simp at yxx, subst y' } },
  have xyxy' := (ae {x, y}).1 (by simp),
  cases xyxy' with xyx xyy',
  { have yx := (ext_iff.2 xyx y).1 (by simp),
    simp at yx, simp [he yx] },
  { have yxy' := (ext_iff.2 xyy' y).1 (by simp),
    simp at yxy',
    cases yxy' with yx yy',
    { simp [he yx] },
    { simp [yy'] } }
end

/-- The cartesian product, `{(a, b) | a ∈ x, b ∈ y}` -/
def prod : Set.{u} → Set.{u} → Set.{u} := pair_sep (λ a b, true)

@[simp] theorem mem_prod {x y z : Set.{u}} : z ∈ prod x y ↔ ∃ a ∈ x, ∃ b ∈ y, z = pair a b :=
by simp [prod]

@[simp] theorem pair_mem_prod {x y a b : Set.{u}} : pair a b ∈ prod x y ↔ a ∈ x ∧ b ∈ y :=
⟨λ h, let ⟨a', a'x, b', b'y, e⟩ := mem_prod.1 h in
  match a', b', pair_inj e, a'x, b'y with ._, ._, ⟨rfl, rfl⟩, ax, bY := ⟨ax, bY⟩ end,
λ ⟨ax, bY⟩, mem_prod.2 ⟨a, ax, b, bY, rfl⟩⟩

/-- `is_func x y f` is the assertion that `f` is a subset of `x × y` which relates to each element
of `x` a unique element of `y`, so that we can consider `f`as a ZFC function `x → y`. -/
def is_func (x y f : Set.{u}) : Prop :=
f ⊆ prod x y ∧ ∀ z : Set.{u}, z ∈ x → ∃! w, pair z w ∈ f

/-- `funs x y` is `y ^ x`, the set of all set functions `x → y` -/
def funs (x y : Set.{u}) : Set.{u} :=
{f ∈ powerset (prod x y) | is_func x y f}

@[simp] theorem mem_funs {x y f : Set.{u}} : f ∈ funs x y ↔ is_func x y f :=
by simp [funs, is_func]

-- TODO(Mario): Prove this computably
noncomputable instance map_definable_aux (f : Set → Set) [H : definable 1 f] :
  definable 1 (λ y, pair y (f y)) :=
@classical.all_definable 1 _

/-- Graph of a function: `map f x` is the ZFC function which maps `a ∈ x` to `f a` -/
noncomputable def map (f : Set → Set) [H : definable 1 f] : Set → Set :=
image (λ y, pair y (f y))

@[simp] theorem mem_map {f : Set → Set} [H : definable 1 f] {x y : Set} :
  y ∈ map f x ↔ ∃ z ∈ x, pair z (f z) = y :=
mem_image

theorem map_unique {f : Set.{u} → Set.{u}} [H : definable 1 f] {x z : Set.{u}} (zx : z ∈ x) :
  ∃! w, pair z w ∈ map f x :=
⟨f z, image.mk _ _ zx, λ y yx, let ⟨w, wx, we⟩ := mem_image.1 yx, ⟨wz, fy⟩ := pair_inj we in
  by rw[←fy, wz]⟩

@[simp] theorem map_is_func {f : Set → Set} [H : definable 1 f] {x y : Set} :
  is_func x y (map f x) ↔ ∀ z ∈ x, f z ∈ y :=
⟨λ ⟨ss, h⟩ z zx, let ⟨t, t1, t2⟩ := h z zx in
  (t2 (f z) (image.mk _ _ zx)).symm ▸ (pair_mem_prod.1 (ss t1)).right,
λ h, ⟨λ y yx, let ⟨z, zx, ze⟩ := mem_image.1 yx in ze ▸ pair_mem_prod.2 ⟨zx, h z zx⟩,
     λ z, map_unique⟩⟩

end Set

/-- The collection of all classes. A class is defined as a `set` of ZFC sets. -/
def Class := set Set

namespace Class

instance : has_subset Class     := ⟨set.subset⟩
instance : has_sep Set Class    := ⟨set.sep⟩
instance : has_emptyc Class     := ⟨λ a, false⟩
instance : inhabited Class      := ⟨∅⟩
instance : has_insert Set Class := ⟨set.insert⟩
instance : has_union Class      := ⟨set.union⟩
instance : has_inter Class      := ⟨set.inter⟩
instance : has_neg Class        := ⟨set.compl⟩
instance : has_sdiff Class      := ⟨set.diff⟩

/-- Coerce a ZFC set into a class -/
def of_Set (x : Set.{u}) : Class.{u} := {y | y ∈ x}
instance : has_coe Set Class := ⟨of_Set⟩

/-- The universal class -/
def univ : Class := set.univ

/-- Assert that `A` is a ZFC set satisfying `p` -/
def to_Set (p : Set.{u} → Prop) (A : Class.{u}) : Prop := ∃ x, ↑x = A ∧ p x

/-- `A ∈ B` if `A` is a ZFC set which is a member of `B` -/
protected def mem (A B : Class.{u}) : Prop := to_Set.{u} B A
instance : has_mem Class Class := ⟨Class.mem⟩

theorem mem_univ {A : Class.{u}} : A ∈ univ.{u} ↔ ∃ x : Set.{u}, ↑x = A :=
exists_congr $ λ x, and_true _

/-- Convert a conglomerate (a collection of classes) into a class -/
def Cong_to_Class (x : set Class.{u}) : Class.{u} := {y | ↑y ∈ x}

/-- Convert a class into a conglomerate (a collection of classes) -/
def Class_to_Cong (x : Class.{u}) : set Class.{u} := {y | y ∈ x}

/-- The power class of a class is the class of all subclasses that are ZFC sets -/
def powerset (x : Class) : Class := Cong_to_Class (set.powerset x)

/-- The union of a class is the class of all members of ZFC sets in the class -/
def Union (x : Class) : Class := set.sUnion (Class_to_Cong x)
notation `⋃` := Union

theorem of_Set.inj {x y : Set.{u}} (h : (x : Class.{u}) = y) : x = y :=
Set.ext $ λ z, by { change (x : Class.{u}) z ↔ (y : Class.{u}) z, rw h }

@[simp] theorem to_Set_of_Set (p : Set.{u} → Prop) (x : Set.{u}) : to_Set p x ↔ p x :=
⟨λ ⟨y, yx, py⟩, by rwa of_Set.inj yx at py, λ px, ⟨x, rfl, px⟩⟩

@[simp] theorem mem_hom_left (x : Set.{u}) (A : Class.{u}) : (x : Class.{u}) ∈ A ↔ A x :=
to_Set_of_Set _ _

@[simp] theorem mem_hom_right (x y : Set.{u}) : (y : Class.{u}) x ↔ x ∈ y := iff.rfl

@[simp] theorem subset_hom (x y : Set.{u}) : (x : Class.{u}) ⊆ y ↔ x ⊆ y := iff.rfl

@[simp] theorem sep_hom (p : Set.{u} → Prop) (x : Set.{u}) :
  (↑{y ∈ x | p y} : Class.{u}) = {y ∈ x | p y} :=
set.ext $ λ y, Set.mem_sep

@[simp] theorem empty_hom : ↑(∅ : Set.{u}) = (∅ : Class.{u}) :=
set.ext $ λ y, (iff_false _).2 (Set.mem_empty y)

@[simp] theorem insert_hom (x y : Set.{u}) : (@insert Set.{u} Class.{u} _ x y) = ↑(insert x y) :=
set.ext $ λ z, iff.symm Set.mem_insert

@[simp] theorem union_hom (x y : Set.{u}) : (x : Class.{u}) ∪ y = (x ∪ y : Set.{u}) :=
set.ext $ λ z, iff.symm Set.mem_union

@[simp] theorem inter_hom (x y : Set.{u}) : (x : Class.{u}) ∩ y = (x ∩ y : Set.{u}) :=
set.ext $ λ z, iff.symm Set.mem_inter

@[simp] theorem diff_hom (x y : Set.{u}) : (x : Class.{u}) \ y = (x \ y : Set.{u}) :=
set.ext $ λ z, iff.symm Set.mem_diff

@[simp] theorem powerset_hom (x : Set.{u}) : powerset.{u} x = Set.powerset x :=
set.ext $ λ z, iff.symm Set.mem_powerset

@[simp] theorem Union_hom (x : Set.{u}) : Union.{u} x = Set.Union x :=
set.ext $ λ z, by { refine iff.trans _ Set.mem_Union.symm, exact
⟨λ ⟨._, ⟨a, rfl, ax⟩, za⟩, ⟨a, ax, za⟩, λ ⟨a, ax, za⟩, ⟨_, ⟨a, rfl, ax⟩, za⟩⟩ }

/-- The definite description operator, which is `{x}` if `{a | p a} = {x}` and `∅` otherwise. -/
def iota (p : Set → Prop) : Class := Union {x | ∀ y, p y ↔ y = x}

theorem iota_val (p : Set → Prop) (x : Set) (H : ∀ y, p y ↔ y = x) : iota p = ↑x :=
set.ext $ λ y, ⟨λ ⟨._, ⟨x', rfl, h⟩, yx'⟩, by rwa ←((H x').1 $ (h x').2 rfl),
  λ yx, ⟨_, ⟨x, rfl, H⟩, yx⟩⟩

/-- Unlike the other set constructors, the `iota` definite descriptor
  is a set for any set input, but not constructively so, so there is no
  associated `(Set → Prop) → Set` function. -/
theorem iota_ex (p) : iota.{u} p ∈ univ.{u} :=
mem_univ.2 $ or.elim (classical.em $ ∃ x, ∀ y, p y ↔ y = x)
 (λ ⟨x, h⟩, ⟨x, eq.symm $ iota_val p x h⟩)
 (λ hn, ⟨∅, set.ext (λ z, empty_hom.symm ▸ ⟨false.rec _, λ ⟨._, ⟨x, rfl, H⟩, zA⟩, hn ⟨x, H⟩⟩)⟩)

/-- Function value -/
def fval (F A : Class.{u}) : Class.{u} := iota (λ y, to_Set (λ x, F (Set.pair x y)) A)
infixl `′`:100 := fval

theorem fval_ex (F A : Class.{u}) : F ′ A ∈ univ.{u} := iota_ex _

end Class

namespace Set

@[simp] theorem map_fval {f : Set.{u} → Set.{u}} [H : pSet.definable 1 f]
  {x y : Set.{u}} (h : y ∈ x) :
  (Set.map f x ′ y : Class.{u}) = f y :=
Class.iota_val _ _ (λ z, by { rw [Class.to_Set_of_Set, Class.mem_hom_right, mem_map], exact
  ⟨λ ⟨w, wz, pr⟩, let ⟨wy, fw⟩ := Set.pair_inj pr in by rw[←fw, wy],
  λ e, by { subst e, exact ⟨_, h, rfl⟩ }⟩ })

variables (x : Set.{u}) (h : ∅ ∉ x)

/-- A choice function on the class of nonempty ZFC sets. -/
noncomputable def choice : Set :=
@map (λ y, classical.epsilon (λ z, z ∈ y)) (classical.all_definable _) x

include h
theorem choice_mem_aux (y : Set.{u}) (yx : y ∈ x) : classical.epsilon (λ z : Set.{u}, z ∈ y) ∈ y :=
@classical.epsilon_spec _ (λ z : Set.{u}, z ∈ y) $ classical.by_contradiction $ λ n, h $
by rwa ←((eq_empty y).2 $ λ z zx, n ⟨z, zx⟩)

theorem choice_is_func : is_func x (Union x) (choice x) :=
(@map_is_func _ (classical.all_definable _) _ _).2 $
  λ y yx, mem_Union.2 ⟨y, yx, choice_mem_aux x h y yx⟩

theorem choice_mem (y : Set.{u}) (yx : y ∈ x) : (choice x ′ y : Class.{u}) ∈ (y : Class.{u}) :=
begin
  delta choice,
  rw [map_fval yx, Class.mem_hom_left, Class.mem_hom_right],
  exact choice_mem_aux x h y yx
end

end Set<|MERGE_RESOLUTION|>--- conflicted
+++ resolved
@@ -472,15 +472,9 @@
     λ ⟨a, b, qb, ab⟩, ⟨⟨b, qb⟩, ab⟩,
     λ ⟨b, qb⟩, let ⟨a, ab⟩ := βα b in ⟨⟨a, b, qb, ab⟩, ab⟩⟩⟩⟩
 
-<<<<<<< HEAD
 @[simp] theorem mem_powerset {x y : Set.{u}} : y ∈ powerset x ↔ y ⊆ x :=
-quotient.induction_on₂ x y (λ⟨α, A⟩ ⟨β, B⟩,
+quotient.induction_on₂ x y ( λ ⟨α, A⟩ ⟨β, B⟩,
   show (⟨β, B⟩ : pSet.{u}) ∈ (pSet.powerset.{u} ⟨α, A⟩) ↔ _,
-=======
-@[simp] theorem mem_powerset {x y : Set} : y ∈ powerset x ↔ y ⊆ x :=
-quotient.induction_on₂ x y (λ ⟨α, A⟩ ⟨β, B⟩,
-  show (⟨β, B⟩ : pSet) ∈ (pSet.powerset ⟨α, A⟩) ↔ _,
->>>>>>> 6823886c
     by simp [mem_powerset, subset_iff])
 
 theorem Union_lem {α β : Type u} (A : α → pSet) (B : β → pSet) (αβ : ∀ a, ∃ b, equiv (A a) (B b)) :
