/-
Copyright (c) 2018 Mario Carneiro. All rights reserved.
Released under Apache 2.0 license as described in the file LICENSE.
Authors: Mario Carneiro
-/
import data.set.lattice
import logic.small

/-!
# A model of ZFC

In this file, we model Zermelo-Fraenkel set theory (+ Choice) using Lean's underlying type theory.
We do this in four main steps:
* Define pre-sets inductively.
* Define extensional equivalence on pre-sets and give it a `setoid` instance.
* Define ZFC sets by quotienting pre-sets by extensional equivalence.
* Define classes as sets of ZFC sets.
Then the rest is usual set theory.

## The model

* `pSet`: Pre-set. A pre-set is inductively defined by its indexing type and its members, which are
  themselves pre-sets.
* `Set`: ZFC set. Defined as `pSet` quotiented by `pSet.equiv`, the extensional equivalence.
* `Class`: Class. Defined as `set Set`.
* `Set.choice`: Axiom of choice. Proved from Lean's axiom of choice.

## Other definitions

* `arity α n`: `n`-ary function `α → α → ... → α`. Defined inductively.
* `arity.const a n`: `n`-ary constant function equal to `a`.
* `pSet.type`: Underlying type of a pre-set.
* `pSet.func`: Underlying family of pre-sets of a pre-set.
* `pSet.equiv`: Extensional equivalence of pre-sets. Defined inductively.
* `pSet.omega`, `Set.omega`: The von Neumann ordinal `ω` as a `pSet`, as a `Set`.
* `pSet.arity.equiv`: Extensional equivalence of `n`-ary `pSet`-valued functions. Extension of
  `pSet.equiv`.
* `pSet.resp`: Collection of `n`-ary `pSet`-valued functions that respect extensional equivalence.
* `pSet.eval`: Turns a `pSet`-valued function that respect extensional equivalence into a
  `Set`-valued function.
* `classical.all_definable`: All functions are classically definable.
* `Set.is_func` : Predicate that a ZFC set is a subset of `x × y` that can be considered as a ZFC
  function `x → y`. That is, each member of `x` is related by the ZFC set to exactly one member of
  `y`.
* `Set.funs`: ZFC set of ZFC functions `x → y`.
* `Class.iota`: Definite description operator.

## Notes

To avoid confusion between the Lean `set` and the ZFC `Set`, docstrings in this file refer to them
respectively as "`set`" and "ZFC set".

## TODO

Prove `Set.map_definable_aux` computably.
-/

universes u v

/-- The type of `n`-ary functions `α → α → ... → α`. -/
def arity (α : Type u) : ℕ → Type u
| 0     := α
| (n+1) := α → arity n

@[simp] theorem arity_zero (α : Type u) : arity α 0 = α := rfl
@[simp] theorem arity_succ (α : Type u) (n : ℕ) : arity α n.succ = (α → arity α n) := rfl

namespace arity

/-- Constant `n`-ary function with value `a`. -/
def const {α : Type u} (a : α) : ∀ n, arity α n
| 0     := a
| (n+1) := λ _, const n

@[simp] theorem const_zero {α : Type u} (a : α) : const a 0 = a := rfl
@[simp] theorem const_succ {α : Type u} (a : α) (n : ℕ) : const a n.succ = λ _, const a n := rfl
theorem const_succ_apply {α : Type u} (a : α) (n : ℕ) (x : α) : const a n.succ x = const a n := rfl

instance arity.inhabited {α n} [inhabited α] : inhabited (arity α n) := ⟨const default _⟩

end arity

/-- The type of pre-sets in universe `u`. A pre-set
  is a family of pre-sets indexed by a type in `Type u`.
  The ZFC universe is defined as a quotient of this
  to ensure extensionality. -/
inductive pSet : Type (u+1)
| mk (α : Type u) (A : α → pSet) : pSet

namespace pSet

/-- The underlying type of a pre-set -/
def type : pSet → Type u
| ⟨α, A⟩ := α

/-- The underlying pre-set family of a pre-set -/
def func : Π (x : pSet), x.type → pSet
| ⟨α, A⟩ := A

@[simp] theorem mk_type (α A) : type ⟨α, A⟩ = α := rfl
@[simp] theorem mk_func (α A) : func ⟨α, A⟩ = A := rfl

<<<<<<< HEAD
theorem mk_type_func : Π (x : pSet), mk x.type x.func = x
=======
@[simp] theorem eta : Π (x : pSet), mk x.type x.func = x
>>>>>>> 9745b093
| ⟨α, A⟩ := rfl

/-- Two pre-sets are extensionally equivalent if every element of the first family is extensionally
equivalent to some element of the second family and vice-versa. -/
def equiv (x y : pSet) : Prop :=
pSet.rec (λ α z m ⟨β, B⟩, (∀ a, ∃ b, m a (B b)) ∧ (∀ b, ∃ a, m a (B b))) x y

theorem exists_equiv_left : Π {x y : pSet} (h : equiv x y) (i : x.type),
  ∃ j, equiv (x.func i) (y.func j)
| ⟨α, A⟩ ⟨β, B⟩ h := h.1

theorem exists_equiv_right : Π {x y : pSet} (h : equiv x y) (j : y.type),
  ∃ i, equiv (x.func i) (y.func j)
| ⟨α, A⟩ ⟨β, B⟩ h := h.2

protected theorem equiv.refl (x) : equiv x x :=
pSet.rec_on x $ λ α A IH, ⟨λ a, ⟨a, IH a⟩, λ a, ⟨a, IH a⟩⟩

protected theorem equiv.rfl : ∀ {x}, equiv x x := equiv.refl

protected theorem equiv.euc {x} : Π {y z}, equiv x y → equiv z y → equiv x z :=
pSet.rec_on x $ λ α A IH y, pSet.cases_on y $ λ β B ⟨γ, Γ⟩ ⟨αβ, βα⟩ ⟨γβ, βγ⟩,
⟨λ a, let ⟨b, ab⟩ := αβ a, ⟨c, bc⟩ := βγ b in ⟨c, IH a ab bc⟩,
  λ c, let ⟨b, cb⟩ := γβ c, ⟨a, ba⟩ := βα b in ⟨a, IH a ba cb⟩⟩

protected theorem equiv.symm {x y} : equiv x y → equiv y x :=
(equiv.refl y).euc

protected theorem equiv.trans {x y z} (h1 : equiv x y) (h2 : equiv y z) : equiv x z :=
h1.euc h2.symm

instance setoid : setoid pSet :=
⟨pSet.equiv, equiv.refl, λ x y, equiv.symm, λ x y z, equiv.trans⟩

/-- A pre-set is a subset of another pre-set if every element of the first family is extensionally
equivalent to some element of the second family.-/
<<<<<<< HEAD
instance : has_subset pSet := ⟨λ x y, ∀ a, ∃ b, equiv (x.func a) (y.func b)⟩
=======
protected def subset (x y : pSet) : Prop := ∀ a, ∃ b, equiv (x.func a) (y.func b)

instance : has_subset pSet := ⟨pSet.subset⟩
>>>>>>> 9745b093

theorem equiv.ext : Π (x y : pSet), equiv x y ↔ (x ⊆ y ∧ y ⊆ x)
| ⟨α, A⟩ ⟨β, B⟩ :=
  ⟨λ ⟨αβ, βα⟩, ⟨αβ, λ b, let ⟨a, h⟩ := βα b in ⟨a, equiv.symm h⟩⟩,
    λ ⟨αβ, βα⟩, ⟨αβ, λ b, let ⟨a, h⟩ := βα b in ⟨a, equiv.symm h⟩⟩⟩

theorem subset.congr_left : Π {x y z : pSet}, equiv x y → (x ⊆ z ↔ y ⊆ z)
| ⟨α, A⟩ ⟨β, B⟩ ⟨γ, Γ⟩ ⟨αβ, βα⟩ :=
  ⟨λ αγ b, let ⟨a, ba⟩ := βα b, ⟨c, ac⟩ := αγ a in ⟨c, (equiv.symm ba).trans ac⟩,
    λ βγ a, let ⟨b, ab⟩ := αβ a, ⟨c, bc⟩ := βγ b in ⟨c, equiv.trans ab bc⟩⟩

theorem subset.congr_right : Π {x y z : pSet}, equiv x y → (z ⊆ x ↔ z ⊆ y)
| ⟨α, A⟩ ⟨β, B⟩ ⟨γ, Γ⟩ ⟨αβ, βα⟩ :=
  ⟨λ γα c, let ⟨a, ca⟩ := γα c, ⟨b, ab⟩ := αβ a in ⟨b, ca.trans ab⟩,
    λ γβ c, let ⟨b, cb⟩ := γβ c, ⟨a, ab⟩ := βα b in ⟨a, cb.trans (equiv.symm ab)⟩⟩

/-- `x ∈ y` as pre-sets if `x` is extensionally equivalent to a member of the family `y`. -/
<<<<<<< HEAD
instance : has_mem pSet.{u} pSet.{u} := ⟨λ x y, ∃ b, equiv x (y.func b)⟩
=======
protected def mem (x y : pSet.{u}) : Prop := ∃ b, equiv x (y.func b)

instance : has_mem pSet pSet := ⟨pSet.mem⟩
>>>>>>> 9745b093

theorem mem.mk {α : Type u} (A : α → pSet) (a : α) : A a ∈ mk α A :=
⟨a, equiv.refl (A a)⟩

theorem func_mem (x : pSet) (i : x.type) : x.func i ∈ x :=
by { cases x, apply mem.mk }

theorem mem.ext : Π {x y : pSet.{u}}, (∀ w : pSet.{u}, w ∈ x ↔ w ∈ y) → equiv x y
| ⟨α, A⟩ ⟨β, B⟩ h := ⟨λ a, (h (A a)).1 (mem.mk A a),
    λ b, let ⟨a, ha⟩ := (h (B b)).2 (mem.mk B b) in ⟨a, ha.symm⟩⟩

theorem mem.congr_right : Π {x y : pSet.{u}}, equiv x y → (∀ {w : pSet.{u}}, w ∈ x ↔ w ∈ y)
| ⟨α, A⟩ ⟨β, B⟩ ⟨αβ, βα⟩ w :=
  ⟨λ ⟨a, ha⟩, let ⟨b, hb⟩ := αβ a in ⟨b, ha.trans hb⟩,
    λ ⟨b, hb⟩, let ⟨a, ha⟩ := βα b in ⟨a, hb.euc ha⟩⟩

theorem equiv_iff_mem {x y : pSet.{u}} : equiv x y ↔ (∀ {w : pSet.{u}}, w ∈ x ↔ w ∈ y) :=
⟨mem.congr_right, match x, y with
| ⟨α, A⟩, ⟨β, B⟩, h := ⟨λ a, h.1 (mem.mk A a), λ b,
  let ⟨a, h⟩ := h.2 (mem.mk B b) in ⟨a, h.symm⟩⟩
end⟩

theorem mem.congr_left : Π {x y : pSet.{u}}, equiv x y → (∀ {w : pSet.{u}}, x ∈ w ↔ y ∈ w)
| x y h ⟨α, A⟩ := ⟨λ ⟨a, ha⟩, ⟨a, h.symm.trans ha⟩, λ ⟨a, ha⟩, ⟨a, h.trans ha⟩⟩

/-- Convert a pre-set to a `set` of pre-sets. -/
def to_set (u : pSet.{u}) : set pSet.{u} := {x | x ∈ u}

/-- Two pre-sets are equivalent iff they have the same members. -/
theorem equiv.eq {x y : pSet} : equiv x y ↔ to_set x = to_set y :=
equiv_iff_mem.trans set.ext_iff.symm

instance : has_coe pSet (set pSet) := ⟨to_set⟩

/-- The empty pre-set -/
<<<<<<< HEAD
instance : has_emptyc pSet := ⟨⟨ulift empty, λ e, match e with end⟩⟩
=======
protected def empty : pSet := ⟨_, pempty.elim⟩

instance : has_emptyc pSet := ⟨pSet.empty⟩
>>>>>>> 9745b093

instance : inhabited pSet := ⟨∅⟩

instance : is_empty (type (∅)) := pempty.is_empty

@[simp] theorem mem_empty (x : pSet.{u}) : x ∉ (∅ : pSet.{u}) := is_empty.exists_iff.1

/-- Insert an element into a pre-set -/
<<<<<<< HEAD
instance : has_insert pSet pSet := ⟨λ x y, ⟨option y.type, λ o, option.rec x y.func o⟩⟩
=======
protected def insert (x y : pSet) : pSet := ⟨option y.type, λ o, option.rec x y.func o⟩

instance : has_insert pSet pSet := ⟨pSet.insert⟩
>>>>>>> 9745b093

instance : has_singleton pSet pSet := ⟨λ s, insert s ∅⟩

instance : is_lawful_singleton pSet pSet := ⟨λ _, rfl⟩

instance (x y : pSet) : inhabited (insert x y).type := option.inhabited _

/-- The n-th von Neumann ordinal -/
def of_nat : ℕ → pSet
| 0     := ∅
| (n+1) := insert (of_nat n) (of_nat n)

/-- The von Neumann ordinal ω -/
def omega : pSet := ⟨ulift ℕ, λ n, of_nat n.down⟩

/-- The pre-set separation operation `{x ∈ a | p x}` -/
<<<<<<< HEAD
instance : has_sep pSet pSet := ⟨λ p x, ⟨{a // p (x.func a)}, λ y, x.func y.1⟩⟩
=======
protected def sep (p : pSet → Prop) (x : pSet) : pSet := ⟨{a // p (x.func a)}, λ y, x.func y.1⟩

instance : has_sep pSet pSet := ⟨pSet.sep⟩
>>>>>>> 9745b093

/-- The pre-set powerset operator -/
def powerset (x : pSet) : pSet := ⟨set x.type, λ p, ⟨{a // p a}, λ y, x.func y.1⟩⟩

@[simp] theorem mem_powerset : Π {x y : pSet}, y ∈ powerset x ↔ y ⊆ x
| ⟨α, A⟩ ⟨β, B⟩ := ⟨λ ⟨p, e⟩, (subset.congr_left e).2 $ λ ⟨a, pa⟩, ⟨a, equiv.refl (A a)⟩,
  λ βα, ⟨{a | ∃ b, equiv (B b) (A a)}, λ b, let ⟨a, ba⟩ := βα b in ⟨⟨a, b, ba⟩, ba⟩,
    λ ⟨a, b, ba⟩, ⟨b, ba⟩⟩⟩

/-- The pre-set union operator -/
def Union (a : pSet) : pSet := ⟨Σ x, (a.func x).type, λ ⟨x, y⟩, (a.func x).func y⟩

@[simp] theorem mem_Union : Π {x y : pSet.{u}}, y ∈ Union x ↔ ∃ z ∈ x, y ∈ z
| ⟨α, A⟩ y :=
  ⟨λ ⟨⟨a, c⟩, (e : equiv y ((A a).func c))⟩,
    have func (A a) c ∈ mk (A a).type (A a).func, from mem.mk (A a).func c,
    ⟨_, mem.mk _ _, (mem.congr_left e).2 (by rwa eta at this)⟩,
  λ ⟨⟨β, B⟩, ⟨a, (e : equiv (mk β B) (A a))⟩, ⟨b, yb⟩⟩,
    by { rw ←(eta (A a)) at e, exact
    let ⟨βt, tβ⟩ := e, ⟨c, bc⟩ := βt b in ⟨⟨a, c⟩, yb.trans bc⟩ }⟩

/-- The image of a function from pre-sets to pre-sets. -/
def image (f : pSet.{u} → pSet.{u}) (x : pSet.{u}) : pSet := ⟨x.type, f ∘ x.func⟩

theorem mem_image {f : pSet.{u} → pSet.{u}} (H : ∀ {x y}, equiv x y → equiv (f x) (f y)) :
  Π {x y : pSet.{u}}, y ∈ image f x ↔ ∃ z ∈ x, equiv y (f z)
| ⟨α, A⟩ y := ⟨λ ⟨a, ya⟩, ⟨A a, mem.mk A a, ya⟩, λ ⟨z, ⟨a, za⟩, yz⟩, ⟨a, yz.trans (H za)⟩⟩

/-- Universe lift operation -/
protected def lift : pSet.{u} → pSet.{max u v}
| ⟨α, A⟩ := ⟨ulift α, λ ⟨x⟩, lift (A x)⟩

/-- Embedding of one universe in another -/
@[nolint check_univs] -- intended to be used with explicit universe parameters
def embed : pSet.{max (u+1) v} := ⟨ulift.{v u+1} pSet, λ ⟨x⟩, pSet.lift.{u (max (u+1) v)} x⟩

theorem lift_mem_embed : Π (x : pSet.{u}), pSet.lift.{u (max (u+1) v)} x ∈ embed.{u v} :=
λ x, ⟨⟨x⟩, equiv.rfl⟩

/-- Function equivalence is defined so that `f ~ g` iff `∀ x y, x ~ y → f x ~ g y`. This extends to
equivalence of `n`-ary functions. -/
def arity.equiv : Π {n}, arity pSet.{u} n → arity pSet.{u} n → Prop
| 0     a b := equiv a b
| (n+1) a b := ∀ x y, equiv x y → arity.equiv (a x) (b y)

lemma arity.equiv_const {a : pSet.{u}} : ∀ n, arity.equiv (arity.const a n) (arity.const a n)
| 0     := equiv.rfl
| (n+1) := λ x y h, arity.equiv_const _

/-- `resp n` is the collection of n-ary functions on `pSet` that respect
  equivalence, i.e. when the inputs are equivalent the output is as well. -/
def resp (n) := {x : arity pSet.{u} n // arity.equiv x x}

instance resp.inhabited {n} : inhabited (resp n) :=
⟨⟨arity.const default _, arity.equiv_const _⟩⟩

/-- The `n`-ary image of a `(n + 1)`-ary function respecting equivalence as a function respecting
equivalence. -/
def resp.f {n} (f : resp (n+1)) (x : pSet) : resp n :=
⟨f.1 x, f.2 _ _ $ equiv.refl x⟩

/-- Function equivalence for functions respecting equivalence. See `pSet.arity.equiv`. -/
def resp.equiv {n} (a b : resp n) : Prop := arity.equiv a.1 b.1

protected theorem resp.equiv.refl {n} (a : resp n) : resp.equiv a a := a.2

protected theorem resp.equiv.euc : Π {n} {a b c : resp n},
  resp.equiv a b → resp.equiv c b → resp.equiv a c
| 0     a b c hab hcb := equiv.euc hab hcb
| (n+1) a b c hab hcb := λ x y h,
  @resp.equiv.euc n (a.f x) (b.f y) (c.f y) (hab _ _ h) (hcb _ _ $ equiv.refl y)

protected theorem resp.equiv.symm {n} {a b : resp n} : resp.equiv a b → resp.equiv b a :=
(resp.equiv.refl b).euc

protected theorem resp.equiv.trans {n} {x y z : resp n}
  (h1 : resp.equiv x y) (h2 : resp.equiv y z) : resp.equiv x z :=
h1.euc h2.symm

instance resp.setoid {n} : setoid (resp n) :=
⟨resp.equiv, resp.equiv.refl, λ x y, resp.equiv.symm, λ x y z, resp.equiv.trans⟩

end pSet

/-- The ZFC universe of sets consists of the type of pre-sets,
  quotiented by extensional equivalence. -/
def Set : Type (u+1) := quotient pSet.setoid.{u}

namespace pSet

namespace resp

/-- Helper function for `pSet.eval`. -/
def eval_aux : Π {n}, {f : resp n → arity Set.{u} n // ∀ (a b : resp n), resp.equiv a b → f a = f b}
| 0     := ⟨λ a, ⟦a.1⟧, λ a b h, quotient.sound h⟩
| (n+1) := let F : resp (n + 1) → arity Set (n + 1) := λ a, @quotient.lift _ _ pSet.setoid
    (λ x, eval_aux.1 (a.f x)) (λ b c h, eval_aux.2 _ _ (a.2 _ _ h)) in
  ⟨F, λ b c h, funext $ @quotient.ind _ _ (λ q, F b q = F c q) $ λ z,
  eval_aux.2 (resp.f b z) (resp.f c z) (h _ _ (pSet.equiv.refl z))⟩

/-- An equivalence-respecting function yields an n-ary ZFC set function. -/
def eval (n) : resp n → arity Set.{u} n := eval_aux.1

theorem eval_val {n f x} : (@eval (n+1) f : Set → arity Set n) ⟦x⟧ = eval n (resp.f f x) := rfl

end resp

/-- A set function is "definable" if it is the image of some n-ary pre-set
  function. This isn't exactly definability, but is useful as a sufficient
  condition for functions that have a computable image. -/
class inductive definable (n) : arity Set.{u} n → Type (u+1)
| mk (f) : definable (resp.eval n f)

attribute [instance] definable.mk

/-- The evaluation of a function respecting equivalence is definable, by that same function. -/
def definable.eq_mk {n} (f) : Π {s : arity Set.{u} n} (H : resp.eval _ f = s), definable n s
| ._ rfl := ⟨f⟩

/-- Turns a definable function into a function that respects equivalence. -/
def definable.resp {n} : Π (s : arity Set.{u} n) [definable n s], resp n
| ._ ⟨f⟩ := f

theorem definable.eq {n} :
  Π (s : arity Set.{u} n) [H : definable n s], (@definable.resp n s H).eval _ = s
| ._ ⟨f⟩ := rfl

end pSet

namespace classical
open pSet

/-- All functions are classically definable. -/
noncomputable def all_definable : Π {n} (F : arity Set.{u} n), definable n F
| 0     F := let p := @quotient.exists_rep pSet _ F in
              definable.eq_mk ⟨some p, equiv.rfl⟩ (some_spec p)
| (n+1) (F : arity Set.{u} (n + 1)) := begin
    have I := λ x, (all_definable (F x)),
    refine definable.eq_mk ⟨λ x : pSet, (@definable.resp _ _ (I ⟦x⟧)).1, _⟩ _,
    { dsimp [arity.equiv],
      introsI x y h,
      rw @quotient.sound pSet _ _ _ h,
      exact (definable.resp (F ⟦y⟧)).2 },
    refine funext (λ q, quotient.induction_on q $ λ x, _),
    simp_rw [resp.eval_val, resp.f, subtype.val_eq_coe, subtype.coe_eta],
    exact @definable.eq _ (F ⟦x⟧) (I ⟦x⟧),
  end

end classical

namespace Set
open pSet

/-- Turns a pre-set into a ZFC set. -/
def mk : pSet → Set := quotient.mk

@[simp] theorem mk_eq (x : pSet) : @eq Set ⟦x⟧ (mk x) := rfl
@[simp] theorem mk_out : ∀ x : Set, mk x.out = x := quotient.out_eq
theorem eq {x y : pSet} : mk x = mk y ↔ equiv x y := quotient.eq
theorem sound {x y : pSet} (h : pSet.equiv x y) : mk x = mk y := quotient.sound h
theorem exact {x y : pSet} : mk x = mk y → pSet.equiv x y := quotient.exact

@[simp] lemma eval_mk {n f x} :
  (@resp.eval (n+1) f : Set → arity Set n) (mk x) = resp.eval n (resp.f f x) :=
rfl

/-- The membership relation for ZFC sets is inherited from the membership relation for pre-sets. -/
<<<<<<< HEAD
instance : has_mem Set Set := ⟨quotient.lift₂ (∈) $
  λ x y x' y' hx hy, propext ((@mem.congr_left x x' hx _).trans $ mem.congr_right hy)⟩
=======
protected def mem : Set → Set → Prop :=
quotient.lift₂ pSet.mem
  (λ x y x' y' hx hy, propext ((mem.congr_left hx).trans (mem.congr_right hy)))

instance : has_mem Set Set := ⟨Set.mem⟩
>>>>>>> 9745b093

/-- Convert a ZFC set into a `set` of ZFC sets -/
def to_set (u : Set.{u}) : set Set.{u} := {x | x ∈ u}

instance small_to_set (x : Set) : small x.to_set :=
quotient.induction_on x $ λ a, begin
  let f : a.type → (mk a).to_set := λ i, ⟨mk $ a.func i, func_mem a i⟩,
  suffices : function.surjective f,
  { exact small_of_surjective this },
  rintro ⟨y, hb⟩,
  revert hb,
  refine quotient.induction_on y (λ b, _),
  rintro ⟨i, h⟩,
  exact ⟨i, subtype.coe_injective (quotient.sound h.symm)⟩
end

/-- `x ⊆ y` as ZFC sets means that all members of `x` are members of `y`. -/
instance has_subset : has_subset Set := ⟨λ x y, ∀ ⦃z⦄, z ∈ x → z ∈ y⟩

lemma subset_def {x y : Set.{u}} : x ⊆ y ↔ ∀ ⦃z⦄, z ∈ x → z ∈ y := iff.rfl

@[simp] theorem subset_iff : Π (x y : pSet), mk x ⊆ mk y ↔ x ⊆ y
| ⟨α, A⟩ ⟨β, B⟩ := ⟨λ h a, @h ⟦A a⟧ (mem.mk A a),
  λ h z, quotient.induction_on z (λ z ⟨a, za⟩, let ⟨b, ab⟩ := h a in ⟨b, za.trans ab⟩)⟩

theorem ext {x y : Set.{u}} : (∀ z : Set.{u}, z ∈ x ↔ z ∈ y) → x = y :=
quotient.induction_on₂ x y (λ u v h, quotient.sound (mem.ext (λ w, h ⟦w⟧)))

theorem ext_iff {x y : Set.{u}} : (∀ z : Set.{u}, z ∈ x ↔ z ∈ y) ↔ x = y :=
⟨ext, λ h, by simp [h]⟩

/-- The empty ZFC set -/
<<<<<<< HEAD
instance : has_emptyc Set := ⟨mk ∅⟩
=======
protected def empty : Set := mk ∅
instance : has_emptyc Set := ⟨Set.empty⟩
>>>>>>> 9745b093
instance : inhabited Set := ⟨∅⟩

@[simp] theorem mem_empty (x) : x ∉ (∅ : Set.{u}) :=
quotient.induction_on x pSet.mem_empty

theorem eq_empty (x : Set.{u}) : x = ∅ ↔ ∀ y : Set.{u}, y ∉ x :=
⟨λ h y, (h.symm ▸ mem_empty y),
λ h, ext (λ y, ⟨λ yx, absurd yx (h y), λ y0, absurd y0 (mem_empty _)⟩)⟩

/-- `insert x y` is the set `{x} ∪ y` -/
instance : has_insert Set Set :=
⟨resp.eval 2 ⟨insert, λ u v uv ⟨α, A⟩ ⟨β, B⟩ ⟨αβ, βα⟩,
  ⟨λ o, match o with
   | some a := let ⟨b, hb⟩ := αβ a in ⟨some b, hb⟩
   | none := ⟨none, uv⟩
   end, λ o, match o with
   | some b := let ⟨a, ha⟩ := βα b in ⟨some a, ha⟩
   | none := ⟨none, uv⟩
   end⟩⟩⟩

instance : has_singleton Set Set := ⟨λ x, insert x ∅⟩

instance : is_lawful_singleton Set Set := ⟨λ x, rfl⟩

@[simp] theorem mem_insert {x y z : Set.{u}} : x ∈ insert y z ↔ x = y ∨ x ∈ z :=
quotient.induction_on₃ x y z
 (λ x y ⟨α, A⟩, show x ∈ pSet.mk (option α) (λ o, option.rec y A o) ↔
    mk x = mk y ∨ x ∈ pSet.mk α A, from
  ⟨λ m, match m with
  | ⟨some a, ha⟩ := or.inr ⟨a, ha⟩
  | ⟨none, h⟩ := or.inl (quotient.sound h)
  end, λ m, match m with
  | or.inr ⟨a, ha⟩ := ⟨some a, ha⟩
  | or.inl h := ⟨none, quotient.exact h⟩
  end⟩)

@[simp] theorem mem_singleton {x y : Set.{u}} : x ∈ @singleton Set.{u} Set.{u} _ y ↔ x = y :=
iff.trans mem_insert ⟨λ o, or.rec (λ h, h) (λ n, absurd n (mem_empty _)) o, or.inl⟩

@[simp] theorem mem_pair {x y z : Set.{u}} : x ∈ ({y, z} : Set) ↔ x = y ∨ x = z :=
iff.trans mem_insert $ or_congr iff.rfl mem_singleton

/-- `omega` is the first infinite von Neumann ordinal -/
def omega : Set := mk omega

@[simp] theorem omega_zero : ∅ ∈ omega :=
⟨⟨0⟩, equiv.rfl⟩

@[simp] theorem omega_succ {n} : n ∈ omega.{u} → insert n n ∈ omega.{u} :=
<<<<<<< HEAD
quotient.induction_on n (λ x ⟨⟨n⟩, h⟩, ⟨⟨n+1⟩, quotient.exact $
  show @has_insert.insert Set Set _ ⟦x⟧ ⟦x⟧ = @has_insert.insert Set Set _ ⟦of_nat n⟧ ⟦of_nat n⟧,
  by { rw (@quotient.sound pSet _ _ _ h), refl }⟩)

/-- `{x ∈ a | p x}` is the set of elements in `a` satisfying `p` -/
instance : has_sep Set Set :=
⟨λ p, resp.eval 1 ⟨has_sep.sep (λ y, p ⟦y⟧), λ ⟨α, A⟩ ⟨β, B⟩ ⟨αβ, βα⟩,
  ⟨λ ⟨a, pa⟩, let ⟨b, hb⟩ := αβ a in ⟨⟨b, by rwa [mk_func, ←(@quotient.sound pSet _ _ _ hb)]⟩, hb⟩,
   λ ⟨b, pb⟩, let ⟨a, ha⟩ := βα b in ⟨⟨a, by rwa [mk_func, (@quotient.sound pSet _ _ _ ha)]⟩, ha⟩⟩⟩⟩
=======
quotient.induction_on n (λ x ⟨⟨n⟩, h⟩, ⟨⟨n+1⟩, Set.exact $
  show insert (mk x) (mk x) = insert (mk $ of_nat n) (mk $ of_nat n), { rw Set.sound h, refl } ⟩)

/-- `{x ∈ a | p x}` is the set of elements in `a` satisfying `p` -/
protected def sep (p : Set → Prop) : Set → Set :=
resp.eval 1 ⟨pSet.sep (λ y, p (mk y)), λ ⟨α, A⟩ ⟨β, B⟩ ⟨αβ, βα⟩,
  ⟨λ ⟨a, pa⟩, let ⟨b, hb⟩ := αβ a in ⟨⟨b, by rwa [mk_func, ←Set.sound hb]⟩, hb⟩,
   λ ⟨b, pb⟩, let ⟨a, ha⟩ := βα b in ⟨⟨a, by rwa [mk_func, Set.sound ha]⟩, ha⟩⟩⟩

instance : has_sep Set Set := ⟨Set.sep⟩
>>>>>>> 9745b093

@[simp] theorem mem_sep {p : Set.{u} → Prop} {x y : Set.{u}} : y ∈ {y ∈ x | p y} ↔ y ∈ x ∧ p y :=
quotient.induction_on₂ x y (λ ⟨α, A⟩ y,
  ⟨λ ⟨⟨a, pa⟩, h⟩, ⟨⟨a, h⟩, by rwa (@quotient.sound pSet _ _ _ h)⟩,
<<<<<<< HEAD
  λ ⟨⟨a, h⟩, pa⟩, ⟨⟨a, by { rw mk_func at h, rwa [mk_func, ←(@quotient.sound pSet _ _ _ h)] }⟩, h⟩⟩)
=======
  λ ⟨⟨a, h⟩, pa⟩, ⟨⟨a, by { rw mk_func at h, rwa [mk_func, ←Set.sound h] }⟩, h⟩⟩)
>>>>>>> 9745b093

/-- The powerset operation, the collection of subsets of a ZFC set -/
def powerset : Set → Set :=
resp.eval 1 ⟨powerset, λ ⟨α, A⟩ ⟨β, B⟩ ⟨αβ, βα⟩,
  ⟨λ p, ⟨{b | ∃ a, p a ∧ equiv (A a) (B b)},
    λ ⟨a, pa⟩, let ⟨b, ab⟩ := αβ a in ⟨⟨b, a, pa, ab⟩, ab⟩,
    λ ⟨b, a, pa, ab⟩, ⟨⟨a, pa⟩, ab⟩⟩,
   λ q, ⟨{a | ∃ b, q b ∧ equiv (A a) (B b)},
    λ ⟨a, b, qb, ab⟩, ⟨⟨b, qb⟩, ab⟩,
    λ ⟨b, qb⟩, let ⟨a, ab⟩ := βα b in ⟨⟨a, b, qb, ab⟩, ab⟩⟩⟩⟩

@[simp] theorem mem_powerset {x y : Set.{u}} : y ∈ powerset x ↔ y ⊆ x :=
quotient.induction_on₂ x y ( λ ⟨α, A⟩ ⟨β, B⟩,
  show (⟨β, B⟩ : pSet.{u}) ∈ (pSet.powerset.{u} ⟨α, A⟩) ↔ _,
    by simp [mem_powerset, subset_iff])

theorem Union_lem {α β : Type u} (A : α → pSet) (B : β → pSet) (αβ : ∀ a, ∃ b, equiv (A a) (B b)) :
  ∀ a, ∃ b, (equiv ((Union ⟨α, A⟩).func a) ((Union ⟨β, B⟩).func b))
| ⟨a, c⟩ := let ⟨b, hb⟩ := αβ a in
  begin
    induction ea : A a with γ Γ,
    induction eb : B b with δ Δ,
    rw [ea, eb] at hb,
    cases hb with γδ δγ,
    exact
    let c : type (A a) := c, ⟨d, hd⟩ := γδ (by rwa ea at c) in
    have pSet.equiv ((A a).func c) ((B b).func (eq.rec d (eq.symm eb))), from
    match A a, B b, ea, eb, c, d, hd with ._, ._, rfl, rfl, x, y, hd := hd end,
    ⟨⟨b, by { rw mk_func, exact eq.rec d (eq.symm eb) }⟩, this⟩
  end

/-- The union operator, the collection of elements of elements of a ZFC set -/
def Union : Set → Set :=
resp.eval 1 ⟨pSet.Union, λ ⟨α, A⟩ ⟨β, B⟩ ⟨αβ, βα⟩,
  ⟨Union_lem A B αβ, λ a, exists.elim (Union_lem B A (λ b,
    exists.elim (βα b) (λ c hc, ⟨c, pSet.equiv.symm hc⟩)) a) (λ b hb, ⟨b, pSet.equiv.symm hb⟩)⟩⟩

notation `⋃` := Union

@[simp] theorem mem_Union {x y : Set.{u}} : y ∈ Union x ↔ ∃ z ∈ x, y ∈ z :=
quotient.induction_on₂ x y (λ x y, iff.trans mem_Union
  ⟨λ ⟨z, h⟩, ⟨⟦z⟧, h⟩, λ ⟨z, h⟩, quotient.induction_on z (λ z h, ⟨z, h⟩) h⟩)

@[simp] theorem Union_singleton {x : Set.{u}} : Union {x} = x :=
ext $ λ y, by simp_rw [mem_Union, exists_prop, mem_singleton, exists_eq_left]

theorem singleton_inj {x y : Set.{u}} (H : ({x} : Set) = {y}) : x = y :=
let this := congr_arg Union H in by rwa [Union_singleton, Union_singleton] at this

/-- The binary union operation -/
instance : has_union Set := ⟨λ x y, ⋃ {x, y}⟩

/-- The binary intersection operation -/
instance : has_inter Set := ⟨λ x y, {z ∈ x | z ∈ y}⟩

/-- The set difference operation -/
instance : has_sdiff Set := ⟨λ x y, {z ∈ x | z ∉ y}⟩

@[simp] theorem mem_union {x y z : Set.{u}} : z ∈ x ∪ y ↔ z ∈ x ∨ z ∈ y :=
iff.trans mem_Union
 ⟨λ ⟨w, wxy, zw⟩, match mem_pair.1 wxy with
  | or.inl wx := or.inl (by rwa ←wx)
  | or.inr wy := or.inr (by rwa ←wy)
  end, λ zxy, match zxy with
  | or.inl zx := ⟨x, mem_pair.2 (or.inl rfl), zx⟩
  | or.inr zy := ⟨y, mem_pair.2 (or.inr rfl), zy⟩
  end⟩

@[simp] theorem mem_inter {x y z : Set.{u}} : z ∈ x ∩ y ↔ z ∈ x ∧ z ∈ y :=
@@mem_sep (λ z : Set.{u}, z ∈ y)

@[simp] theorem mem_diff {x y z : Set.{u}} : z ∈ x \ y ↔ z ∈ x ∧ z ∉ y :=
@@mem_sep (λ z : Set.{u}, z ∉ y)

theorem induction_on {p : Set → Prop} (x) (h : ∀ x, (∀ y ∈ x, p y) → p x) : p x :=
quotient.induction_on x $ λ u, pSet.rec_on u $ λ α A IH, h _ $ λ y,
show @has_mem.mem _ _ Set.has_mem y ⟦⟨α, A⟩⟧ → p y, from
quotient.induction_on y (λ v ⟨a, ha⟩, by { rw (@quotient.sound pSet _ _ _ ha), exact IH a })

theorem regularity (x : Set.{u}) (h : x ≠ ∅) : ∃ y ∈ x, x ∩ y = ∅ :=
classical.by_contradiction $ λ ne, h $ (eq_empty x).2 $ λ y,
induction_on y $ λ z (IH : ∀ w : Set.{u}, w ∈ z → w ∉ x), show z ∉ x, from λ zx,
ne ⟨z, zx, (eq_empty _).2 (λ w wxz, let ⟨wx, wz⟩ := mem_inter.1 wxz in IH w wz wx)⟩

/-- The image of a (definable) ZFC set function -/
def image (f : Set → Set) [H : definable 1 f] : Set → Set :=
let r := @definable.resp 1 f _ in
resp.eval 1 ⟨image r.1, λ x y e, mem.ext $ λ z,
  iff.trans (mem_image r.2) $ iff.trans (by exact
   ⟨λ ⟨w, h1, h2⟩, ⟨w, (mem.congr_right e).1 h1, h2⟩,
    λ ⟨w, h1, h2⟩, ⟨w, (mem.congr_right e).2 h1, h2⟩⟩) $
  iff.symm (mem_image r.2)⟩

theorem image.mk :
  Π (f : Set.{u} → Set.{u}) [H : definable 1 f] (x) {y} (h : y ∈ x), f y ∈ @image f H x
| ._ ⟨F⟩ x y := quotient.induction_on₂ x y $ λ ⟨α, A⟩ y ⟨a, ya⟩, ⟨a, F.2 _ _ ya⟩

@[simp] theorem mem_image : Π {f : Set.{u} → Set.{u}} [H : definable 1 f] {x y : Set.{u}},
  y ∈ @image f H x ↔ ∃ z ∈ x, f z = y
| ._ ⟨F⟩ x y := quotient.induction_on₂ x y $ λ ⟨α, A⟩ y,
  ⟨λ ⟨a, ya⟩, ⟨⟦A a⟧, mem.mk A a, eq.symm $ quotient.sound ya⟩,
  λ ⟨z, hz, e⟩, e ▸ image.mk _ _ hz⟩

/-- Kuratowski ordered pair -/
def pair (x y : Set.{u}) : Set.{u} := {{x}, {x, y}}

/-- A subset of pairs `{(a, b) ∈ x × y | p a b}` -/
def pair_sep (p : Set.{u} → Set.{u} → Prop) (x y : Set.{u}) : Set.{u} :=
{z ∈ powerset (powerset (x ∪ y)) | ∃ a ∈ x, ∃ b ∈ y, z = pair a b ∧ p a b}

@[simp] theorem mem_pair_sep {p} {x y z : Set.{u}} :
  z ∈ pair_sep p x y ↔ ∃ a ∈ x, ∃ b ∈ y, z = pair a b ∧ p a b :=
begin
  refine mem_sep.trans ⟨and.right, λ e, ⟨_, e⟩⟩,
  rcases e with ⟨a, ax, b, bY, rfl, pab⟩,
  simp only [mem_powerset, subset_def, mem_union, pair, mem_pair],
  rintros u (rfl|rfl) v; simp only [mem_singleton, mem_pair],
  { rintro rfl, exact or.inl ax },
  { rintro (rfl|rfl); [left, right]; assumption }
end

theorem pair_inj {x y x' y' : Set.{u}} (H : pair x y = pair x' y') : x = x' ∧ y = y' :=
begin
  have ae := ext_iff.2 H,
  simp only [pair, mem_pair] at ae,
  obtain rfl : x = x',
  { cases (ae {x}).1 (by simp) with h h,
    { exact singleton_inj h },
    { have m : x' ∈ ({x} : Set),
      { simp [h] },
      rw mem_singleton.mp m } },
  have he : x = y → y = y',
  { rintro rfl,
    cases (ae {x, y'}).2 (by simp only [eq_self_iff_true, or_true]) with xy'x xy'xx,
    { rw [eq_comm, ←mem_singleton, ←xy'x, mem_pair],
      exact or.inr rfl },
    { simpa [eq_comm] using (ext_iff.2 xy'xx y').1 (by simp) } },
  obtain xyx | xyy' := (ae {x, y}).1 (by simp),
  { obtain rfl := mem_singleton.mp ((ext_iff.2 xyx y).1 $ by simp),
    simp [he rfl] },
  { obtain rfl | yy' := mem_pair.mp ((ext_iff.2 xyy' y).1 $ by simp),
    { simp [he rfl] },
    { simp [yy'] } }
end

/-- The cartesian product, `{(a, b) | a ∈ x, b ∈ y}` -/
def prod : Set.{u} → Set.{u} → Set.{u} := pair_sep (λ a b, true)

@[simp] theorem mem_prod {x y z : Set.{u}} : z ∈ prod x y ↔ ∃ a ∈ x, ∃ b ∈ y, z = pair a b :=
by simp [prod]

@[simp] theorem pair_mem_prod {x y a b : Set.{u}} : pair a b ∈ prod x y ↔ a ∈ x ∧ b ∈ y :=
⟨λ h, let ⟨a', a'x, b', b'y, e⟩ := mem_prod.1 h in
  match a', b', pair_inj e, a'x, b'y with ._, ._, ⟨rfl, rfl⟩, ax, bY := ⟨ax, bY⟩ end,
λ ⟨ax, bY⟩, mem_prod.2 ⟨a, ax, b, bY, rfl⟩⟩

/-- `is_func x y f` is the assertion that `f` is a subset of `x × y` which relates to each element
of `x` a unique element of `y`, so that we can consider `f`as a ZFC function `x → y`. -/
def is_func (x y f : Set.{u}) : Prop :=
f ⊆ prod x y ∧ ∀ z : Set.{u}, z ∈ x → ∃! w, pair z w ∈ f

/-- `funs x y` is `y ^ x`, the set of all set functions `x → y` -/
def funs (x y : Set.{u}) : Set.{u} :=
{f ∈ powerset (prod x y) | is_func x y f}

@[simp] theorem mem_funs {x y f : Set.{u}} : f ∈ funs x y ↔ is_func x y f :=
by simp [funs, is_func]

-- TODO(Mario): Prove this computably
noncomputable instance map_definable_aux (f : Set → Set) [H : definable 1 f] :
  definable 1 (λ y, pair y (f y)) :=
@classical.all_definable 1 _

/-- Graph of a function: `map f x` is the ZFC function which maps `a ∈ x` to `f a` -/
noncomputable def map (f : Set → Set) [H : definable 1 f] : Set → Set :=
image (λ y, pair y (f y))

@[simp] theorem mem_map {f : Set → Set} [H : definable 1 f] {x y : Set} :
  y ∈ map f x ↔ ∃ z ∈ x, pair z (f z) = y :=
mem_image

theorem map_unique {f : Set.{u} → Set.{u}} [H : definable 1 f] {x z : Set.{u}} (zx : z ∈ x) :
  ∃! w, pair z w ∈ map f x :=
⟨f z, image.mk _ _ zx, λ y yx, let ⟨w, wx, we⟩ := mem_image.1 yx, ⟨wz, fy⟩ := pair_inj we in
  by rw[←fy, wz]⟩

@[simp] theorem map_is_func {f : Set → Set} [H : definable 1 f] {x y : Set} :
  is_func x y (map f x) ↔ ∀ z ∈ x, f z ∈ y :=
⟨λ ⟨ss, h⟩ z zx, let ⟨t, t1, t2⟩ := h z zx in
  (t2 (f z) (image.mk _ _ zx)).symm ▸ (pair_mem_prod.1 (ss t1)).right,
λ h, ⟨λ y yx, let ⟨z, zx, ze⟩ := mem_image.1 yx in ze ▸ pair_mem_prod.2 ⟨zx, h z zx⟩,
     λ z, map_unique⟩⟩

end Set

/-- The collection of all classes. A class is defined as a `set` of ZFC sets. -/
@[derive [has_subset, has_sep Set, has_emptyc, inhabited, has_insert Set, has_union, has_inter,
  has_compl, has_sdiff]]
def Class := set Set

namespace Class

/-- Coerce a ZFC set into a class -/
def of_Set (x : Set.{u}) : Class.{u} := {y | y ∈ x}
instance : has_coe Set Class := ⟨of_Set⟩

/-- The universal class -/
def univ : Class := set.univ

/-- Assert that `A` is a ZFC set satisfying `p` -/
def to_Set (p : Set.{u} → Prop) (A : Class.{u}) : Prop := ∃ x, ↑x = A ∧ p x

/-- `A ∈ B` if `A` is a ZFC set which is a member of `B` -/
protected def mem (A B : Class.{u}) : Prop := to_Set.{u} B A
instance : has_mem Class Class := ⟨Class.mem⟩

theorem mem_univ {A : Class.{u}} : A ∈ univ.{u} ↔ ∃ x : Set.{u}, ↑x = A :=
exists_congr $ λ x, and_true _

/-- Convert a conglomerate (a collection of classes) into a class -/
def Cong_to_Class (x : set Class.{u}) : Class.{u} := {y | ↑y ∈ x}

/-- Convert a class into a conglomerate (a collection of classes) -/
def Class_to_Cong (x : Class.{u}) : set Class.{u} := {y | y ∈ x}

/-- The power class of a class is the class of all subclasses that are ZFC sets -/
def powerset (x : Class) : Class := Cong_to_Class (set.powerset x)

/-- The union of a class is the class of all members of ZFC sets in the class -/
def Union (x : Class) : Class := set.sUnion (Class_to_Cong x)
notation `⋃` := Union

theorem of_Set.inj {x y : Set.{u}} (h : (x : Class.{u}) = y) : x = y :=
Set.ext $ λ z, by { change (x : Class.{u}) z ↔ (y : Class.{u}) z, rw h }

@[simp] theorem to_Set_of_Set (p : Set.{u} → Prop) (x : Set.{u}) : to_Set p x ↔ p x :=
⟨λ ⟨y, yx, py⟩, by rwa of_Set.inj yx at py, λ px, ⟨x, rfl, px⟩⟩

@[simp] theorem mem_hom_left (x : Set.{u}) (A : Class.{u}) : (x : Class.{u}) ∈ A ↔ A x :=
to_Set_of_Set _ _

@[simp] theorem mem_hom_right (x y : Set.{u}) : (y : Class.{u}) x ↔ x ∈ y := iff.rfl

@[simp] theorem subset_hom (x y : Set.{u}) : (x : Class.{u}) ⊆ y ↔ x ⊆ y := iff.rfl

@[simp] theorem sep_hom (p : Set.{u} → Prop) (x : Set.{u}) :
  (↑{y ∈ x | p y} : Class.{u}) = {y ∈ x | p y} :=
set.ext $ λ y, Set.mem_sep

@[simp] theorem empty_hom : ↑(∅ : Set.{u}) = (∅ : Class.{u}) :=
set.ext $ λ y, (iff_false _).2 (Set.mem_empty y)

@[simp] theorem insert_hom (x y : Set.{u}) : (@insert Set.{u} Class.{u} _ x y) = ↑(insert x y) :=
set.ext $ λ z, iff.symm Set.mem_insert

@[simp] theorem union_hom (x y : Set.{u}) : (x : Class.{u}) ∪ y = (x ∪ y : Set.{u}) :=
set.ext $ λ z, iff.symm Set.mem_union

@[simp] theorem inter_hom (x y : Set.{u}) : (x : Class.{u}) ∩ y = (x ∩ y : Set.{u}) :=
set.ext $ λ z, iff.symm Set.mem_inter

@[simp] theorem diff_hom (x y : Set.{u}) : (x : Class.{u}) \ y = (x \ y : Set.{u}) :=
set.ext $ λ z, iff.symm Set.mem_diff

@[simp] theorem powerset_hom (x : Set.{u}) : powerset.{u} x = Set.powerset x :=
set.ext $ λ z, iff.symm Set.mem_powerset

@[simp] theorem Union_hom (x : Set.{u}) : Union.{u} x = Set.Union x :=
set.ext $ λ z, by { refine iff.trans _ Set.mem_Union.symm, exact
⟨λ ⟨._, ⟨a, rfl, ax⟩, za⟩, ⟨a, ax, za⟩, λ ⟨a, ax, za⟩, ⟨_, ⟨a, rfl, ax⟩, za⟩⟩ }

/-- The definite description operator, which is `{x}` if `{a | p a} = {x}` and `∅` otherwise. -/
def iota (p : Set → Prop) : Class := Union {x | ∀ y, p y ↔ y = x}

theorem iota_val (p : Set → Prop) (x : Set) (H : ∀ y, p y ↔ y = x) : iota p = ↑x :=
set.ext $ λ y, ⟨λ ⟨._, ⟨x', rfl, h⟩, yx'⟩, by rwa ←((H x').1 $ (h x').2 rfl),
  λ yx, ⟨_, ⟨x, rfl, H⟩, yx⟩⟩

/-- Unlike the other set constructors, the `iota` definite descriptor
  is a set for any set input, but not constructively so, so there is no
  associated `(Set → Prop) → Set` function. -/
theorem iota_ex (p) : iota.{u} p ∈ univ.{u} :=
mem_univ.2 $ or.elim (classical.em $ ∃ x, ∀ y, p y ↔ y = x)
 (λ ⟨x, h⟩, ⟨x, eq.symm $ iota_val p x h⟩)
 (λ hn, ⟨∅, set.ext (λ z, empty_hom.symm ▸ ⟨false.rec _, λ ⟨._, ⟨x, rfl, H⟩, zA⟩, hn ⟨x, H⟩⟩)⟩)

/-- Function value -/
def fval (F A : Class.{u}) : Class.{u} := iota (λ y, to_Set (λ x, F (Set.pair x y)) A)
infixl `′`:100 := fval

theorem fval_ex (F A : Class.{u}) : F ′ A ∈ univ.{u} := iota_ex _

end Class

namespace Set

@[simp] theorem map_fval {f : Set.{u} → Set.{u}} [H : pSet.definable 1 f]
  {x y : Set.{u}} (h : y ∈ x) :
  (Set.map f x ′ y : Class.{u}) = f y :=
Class.iota_val _ _ (λ z, by { rw [Class.to_Set_of_Set, Class.mem_hom_right, mem_map], exact
  ⟨λ ⟨w, wz, pr⟩, let ⟨wy, fw⟩ := Set.pair_inj pr in by rw[←fw, wy],
  λ e, by { subst e, exact ⟨_, h, rfl⟩ }⟩ })

variables (x : Set.{u}) (h : ∅ ∉ x)

/-- A choice function on the class of nonempty ZFC sets. -/
noncomputable def choice : Set :=
@map (λ y, classical.epsilon (λ z, z ∈ y)) (classical.all_definable _) x

include h
theorem choice_mem_aux (y : Set.{u}) (yx : y ∈ x) : classical.epsilon (λ z : Set.{u}, z ∈ y) ∈ y :=
@classical.epsilon_spec _ (λ z : Set.{u}, z ∈ y) $ classical.by_contradiction $ λ n, h $
by rwa ←((eq_empty y).2 $ λ z zx, n ⟨z, zx⟩)

theorem choice_is_func : is_func x (Union x) (choice x) :=
(@map_is_func _ (classical.all_definable _) _ _).2 $
  λ y yx, mem_Union.2 ⟨y, yx, choice_mem_aux x h y yx⟩

theorem choice_mem (y : Set.{u}) (yx : y ∈ x) : (choice x ′ y : Class.{u}) ∈ (y : Class.{u}) :=
begin
  delta choice,
  rw [map_fval yx, Class.mem_hom_left, Class.mem_hom_right],
  exact choice_mem_aux x h y yx
end

end Set<|MERGE_RESOLUTION|>--- conflicted
+++ resolved
@@ -100,11 +100,7 @@
 @[simp] theorem mk_type (α A) : type ⟨α, A⟩ = α := rfl
 @[simp] theorem mk_func (α A) : func ⟨α, A⟩ = A := rfl
 
-<<<<<<< HEAD
-theorem mk_type_func : Π (x : pSet), mk x.type x.func = x
-=======
 @[simp] theorem eta : Π (x : pSet), mk x.type x.func = x
->>>>>>> 9745b093
 | ⟨α, A⟩ := rfl
 
 /-- Two pre-sets are extensionally equivalent if every element of the first family is extensionally
@@ -141,13 +137,9 @@
 
 /-- A pre-set is a subset of another pre-set if every element of the first family is extensionally
 equivalent to some element of the second family.-/
-<<<<<<< HEAD
-instance : has_subset pSet := ⟨λ x y, ∀ a, ∃ b, equiv (x.func a) (y.func b)⟩
-=======
 protected def subset (x y : pSet) : Prop := ∀ a, ∃ b, equiv (x.func a) (y.func b)
 
 instance : has_subset pSet := ⟨pSet.subset⟩
->>>>>>> 9745b093
 
 theorem equiv.ext : Π (x y : pSet), equiv x y ↔ (x ⊆ y ∧ y ⊆ x)
 | ⟨α, A⟩ ⟨β, B⟩ :=
@@ -165,13 +157,9 @@
     λ γβ c, let ⟨b, cb⟩ := γβ c, ⟨a, ab⟩ := βα b in ⟨a, cb.trans (equiv.symm ab)⟩⟩
 
 /-- `x ∈ y` as pre-sets if `x` is extensionally equivalent to a member of the family `y`. -/
-<<<<<<< HEAD
-instance : has_mem pSet.{u} pSet.{u} := ⟨λ x y, ∃ b, equiv x (y.func b)⟩
-=======
 protected def mem (x y : pSet.{u}) : Prop := ∃ b, equiv x (y.func b)
 
 instance : has_mem pSet pSet := ⟨pSet.mem⟩
->>>>>>> 9745b093
 
 theorem mem.mk {α : Type u} (A : α → pSet) (a : α) : A a ∈ mk α A :=
 ⟨a, equiv.refl (A a)⟩
@@ -207,13 +195,9 @@
 instance : has_coe pSet (set pSet) := ⟨to_set⟩
 
 /-- The empty pre-set -/
-<<<<<<< HEAD
-instance : has_emptyc pSet := ⟨⟨ulift empty, λ e, match e with end⟩⟩
-=======
 protected def empty : pSet := ⟨_, pempty.elim⟩
 
 instance : has_emptyc pSet := ⟨pSet.empty⟩
->>>>>>> 9745b093
 
 instance : inhabited pSet := ⟨∅⟩
 
@@ -222,13 +206,9 @@
 @[simp] theorem mem_empty (x : pSet.{u}) : x ∉ (∅ : pSet.{u}) := is_empty.exists_iff.1
 
 /-- Insert an element into a pre-set -/
-<<<<<<< HEAD
-instance : has_insert pSet pSet := ⟨λ x y, ⟨option y.type, λ o, option.rec x y.func o⟩⟩
-=======
 protected def insert (x y : pSet) : pSet := ⟨option y.type, λ o, option.rec x y.func o⟩
 
 instance : has_insert pSet pSet := ⟨pSet.insert⟩
->>>>>>> 9745b093
 
 instance : has_singleton pSet pSet := ⟨λ s, insert s ∅⟩
 
@@ -245,13 +225,9 @@
 def omega : pSet := ⟨ulift ℕ, λ n, of_nat n.down⟩
 
 /-- The pre-set separation operation `{x ∈ a | p x}` -/
-<<<<<<< HEAD
-instance : has_sep pSet pSet := ⟨λ p x, ⟨{a // p (x.func a)}, λ y, x.func y.1⟩⟩
-=======
 protected def sep (p : pSet → Prop) (x : pSet) : pSet := ⟨{a // p (x.func a)}, λ y, x.func y.1⟩
 
 instance : has_sep pSet pSet := ⟨pSet.sep⟩
->>>>>>> 9745b093
 
 /-- The pre-set powerset operator -/
 def powerset (x : pSet) : pSet := ⟨set x.type, λ p, ⟨{a // p a}, λ y, x.func y.1⟩⟩
@@ -419,16 +395,11 @@
 rfl
 
 /-- The membership relation for ZFC sets is inherited from the membership relation for pre-sets. -/
-<<<<<<< HEAD
-instance : has_mem Set Set := ⟨quotient.lift₂ (∈) $
-  λ x y x' y' hx hy, propext ((@mem.congr_left x x' hx _).trans $ mem.congr_right hy)⟩
-=======
 protected def mem : Set → Set → Prop :=
 quotient.lift₂ pSet.mem
   (λ x y x' y' hx hy, propext ((mem.congr_left hx).trans (mem.congr_right hy)))
 
 instance : has_mem Set Set := ⟨Set.mem⟩
->>>>>>> 9745b093
 
 /-- Convert a ZFC set into a `set` of ZFC sets -/
 def to_set (u : Set.{u}) : set Set.{u} := {x | x ∈ u}
@@ -461,12 +432,8 @@
 ⟨ext, λ h, by simp [h]⟩
 
 /-- The empty ZFC set -/
-<<<<<<< HEAD
-instance : has_emptyc Set := ⟨mk ∅⟩
-=======
 protected def empty : Set := mk ∅
 instance : has_emptyc Set := ⟨Set.empty⟩
->>>>>>> 9745b093
 instance : inhabited Set := ⟨∅⟩
 
 @[simp] theorem mem_empty (x) : x ∉ (∅ : Set.{u}) :=
@@ -516,17 +483,6 @@
 ⟨⟨0⟩, equiv.rfl⟩
 
 @[simp] theorem omega_succ {n} : n ∈ omega.{u} → insert n n ∈ omega.{u} :=
-<<<<<<< HEAD
-quotient.induction_on n (λ x ⟨⟨n⟩, h⟩, ⟨⟨n+1⟩, quotient.exact $
-  show @has_insert.insert Set Set _ ⟦x⟧ ⟦x⟧ = @has_insert.insert Set Set _ ⟦of_nat n⟧ ⟦of_nat n⟧,
-  by { rw (@quotient.sound pSet _ _ _ h), refl }⟩)
-
-/-- `{x ∈ a | p x}` is the set of elements in `a` satisfying `p` -/
-instance : has_sep Set Set :=
-⟨λ p, resp.eval 1 ⟨has_sep.sep (λ y, p ⟦y⟧), λ ⟨α, A⟩ ⟨β, B⟩ ⟨αβ, βα⟩,
-  ⟨λ ⟨a, pa⟩, let ⟨b, hb⟩ := αβ a in ⟨⟨b, by rwa [mk_func, ←(@quotient.sound pSet _ _ _ hb)]⟩, hb⟩,
-   λ ⟨b, pb⟩, let ⟨a, ha⟩ := βα b in ⟨⟨a, by rwa [mk_func, (@quotient.sound pSet _ _ _ ha)]⟩, ha⟩⟩⟩⟩
-=======
 quotient.induction_on n (λ x ⟨⟨n⟩, h⟩, ⟨⟨n+1⟩, Set.exact $
   show insert (mk x) (mk x) = insert (mk $ of_nat n) (mk $ of_nat n), { rw Set.sound h, refl } ⟩)
 
@@ -537,16 +493,11 @@
    λ ⟨b, pb⟩, let ⟨a, ha⟩ := βα b in ⟨⟨a, by rwa [mk_func, Set.sound ha]⟩, ha⟩⟩⟩
 
 instance : has_sep Set Set := ⟨Set.sep⟩
->>>>>>> 9745b093
 
 @[simp] theorem mem_sep {p : Set.{u} → Prop} {x y : Set.{u}} : y ∈ {y ∈ x | p y} ↔ y ∈ x ∧ p y :=
 quotient.induction_on₂ x y (λ ⟨α, A⟩ y,
   ⟨λ ⟨⟨a, pa⟩, h⟩, ⟨⟨a, h⟩, by rwa (@quotient.sound pSet _ _ _ h)⟩,
-<<<<<<< HEAD
-  λ ⟨⟨a, h⟩, pa⟩, ⟨⟨a, by { rw mk_func at h, rwa [mk_func, ←(@quotient.sound pSet _ _ _ h)] }⟩, h⟩⟩)
-=======
   λ ⟨⟨a, h⟩, pa⟩, ⟨⟨a, by { rw mk_func at h, rwa [mk_func, ←Set.sound h] }⟩, h⟩⟩)
->>>>>>> 9745b093
 
 /-- The powerset operation, the collection of subsets of a ZFC set -/
 def powerset : Set → Set :=
