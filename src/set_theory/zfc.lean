/-
Copyright (c) 2018 Mario Carneiro. All rights reserved.
Released under Apache 2.0 license as described in the file LICENSE.
Authors: Mario Carneiro
-/
import data.set.lattice
import order.well_founded

/-!
# A model of ZFC

In this file, we model Zermelo-Fraenkel set theory (+ Choice) using Lean's underlying type theory.
We do this in four main steps:
* Define pre-sets inductively.
* Define extensional equivalence on pre-sets and give it a `setoid` instance.
* Define ZFC sets by quotienting pre-sets by extensional equivalence.
* Define classes as sets of ZFC sets.
Then the rest is usual set theory.

## The model

* `pSet`: Pre-set. A pre-set is inductively defined by its indexing type and its members, which are
  themselves pre-sets.
* `Set`: ZFC set. Defined as `pSet` quotiented by `pSet.equiv`, the extensional equivalence.
* `Class`: Class. Defined as `set Set`.
* `Set.choice`: Axiom of choice. Proved from Lean's axiom of choice.

## Other definitions

* `arity α n`: `n`-ary function `α → α → ... → α`. Defined inductively.
* `arity.const a n`: `n`-ary constant function equal to `a`.
* `pSet.type`: Underlying type of a pre-set.
* `pSet.func`: Underlying family of pre-sets of a pre-set.
* `pSet.equiv`: Extensional equivalence of pre-sets. Defined inductively.
* `pSet.omega`, `Set.omega`: The von Neumann ordinal `ω` as a `pSet`, as a `Set`.
* `pSet.arity.equiv`: Extensional equivalence of `n`-ary `pSet`-valued functions. Extension of
  `pSet.equiv`.
* `pSet.resp`: Collection of `n`-ary `pSet`-valued functions that respect extensional equivalence.
* `pSet.eval`: Turns a `pSet`-valued function that respect extensional equivalence into a
  `Set`-valued function.
* `classical.all_definable`: All functions are classically definable.
* `Set.is_func` : Predicate that a ZFC set is a subset of `x × y` that can be considered as a ZFC
  function `x → y`. That is, each member of `x` is related by the ZFC set to exactly one member of
  `y`.
* `Set.funs`: ZFC set of ZFC functions `x → y`.
* `Class.iota`: Definite description operator.

## Notes

To avoid confusion between the Lean `set` and the ZFC `Set`, docstrings in this file refer to them
respectively as "`set`" and "ZFC set".

## TODO

Prove `Set.map_definable_aux` computably.
-/

universes u v

/-- The type of `n`-ary functions `α → α → ... → α`. -/
def arity (α : Type u) : ℕ → Type u
| 0     := α
| (n+1) := α → arity n

@[simp] theorem arity_zero (α : Type u) : arity α 0 = α := rfl
@[simp] theorem arity_succ (α : Type u) (n : ℕ) : arity α n.succ = (α → arity α n) := rfl

namespace arity

/-- Constant `n`-ary function with value `a`. -/
def const {α : Type u} (a : α) : ∀ n, arity α n
| 0     := a
| (n+1) := λ _, const n

@[simp] theorem const_zero {α : Type u} (a : α) : const a 0 = a := rfl
@[simp] theorem const_succ {α : Type u} (a : α) (n : ℕ) : const a n.succ = λ _, const a n := rfl
theorem const_succ_apply {α : Type u} (a : α) (n : ℕ) (x : α) : const a n.succ x = const a n := rfl

instance arity.inhabited {α n} [inhabited α] : inhabited (arity α n) := ⟨const default _⟩

end arity

/-- The type of pre-sets in universe `u`. A pre-set
  is a family of pre-sets indexed by a type in `Type u`.
  The ZFC universe is defined as a quotient of this
  to ensure extensionality. -/
inductive pSet : Type (u+1)
| mk (α : Type u) (A : α → pSet) : pSet

namespace pSet

/-- The underlying type of a pre-set -/
def type : pSet → Type u
| ⟨α, A⟩ := α

/-- The underlying pre-set family of a pre-set -/
def func : Π (x : pSet), x.type → pSet
| ⟨α, A⟩ := A

@[simp] theorem mk_type (α A) : type ⟨α, A⟩ = α := rfl
@[simp] theorem mk_func (α A) : func ⟨α, A⟩ = A := rfl

@[simp] theorem eta : Π (x : pSet), mk x.type x.func = x
| ⟨α, A⟩ := rfl

/-- Two pre-sets are extensionally equivalent if every element of the first family is extensionally
equivalent to some element of the second family and vice-versa. -/
def equiv (x y : pSet) : Prop :=
pSet.rec (λ α z m ⟨β, B⟩, (∀ a, ∃ b, m a (B b)) ∧ (∀ b, ∃ a, m a (B b))) x y

theorem exists_equiv_left : Π {x y : pSet} (h : equiv x y) (i : x.type),
  ∃ j, equiv (x.func i) (y.func j)
| ⟨α, A⟩ ⟨β, B⟩ h := h.1

theorem exists_equiv_right : Π {x y : pSet} (h : equiv x y) (j : y.type),
  ∃ i, equiv (x.func i) (y.func j)
| ⟨α, A⟩ ⟨β, B⟩ h := h.2

protected theorem equiv.refl (x) : equiv x x :=
pSet.rec_on x $ λ α A IH, ⟨λ a, ⟨a, IH a⟩, λ a, ⟨a, IH a⟩⟩

protected theorem equiv.rfl : ∀ {x}, equiv x x := equiv.refl

protected theorem equiv.euc {x} : Π {y z}, equiv x y → equiv z y → equiv x z :=
pSet.rec_on x $ λ α A IH y, pSet.cases_on y $ λ β B ⟨γ, Γ⟩ ⟨αβ, βα⟩ ⟨γβ, βγ⟩,
⟨λ a, let ⟨b, ab⟩ := αβ a, ⟨c, bc⟩ := βγ b in ⟨c, IH a ab bc⟩,
  λ c, let ⟨b, cb⟩ := γβ c, ⟨a, ba⟩ := βα b in ⟨a, IH a ba cb⟩⟩

protected theorem equiv.symm {x y} : equiv x y → equiv y x :=
(equiv.refl y).euc

protected theorem equiv.trans {x y z} (h1 : equiv x y) (h2 : equiv y z) : equiv x z :=
h1.euc h2.symm

instance setoid : setoid pSet :=
⟨pSet.equiv, equiv.refl, λ x y, equiv.symm, λ x y z, equiv.trans⟩

/-- A pre-set is a subset of another pre-set if every element of the first family is extensionally
equivalent to some element of the second family.-/
protected def subset (x y : pSet) : Prop := ∀ a, ∃ b, equiv (x.func a) (y.func b)

instance : has_subset pSet := ⟨pSet.subset⟩

theorem equiv.ext : Π (x y : pSet), equiv x y ↔ (x ⊆ y ∧ y ⊆ x)
| ⟨α, A⟩ ⟨β, B⟩ :=
  ⟨λ ⟨αβ, βα⟩, ⟨αβ, λ b, let ⟨a, h⟩ := βα b in ⟨a, equiv.symm h⟩⟩,
    λ ⟨αβ, βα⟩, ⟨αβ, λ b, let ⟨a, h⟩ := βα b in ⟨a, equiv.symm h⟩⟩⟩

theorem subset.congr_left : Π {x y z : pSet}, equiv x y → (x ⊆ z ↔ y ⊆ z)
| ⟨α, A⟩ ⟨β, B⟩ ⟨γ, Γ⟩ ⟨αβ, βα⟩ :=
  ⟨λ αγ b, let ⟨a, ba⟩ := βα b, ⟨c, ac⟩ := αγ a in ⟨c, (equiv.symm ba).trans ac⟩,
    λ βγ a, let ⟨b, ab⟩ := αβ a, ⟨c, bc⟩ := βγ b in ⟨c, equiv.trans ab bc⟩⟩

theorem subset.congr_right : Π {x y z : pSet}, equiv x y → (z ⊆ x ↔ z ⊆ y)
| ⟨α, A⟩ ⟨β, B⟩ ⟨γ, Γ⟩ ⟨αβ, βα⟩ :=
  ⟨λ γα c, let ⟨a, ca⟩ := γα c, ⟨b, ab⟩ := αβ a in ⟨b, ca.trans ab⟩,
    λ γβ c, let ⟨b, cb⟩ := γβ c, ⟨a, ab⟩ := βα b in ⟨a, cb.trans (equiv.symm ab)⟩⟩

/-- `x ∈ y` as pre-sets if `x` is extensionally equivalent to a member of the family `y`. -/
protected def mem (x y : pSet.{u}) : Prop := ∃ b, equiv x (y.func b)

instance : has_mem pSet pSet := ⟨pSet.mem⟩

theorem mem.mk {α : Type u} (A : α → pSet) (a : α) : A a ∈ mk α A :=
⟨a, equiv.refl (A a)⟩

theorem mem.ext : Π {x y : pSet.{u}}, (∀ w : pSet.{u}, w ∈ x ↔ w ∈ y) → equiv x y
| ⟨α, A⟩ ⟨β, B⟩ h := ⟨λ a, (h (A a)).1 (mem.mk A a),
    λ b, let ⟨a, ha⟩ := (h (B b)).2 (mem.mk B b) in ⟨a, ha.symm⟩⟩

theorem mem.congr_right : Π {x y : pSet.{u}}, equiv x y → (∀ {w : pSet.{u}}, w ∈ x ↔ w ∈ y)
| ⟨α, A⟩ ⟨β, B⟩ ⟨αβ, βα⟩ w :=
  ⟨λ ⟨a, ha⟩, let ⟨b, hb⟩ := αβ a in ⟨b, ha.trans hb⟩,
    λ ⟨b, hb⟩, let ⟨a, ha⟩ := βα b in ⟨a, hb.euc ha⟩⟩

theorem equiv_iff_mem {x y : pSet.{u}} : equiv x y ↔ (∀ {w : pSet.{u}}, w ∈ x ↔ w ∈ y) :=
⟨mem.congr_right, match x, y with
| ⟨α, A⟩, ⟨β, B⟩, h := ⟨λ a, h.1 (mem.mk A a), λ b,
  let ⟨a, h⟩ := h.2 (mem.mk B b) in ⟨a, h.symm⟩⟩
end⟩

theorem mem.congr_left : Π {x y : pSet.{u}}, equiv x y → (∀ {w : pSet.{u}}, x ∈ w ↔ y ∈ w)
| x y h ⟨α, A⟩ := ⟨λ ⟨a, ha⟩, ⟨a, h.symm.trans ha⟩, λ ⟨a, ha⟩, ⟨a, h.trans ha⟩⟩

private theorem mem_wf_aux : Π {x y : pSet.{u}}, equiv x y → acc (∈) y
| ⟨α, A⟩ ⟨β, B⟩ H := ⟨_, begin
  rintros ⟨γ, C⟩ ⟨b, hc⟩,
  cases exists_equiv_right H b with a ha,
  have H := ha.trans hc.symm,
  rw mk_func at H,
  exact mem_wf_aux H
end⟩

theorem mem_wf : @well_founded pSet (∈) := ⟨λ x, mem_wf_aux $ equiv.refl x⟩

instance : has_well_founded pSet := ⟨_, mem_wf⟩
instance : is_asymm pSet (∈) := mem_wf.is_asymm

theorem mem_asymm {x y : pSet} : x ∈ y → y ∉ x := asymm
theorem mem_irrefl (x : pSet) : x ∉ x := irrefl x

/-- Convert a pre-set to a `set` of pre-sets. -/
def to_set (u : pSet.{u}) : set pSet.{u} := {x | x ∈ u}

@[simp] theorem mem_to_set (a u : pSet.{u}) : a ∈ u.to_set ↔ a ∈ u := iff.rfl

/-- Two pre-sets are equivalent iff they have the same members. -/
theorem equiv.eq {x y : pSet} : equiv x y ↔ to_set x = to_set y :=
equiv_iff_mem.trans set.ext_iff.symm

instance : has_coe pSet (set pSet) := ⟨to_set⟩

/-- The empty pre-set -/
protected def empty : pSet := ⟨_, pempty.elim⟩

instance : has_emptyc pSet := ⟨pSet.empty⟩

instance : inhabited pSet := ⟨∅⟩

instance : is_empty (type (∅)) := pempty.is_empty

@[simp] theorem mem_empty (x : pSet.{u}) : x ∉ (∅ : pSet.{u}) := is_empty.exists_iff.1

@[simp] theorem empty_to_set : to_set ∅ = ∅ := by simp [to_set]

@[simp] theorem empty_subset (x : pSet.{u}) : (∅ : pSet) ⊆ x := λ x, x.elim

/-- Insert an element into a pre-set -/
protected def insert (x y : pSet) : pSet := ⟨option y.type, λ o, option.rec x y.func o⟩

instance : has_insert pSet pSet := ⟨pSet.insert⟩

instance : has_singleton pSet pSet := ⟨λ s, insert s ∅⟩

instance : is_lawful_singleton pSet pSet := ⟨λ _, rfl⟩

instance (x y : pSet) : inhabited (insert x y).type := option.inhabited _

/-- The n-th von Neumann ordinal -/
def of_nat : ℕ → pSet
| 0     := ∅
| (n+1) := insert (of_nat n) (of_nat n)

/-- The von Neumann ordinal ω -/
def omega : pSet := ⟨ulift ℕ, λ n, of_nat n.down⟩

/-- The pre-set separation operation `{x ∈ a | p x}` -/
protected def sep (p : pSet → Prop) (x : pSet) : pSet := ⟨{a // p (x.func a)}, λ y, x.func y.1⟩

instance : has_sep pSet pSet := ⟨pSet.sep⟩

/-- The pre-set powerset operator -/
def powerset (x : pSet) : pSet := ⟨set x.type, λ p, ⟨{a // p a}, λ y, x.func y.1⟩⟩

@[simp] theorem mem_powerset : Π {x y : pSet}, y ∈ powerset x ↔ y ⊆ x
| ⟨α, A⟩ ⟨β, B⟩ := ⟨λ ⟨p, e⟩, (subset.congr_left e).2 $ λ ⟨a, pa⟩, ⟨a, equiv.refl (A a)⟩,
  λ βα, ⟨{a | ∃ b, equiv (B b) (A a)}, λ b, let ⟨a, ba⟩ := βα b in ⟨⟨a, b, ba⟩, ba⟩,
    λ ⟨a, b, ba⟩, ⟨b, ba⟩⟩⟩

/-- The pre-set union operator -/
def sUnion (a : pSet) : pSet := ⟨Σ x, (a.func x).type, λ ⟨x, y⟩, (a.func x).func y⟩

prefix `⋃₀ `:110 := pSet.sUnion

@[simp] theorem mem_sUnion : Π {x y : pSet.{u}}, y ∈ ⋃₀ x ↔ ∃ z ∈ x, y ∈ z
| ⟨α, A⟩ y :=
  ⟨λ ⟨⟨a, c⟩, (e : equiv y ((A a).func c))⟩,
    have func (A a) c ∈ mk (A a).type (A a).func, from mem.mk (A a).func c,
    ⟨_, mem.mk _ _, (mem.congr_left e).2 (by rwa eta at this)⟩,
  λ ⟨⟨β, B⟩, ⟨a, (e : equiv (mk β B) (A a))⟩, ⟨b, yb⟩⟩,
    by { rw ←(eta (A a)) at e, exact
    let ⟨βt, tβ⟩ := e, ⟨c, bc⟩ := βt b in ⟨⟨a, c⟩, yb.trans bc⟩ }⟩

@[simp] theorem sUnion_to_set (x : pSet.{u}) : (⋃₀ x).to_set = ⋃₀ (to_set '' x.to_set) :=
by { ext, simp }

/-- The image of a function from pre-sets to pre-sets. -/
def image (f : pSet.{u} → pSet.{u}) (x : pSet.{u}) : pSet := ⟨x.type, f ∘ x.func⟩

theorem mem_image {f : pSet.{u} → pSet.{u}} (H : ∀ {x y}, equiv x y → equiv (f x) (f y)) :
  Π {x y : pSet.{u}}, y ∈ image f x ↔ ∃ z ∈ x, equiv y (f z)
| ⟨α, A⟩ y := ⟨λ ⟨a, ya⟩, ⟨A a, mem.mk A a, ya⟩, λ ⟨z, ⟨a, za⟩, yz⟩, ⟨a, yz.trans (H za)⟩⟩

/-- Universe lift operation -/
protected def lift : pSet.{u} → pSet.{max u v}
| ⟨α, A⟩ := ⟨ulift α, λ ⟨x⟩, lift (A x)⟩

/-- Embedding of one universe in another -/
@[nolint check_univs] -- intended to be used with explicit universe parameters
def embed : pSet.{max (u+1) v} := ⟨ulift.{v u+1} pSet, λ ⟨x⟩, pSet.lift.{u (max (u+1) v)} x⟩

theorem lift_mem_embed : Π (x : pSet.{u}), pSet.lift.{u (max (u+1) v)} x ∈ embed.{u v} :=
λ x, ⟨⟨x⟩, equiv.rfl⟩

/-- Function equivalence is defined so that `f ~ g` iff `∀ x y, x ~ y → f x ~ g y`. This extends to
equivalence of `n`-ary functions. -/
def arity.equiv : Π {n}, arity pSet.{u} n → arity pSet.{u} n → Prop
| 0     a b := equiv a b
| (n+1) a b := ∀ x y, equiv x y → arity.equiv (a x) (b y)

lemma arity.equiv_const {a : pSet.{u}} : ∀ n, arity.equiv (arity.const a n) (arity.const a n)
| 0     := equiv.rfl
| (n+1) := λ x y h, arity.equiv_const _

/-- `resp n` is the collection of n-ary functions on `pSet` that respect
  equivalence, i.e. when the inputs are equivalent the output is as well. -/
def resp (n) := {x : arity pSet.{u} n // arity.equiv x x}

instance resp.inhabited {n} : inhabited (resp n) :=
⟨⟨arity.const default _, arity.equiv_const _⟩⟩

/-- The `n`-ary image of a `(n + 1)`-ary function respecting equivalence as a function respecting
equivalence. -/
def resp.f {n} (f : resp (n+1)) (x : pSet) : resp n :=
⟨f.1 x, f.2 _ _ $ equiv.refl x⟩

/-- Function equivalence for functions respecting equivalence. See `pSet.arity.equiv`. -/
def resp.equiv {n} (a b : resp n) : Prop := arity.equiv a.1 b.1

protected theorem resp.equiv.refl {n} (a : resp n) : resp.equiv a a := a.2

protected theorem resp.equiv.euc : Π {n} {a b c : resp n},
  resp.equiv a b → resp.equiv c b → resp.equiv a c
| 0     a b c hab hcb := equiv.euc hab hcb
| (n+1) a b c hab hcb := λ x y h,
  @resp.equiv.euc n (a.f x) (b.f y) (c.f y) (hab _ _ h) (hcb _ _ $ equiv.refl y)

protected theorem resp.equiv.symm {n} {a b : resp n} : resp.equiv a b → resp.equiv b a :=
(resp.equiv.refl b).euc

protected theorem resp.equiv.trans {n} {x y z : resp n}
  (h1 : resp.equiv x y) (h2 : resp.equiv y z) : resp.equiv x z :=
h1.euc h2.symm

instance resp.setoid {n} : setoid (resp n) :=
⟨resp.equiv, resp.equiv.refl, λ x y, resp.equiv.symm, λ x y z, resp.equiv.trans⟩

end pSet

/-- The ZFC universe of sets consists of the type of pre-sets,
  quotiented by extensional equivalence. -/
def Set : Type (u+1) := quotient pSet.setoid.{u}

namespace pSet

namespace resp

/-- Helper function for `pSet.eval`. -/
def eval_aux : Π {n}, {f : resp n → arity Set.{u} n // ∀ (a b : resp n), resp.equiv a b → f a = f b}
| 0     := ⟨λ a, ⟦a.1⟧, λ a b h, quotient.sound h⟩
| (n+1) := let F : resp (n + 1) → arity Set (n + 1) := λ a, @quotient.lift _ _ pSet.setoid
    (λ x, eval_aux.1 (a.f x)) (λ b c h, eval_aux.2 _ _ (a.2 _ _ h)) in
  ⟨F, λ b c h, funext $ @quotient.ind _ _ (λ q, F b q = F c q) $ λ z,
  eval_aux.2 (resp.f b z) (resp.f c z) (h _ _ (pSet.equiv.refl z))⟩

/-- An equivalence-respecting function yields an n-ary ZFC set function. -/
def eval (n) : resp n → arity Set.{u} n := eval_aux.1

theorem eval_val {n f x} : (@eval (n+1) f : Set → arity Set n) ⟦x⟧ = eval n (resp.f f x) := rfl

end resp

/-- A set function is "definable" if it is the image of some n-ary pre-set
  function. This isn't exactly definability, but is useful as a sufficient
  condition for functions that have a computable image. -/
class inductive definable (n) : arity Set.{u} n → Type (u+1)
| mk (f) : definable (resp.eval n f)

attribute [instance] definable.mk

/-- The evaluation of a function respecting equivalence is definable, by that same function. -/
def definable.eq_mk {n} (f) : Π {s : arity Set.{u} n} (H : resp.eval _ f = s), definable n s
| ._ rfl := ⟨f⟩

/-- Turns a definable function into a function that respects equivalence. -/
def definable.resp {n} : Π (s : arity Set.{u} n) [definable n s], resp n
| ._ ⟨f⟩ := f

theorem definable.eq {n} :
  Π (s : arity Set.{u} n) [H : definable n s], (@definable.resp n s H).eval _ = s
| ._ ⟨f⟩ := rfl

end pSet

namespace classical
open pSet

/-- All functions are classically definable. -/
noncomputable def all_definable : Π {n} (F : arity Set.{u} n), definable n F
| 0     F := let p := @quotient.exists_rep pSet _ F in
              definable.eq_mk ⟨some p, equiv.rfl⟩ (some_spec p)
| (n+1) (F : arity Set.{u} (n + 1)) := begin
    have I := λ x, (all_definable (F x)),
    refine definable.eq_mk ⟨λ x : pSet, (@definable.resp _ _ (I ⟦x⟧)).1, _⟩ _,
    { dsimp [arity.equiv],
      introsI x y h,
      rw @quotient.sound pSet _ _ _ h,
      exact (definable.resp (F ⟦y⟧)).2 },
    refine funext (λ q, quotient.induction_on q $ λ x, _),
    simp_rw [resp.eval_val, resp.f, subtype.val_eq_coe, subtype.coe_eta],
    exact @definable.eq _ (F ⟦x⟧) (I ⟦x⟧),
  end

end classical

namespace Set
open pSet

/-- Turns a pre-set into a ZFC set. -/
def mk : pSet → Set := quotient.mk

@[simp] theorem mk_eq (x : pSet) : @eq Set ⟦x⟧ (mk x) := rfl
@[simp] theorem mk_out : ∀ x : Set, mk x.out = x := quotient.out_eq
theorem eq {x y : pSet} : mk x = mk y ↔ equiv x y := quotient.eq
theorem sound {x y : pSet} (h : pSet.equiv x y) : mk x = mk y := quotient.sound h
theorem exact {x y : pSet} : mk x = mk y → pSet.equiv x y := quotient.exact

@[simp] lemma eval_mk {n f x} :
  (@resp.eval (n+1) f : Set → arity Set n) (mk x) = resp.eval n (resp.f f x) :=
rfl

/-- The membership relation for ZFC sets is inherited from the membership relation for pre-sets. -/
protected def mem : Set → Set → Prop :=
quotient.lift₂ pSet.mem
  (λ x y x' y' hx hy, propext ((mem.congr_left hx).trans (mem.congr_right hy)))

instance : has_mem Set Set := ⟨Set.mem⟩

@[simp] theorem mk_mem_iff {x y : pSet} : mk x ∈ mk y ↔ x ∈ y := iff.rfl

/-- Convert a ZFC set into a `set` of ZFC sets -/
def to_set (u : Set.{u}) : set Set.{u} := {x | x ∈ u}

@[simp] theorem mem_to_set (a u : Set.{u}) : a ∈ u.to_set ↔ a ∈ u := iff.rfl

/-- `x ⊆ y` as ZFC sets means that all members of `x` are members of `y`. -/
protected def subset (x y : Set.{u}) :=
∀ ⦃z⦄, z ∈ x → z ∈ y

instance has_subset : has_subset Set :=
⟨Set.subset⟩

lemma subset_def {x y : Set.{u}} : x ⊆ y ↔ ∀ ⦃z⦄, z ∈ x → z ∈ y := iff.rfl

@[simp] theorem subset_iff : Π {x y : pSet}, mk x ⊆ mk y ↔ x ⊆ y
| ⟨α, A⟩ ⟨β, B⟩ := ⟨λ h a, @h ⟦A a⟧ (mem.mk A a),
  λ h z, quotient.induction_on z (λ z ⟨a, za⟩, let ⟨b, ab⟩ := h a in ⟨b, za.trans ab⟩)⟩

@[simp] theorem subset_to_set_iff {x y : Set} : x.to_set ⊆ y.to_set ↔ x ⊆ y :=
by simp [subset_def, set.subset_def]

@[ext] theorem ext {x y : Set.{u}} : (∀ z : Set.{u}, z ∈ x ↔ z ∈ y) → x = y :=
quotient.induction_on₂ x y (λ u v h, quotient.sound (mem.ext (λ w, h ⟦w⟧)))

theorem ext_iff {x y : Set.{u}} : x = y ↔ (∀ z : Set.{u}, z ∈ x ↔ z ∈ y) :=
⟨λ h, by simp [h], ext⟩

@[simp] theorem to_set_inj {x y : Set} : x.to_set = y.to_set ↔ x = y :=
by simp_rw [ext_iff, ←mem_to_set, ←set.ext_iff]

/-- The empty ZFC set -/
protected def empty : Set := mk ∅
instance : has_emptyc Set := ⟨Set.empty⟩
instance : inhabited Set := ⟨∅⟩

@[simp] theorem mem_empty (x) : x ∉ (∅ : Set.{u}) :=
quotient.induction_on x pSet.mem_empty

@[simp] theorem empty_to_set : to_set ∅ = ∅ := by simp [to_set]

@[simp] theorem empty_subset (x : Set.{u}) : (∅ : Set) ⊆ x :=
quotient.induction_on x $ λ y, subset_iff.2 $ pSet.empty_subset y

theorem eq_empty (x : Set.{u}) : x = ∅ ↔ ∀ y : Set.{u}, y ∉ x :=
⟨λ h y, (h.symm ▸ mem_empty y),
λ h, ext (λ y, ⟨λ yx, absurd yx (h y), λ y0, absurd y0 (mem_empty _)⟩)⟩

/-- `insert x y` is the set `{x} ∪ y` -/
protected def insert : Set → Set → Set :=
resp.eval 2 ⟨pSet.insert, λ u v uv ⟨α, A⟩ ⟨β, B⟩ ⟨αβ, βα⟩,
  ⟨λ o, match o with
   | some a := let ⟨b, hb⟩ := αβ a in ⟨some b, hb⟩
   | none := ⟨none, uv⟩
   end, λ o, match o with
   | some b := let ⟨a, ha⟩ := βα b in ⟨some a, ha⟩
   | none := ⟨none, uv⟩
   end⟩⟩

instance : has_insert Set Set := ⟨Set.insert⟩

instance : has_singleton Set Set := ⟨λ x, insert x ∅⟩

instance : is_lawful_singleton Set Set := ⟨λ x, rfl⟩

@[simp] theorem mem_insert {x y z : Set.{u}} : x ∈ insert y z ↔ x = y ∨ x ∈ z :=
quotient.induction_on₃ x y z
 (λ x y ⟨α, A⟩, show x ∈ pSet.mk (option α) (λ o, option.rec y A o) ↔
    mk x = mk y ∨ x ∈ pSet.mk α A, from
  ⟨λ m, match m with
  | ⟨some a, ha⟩ := or.inr ⟨a, ha⟩
  | ⟨none, h⟩ := or.inl (quotient.sound h)
  end, λ m, match m with
  | or.inr ⟨a, ha⟩ := ⟨some a, ha⟩
  | or.inl h := ⟨none, quotient.exact h⟩
  end⟩)

@[simp] theorem insert_to_set (x y : Set) : (insert x y).to_set = insert x y.to_set :=
by { ext, simp }

@[simp] theorem mem_singleton {x y : Set.{u}} : x ∈ @singleton Set.{u} Set.{u} _ y ↔ x = y :=
iff.trans mem_insert ⟨λ o, or.rec (λ h, h) (λ n, absurd n (mem_empty _)) o, or.inl⟩

@[simp] theorem singleton_to_set (x : Set) : ({x} : Set).to_set = {x} :=
by { ext, simp }

@[simp] theorem mem_pair {x y z : Set.{u}} : x ∈ ({y, z} : Set) ↔ x = y ∨ x = z :=
iff.trans mem_insert $ or_congr iff.rfl mem_singleton

/-- `omega` is the first infinite von Neumann ordinal -/
def omega : Set := mk omega

@[simp] theorem omega_zero : ∅ ∈ omega :=
⟨⟨0⟩, equiv.rfl⟩

@[simp] theorem omega_succ {n} : n ∈ omega.{u} → insert n n ∈ omega.{u} :=
quotient.induction_on n (λ x ⟨⟨n⟩, h⟩, ⟨⟨n+1⟩, Set.exact $
  show insert (mk x) (mk x) = insert (mk $ of_nat n) (mk $ of_nat n), { rw Set.sound h, refl } ⟩)

/-- `{x ∈ a | p x}` is the set of elements in `a` satisfying `p` -/
protected def sep (p : Set → Prop) : Set → Set :=
resp.eval 1 ⟨pSet.sep (λ y, p (mk y)), λ ⟨α, A⟩ ⟨β, B⟩ ⟨αβ, βα⟩,
  ⟨λ ⟨a, pa⟩, let ⟨b, hb⟩ := αβ a in ⟨⟨b, by rwa [mk_func, ←Set.sound hb]⟩, hb⟩,
   λ ⟨b, pb⟩, let ⟨a, ha⟩ := βα b in ⟨⟨a, by rwa [mk_func, Set.sound ha]⟩, ha⟩⟩⟩

instance : has_sep Set Set := ⟨Set.sep⟩

@[simp] theorem mem_sep {p : Set.{u} → Prop} {x y : Set.{u}} : y ∈ {y ∈ x | p y} ↔ y ∈ x ∧ p y :=
quotient.induction_on₂ x y (λ ⟨α, A⟩ y,
  ⟨λ ⟨⟨a, pa⟩, h⟩, ⟨⟨a, h⟩, by rwa (@quotient.sound pSet _ _ _ h)⟩,
  λ ⟨⟨a, h⟩, pa⟩, ⟨⟨a, by { rw mk_func at h, rwa [mk_func, ←Set.sound h] }⟩, h⟩⟩)

@[simp] theorem sep_to_set (a : Set) (p : Set → Prop) :
  {x ∈ a | p x}.to_set = {x ∈ a.to_set | p x} :=
by { ext, simp }

/-- The powerset operation, the collection of subsets of a ZFC set -/
def powerset : Set → Set :=
resp.eval 1 ⟨powerset, λ ⟨α, A⟩ ⟨β, B⟩ ⟨αβ, βα⟩,
  ⟨λ p, ⟨{b | ∃ a, p a ∧ equiv (A a) (B b)},
    λ ⟨a, pa⟩, let ⟨b, ab⟩ := αβ a in ⟨⟨b, a, pa, ab⟩, ab⟩,
    λ ⟨b, a, pa, ab⟩, ⟨⟨a, pa⟩, ab⟩⟩,
   λ q, ⟨{a | ∃ b, q b ∧ equiv (A a) (B b)},
    λ ⟨a, b, qb, ab⟩, ⟨⟨b, qb⟩, ab⟩,
    λ ⟨b, qb⟩, let ⟨a, ab⟩ := βα b in ⟨⟨a, b, qb, ab⟩, ab⟩⟩⟩⟩

@[simp] theorem mem_powerset {x y : Set.{u}} : y ∈ powerset x ↔ y ⊆ x :=
quotient.induction_on₂ x y ( λ ⟨α, A⟩ ⟨β, B⟩,
  show (⟨β, B⟩ : pSet.{u}) ∈ (pSet.powerset.{u} ⟨α, A⟩) ↔ _,
    by simp [mem_powerset, subset_iff])

theorem sUnion_lem {α β : Type u} (A : α → pSet) (B : β → pSet) (αβ : ∀ a, ∃ b, equiv (A a) (B b)) :
  ∀ a, ∃ b, (equiv ((sUnion ⟨α, A⟩).func a) ((sUnion ⟨β, B⟩).func b))
| ⟨a, c⟩ := let ⟨b, hb⟩ := αβ a in
  begin
    induction ea : A a with γ Γ,
    induction eb : B b with δ Δ,
    rw [ea, eb] at hb,
    cases hb with γδ δγ,
    exact
    let c : type (A a) := c, ⟨d, hd⟩ := γδ (by rwa ea at c) in
    have pSet.equiv ((A a).func c) ((B b).func (eq.rec d (eq.symm eb))), from
    match A a, B b, ea, eb, c, d, hd with ._, ._, rfl, rfl, x, y, hd := hd end,
    ⟨⟨b, by { rw mk_func, exact eq.rec d (eq.symm eb) }⟩, this⟩
  end

/-- The union operator, the collection of elements of elements of a ZFC set -/
def sUnion : Set → Set :=
resp.eval 1 ⟨pSet.sUnion, λ ⟨α, A⟩ ⟨β, B⟩ ⟨αβ, βα⟩,
  ⟨sUnion_lem A B αβ, λ a, exists.elim (sUnion_lem B A (λ b,
    exists.elim (βα b) (λ c hc, ⟨c, pSet.equiv.symm hc⟩)) a) (λ b hb, ⟨b, pSet.equiv.symm hb⟩)⟩⟩

prefix `⋃₀ `:110 := Set.sUnion

@[simp] theorem mem_sUnion {x y : Set.{u}} : y ∈ ⋃₀ x ↔ ∃ z ∈ x, y ∈ z :=
quotient.induction_on₂ x y (λ x y, iff.trans mem_sUnion
  ⟨λ ⟨z, h⟩, ⟨⟦z⟧, h⟩, λ ⟨z, h⟩, quotient.induction_on z (λ z h, ⟨z, h⟩) h⟩)

@[simp] theorem sUnion_singleton {x : Set.{u}} : ⋃₀ ({x} : Set) = x :=
ext $ λ y, by simp_rw [mem_sUnion, exists_prop, mem_singleton, exists_eq_left]

theorem singleton_inj {x y : Set.{u}} (H : ({x} : Set) = {y}) : x = y :=
let this := congr_arg sUnion H in by rwa [sUnion_singleton, sUnion_singleton] at this

<<<<<<< HEAD
/-- The intersection operator, the collection of elements in all of the elements of a ZFC set. We
special-case `⋂₀ ∅ = ∅`. -/
noncomputable def sInter (x : Set) : Set :=
begin
  by_cases h : x.to_set.nonempty,
  { exact {z ∈ classical.some h | ∀ w ∈ x, z ∈ w} },
  { exact ∅ }
end

prefix `⋂₀ `:110 := Set.sInter

@[simp] theorem sInter_empty : ⋂₀ (∅ : Set) = ∅ :=
begin
  apply dif_neg,
  simp,
end
=======
@[simp] theorem sUnion_to_set (x : Set.{u}) : (⋃₀ x).to_set = ⋃₀ (to_set '' x.to_set) :=
by { ext, simp }
>>>>>>> c49a5f88

/-- The binary union operation -/
protected def union (x y : Set.{u}) : Set.{u} := ⋃₀ {x, y}

/-- The binary intersection operation -/
protected def inter (x y : Set.{u}) : Set.{u} := {z ∈ x | z ∈ y}

/-- The set difference operation -/
protected def diff (x y : Set.{u}) : Set.{u} := {z ∈ x | z ∉ y}

instance : has_union Set := ⟨Set.union⟩
instance : has_inter Set := ⟨Set.inter⟩
instance : has_sdiff Set := ⟨Set.diff⟩

@[simp] theorem union_to_set (x y : Set.{u}) : (x ∪ y).to_set = x.to_set ∪ y.to_set :=
by { unfold has_union.union, rw Set.union, simp }

@[simp] theorem inter_to_set (x y : Set.{u}) : (x ∩ y).to_set = x.to_set ∩ y.to_set :=
by { unfold has_inter.inter, rw Set.inter, ext, simp }

@[simp] theorem sdiff_to_set (x y : Set.{u}) : (x \ y).to_set = x.to_set \ y.to_set :=
by { change {z ∈ x | z ∉ y}.to_set = _, ext, simp }

@[simp] theorem mem_union {x y z : Set.{u}} : z ∈ x ∪ y ↔ z ∈ x ∨ z ∈ y :=
by { rw ←mem_to_set, simp }

@[simp] theorem mem_inter {x y z : Set.{u}} : z ∈ x ∩ y ↔ z ∈ x ∧ z ∈ y :=
@@mem_sep (λ z : Set.{u}, z ∈ y)

@[simp] theorem mem_diff {x y z : Set.{u}} : z ∈ x \ y ↔ z ∈ x ∧ z ∉ y :=
@@mem_sep (λ z : Set.{u}, z ∉ y)

/-- Induction on the `∈` relation. -/
theorem induction_on {p : Set → Prop} (x) (h : ∀ x, (∀ y ∈ x, p y) → p x) : p x :=
quotient.induction_on x $ λ u, pSet.rec_on u $ λ α A IH, h _ $ λ y,
show @has_mem.mem _ _ Set.has_mem y ⟦⟨α, A⟩⟧ → p y, from
quotient.induction_on y (λ v ⟨a, ha⟩, by { rw (@quotient.sound pSet _ _ _ ha), exact IH a })

theorem mem_wf : @well_founded Set (∈) := ⟨λ x, induction_on x acc.intro⟩

instance : has_well_founded Set := ⟨_, mem_wf⟩

instance : is_asymm Set (∈) := mem_wf.is_asymm

theorem mem_asymm {x y : Set} : x ∈ y → y ∉ x := asymm
theorem mem_irrefl (x : Set) : x ∉ x := irrefl x

theorem regularity (x : Set.{u}) (h : x ≠ ∅) : ∃ y ∈ x, x ∩ y = ∅ :=
classical.by_contradiction $ λ ne, h $ (eq_empty x).2 $ λ y,
induction_on y $ λ z (IH : ∀ w : Set.{u}, w ∈ z → w ∉ x), show z ∉ x, from λ zx,
ne ⟨z, zx, (eq_empty _).2 (λ w wxz, let ⟨wx, wz⟩ := mem_inter.1 wxz in IH w wz wx)⟩

/-- The image of a (definable) ZFC set function -/
def image (f : Set → Set) [H : definable 1 f] : Set → Set :=
let r := @definable.resp 1 f _ in
resp.eval 1 ⟨image r.1, λ x y e, mem.ext $ λ z,
  iff.trans (mem_image r.2) $ iff.trans (by exact
   ⟨λ ⟨w, h1, h2⟩, ⟨w, (mem.congr_right e).1 h1, h2⟩,
    λ ⟨w, h1, h2⟩, ⟨w, (mem.congr_right e).2 h1, h2⟩⟩) $
  iff.symm (mem_image r.2)⟩

theorem image.mk :
  Π (f : Set.{u} → Set.{u}) [H : definable 1 f] (x) {y} (h : y ∈ x), f y ∈ @image f H x
| ._ ⟨F⟩ x y := quotient.induction_on₂ x y $ λ ⟨α, A⟩ y ⟨a, ya⟩, ⟨a, F.2 _ _ ya⟩

@[simp] theorem mem_image : Π {f : Set.{u} → Set.{u}} [H : definable 1 f] {x y : Set.{u}},
  y ∈ @image f H x ↔ ∃ z ∈ x, f z = y
| ._ ⟨F⟩ x y := quotient.induction_on₂ x y $ λ ⟨α, A⟩ y,
  ⟨λ ⟨a, ya⟩, ⟨⟦A a⟧, mem.mk A a, eq.symm $ quotient.sound ya⟩,
  λ ⟨z, hz, e⟩, e ▸ image.mk _ _ hz⟩

@[simp] theorem image_to_set (f : Set → Set) [H : definable 1 f] (x : Set) :
  (image f x).to_set = f '' x.to_set :=
by { ext, simp }

/-- Kuratowski ordered pair -/
def pair (x y : Set.{u}) : Set.{u} := {{x}, {x, y}}

@[simp] theorem pair_to_set (x y : Set.{u}) : (pair x y).to_set = {{x}, {x, y}} := by simp [pair]

/-- A subset of pairs `{(a, b) ∈ x × y | p a b}` -/
def pair_sep (p : Set.{u} → Set.{u} → Prop) (x y : Set.{u}) : Set.{u} :=
{z ∈ powerset (powerset (x ∪ y)) | ∃ a ∈ x, ∃ b ∈ y, z = pair a b ∧ p a b}

@[simp] theorem mem_pair_sep {p} {x y z : Set.{u}} :
  z ∈ pair_sep p x y ↔ ∃ a ∈ x, ∃ b ∈ y, z = pair a b ∧ p a b :=
begin
  refine mem_sep.trans ⟨and.right, λ e, ⟨_, e⟩⟩,
  rcases e with ⟨a, ax, b, bY, rfl, pab⟩,
  simp only [mem_powerset, subset_def, mem_union, pair, mem_pair],
  rintros u (rfl|rfl) v; simp only [mem_singleton, mem_pair],
  { rintro rfl, exact or.inl ax },
  { rintro (rfl|rfl); [left, right]; assumption }
end

theorem pair_inj {x y x' y' : Set.{u}} (H : pair x y = pair x' y') : x = x' ∧ y = y' :=
begin
  have ae := ext_iff.1 H,
  simp only [pair, mem_pair] at ae,
  obtain rfl : x = x',
  { cases (ae {x}).1 (by simp) with h h,
    { exact singleton_inj h },
    { have m : x' ∈ ({x} : Set),
      { simp [h] },
      rw mem_singleton.mp m } },
  have he : x = y → y = y',
  { rintro rfl,
    cases (ae {x, y'}).2 (by simp only [eq_self_iff_true, or_true]) with xy'x xy'xx,
    { rw [eq_comm, ←mem_singleton, ←xy'x, mem_pair],
      exact or.inr rfl },
    { simpa [eq_comm] using (ext_iff.1 xy'xx y').1 (by simp) } },
  obtain xyx | xyy' := (ae {x, y}).1 (by simp),
  { obtain rfl := mem_singleton.mp ((ext_iff.1 xyx y).1 $ by simp),
    simp [he rfl] },
  { obtain rfl | yy' := mem_pair.mp ((ext_iff.1 xyy' y).1 $ by simp),
    { simp [he rfl] },
    { simp [yy'] } }
end

/-- The cartesian product, `{(a, b) | a ∈ x, b ∈ y}` -/
def prod : Set.{u} → Set.{u} → Set.{u} := pair_sep (λ a b, true)

@[simp] theorem mem_prod {x y z : Set.{u}} : z ∈ prod x y ↔ ∃ a ∈ x, ∃ b ∈ y, z = pair a b :=
by simp [prod]

@[simp] theorem pair_mem_prod {x y a b : Set.{u}} : pair a b ∈ prod x y ↔ a ∈ x ∧ b ∈ y :=
⟨λ h, let ⟨a', a'x, b', b'y, e⟩ := mem_prod.1 h in
  match a', b', pair_inj e, a'x, b'y with ._, ._, ⟨rfl, rfl⟩, ax, bY := ⟨ax, bY⟩ end,
λ ⟨ax, bY⟩, mem_prod.2 ⟨a, ax, b, bY, rfl⟩⟩

/-- `is_func x y f` is the assertion that `f` is a subset of `x × y` which relates to each element
of `x` a unique element of `y`, so that we can consider `f`as a ZFC function `x → y`. -/
def is_func (x y f : Set.{u}) : Prop :=
f ⊆ prod x y ∧ ∀ z : Set.{u}, z ∈ x → ∃! w, pair z w ∈ f

/-- `funs x y` is `y ^ x`, the set of all set functions `x → y` -/
def funs (x y : Set.{u}) : Set.{u} :=
{f ∈ powerset (prod x y) | is_func x y f}

@[simp] theorem mem_funs {x y f : Set.{u}} : f ∈ funs x y ↔ is_func x y f :=
by simp [funs, is_func]

-- TODO(Mario): Prove this computably
noncomputable instance map_definable_aux (f : Set → Set) [H : definable 1 f] :
  definable 1 (λ y, pair y (f y)) :=
@classical.all_definable 1 _

/-- Graph of a function: `map f x` is the ZFC function which maps `a ∈ x` to `f a` -/
noncomputable def map (f : Set → Set) [H : definable 1 f] : Set → Set :=
image (λ y, pair y (f y))

@[simp] theorem mem_map {f : Set → Set} [H : definable 1 f] {x y : Set} :
  y ∈ map f x ↔ ∃ z ∈ x, pair z (f z) = y :=
mem_image

theorem map_unique {f : Set.{u} → Set.{u}} [H : definable 1 f] {x z : Set.{u}} (zx : z ∈ x) :
  ∃! w, pair z w ∈ map f x :=
⟨f z, image.mk _ _ zx, λ y yx, let ⟨w, wx, we⟩ := mem_image.1 yx, ⟨wz, fy⟩ := pair_inj we in
  by rw[←fy, wz]⟩

@[simp] theorem map_is_func {f : Set → Set} [H : definable 1 f] {x y : Set} :
  is_func x y (map f x) ↔ ∀ z ∈ x, f z ∈ y :=
⟨λ ⟨ss, h⟩ z zx, let ⟨t, t1, t2⟩ := h z zx in
  (t2 (f z) (image.mk _ _ zx)).symm ▸ (pair_mem_prod.1 (ss t1)).right,
λ h, ⟨λ y yx, let ⟨z, zx, ze⟩ := mem_image.1 yx in ze ▸ pair_mem_prod.2 ⟨zx, h z zx⟩,
     λ z, map_unique⟩⟩

end Set

/-- The collection of all classes. A class is defined as a `set` of ZFC sets. -/
@[derive [has_subset, has_sep Set, has_emptyc, inhabited, has_insert Set, has_union, has_inter,
  has_compl, has_sdiff]]
def Class := set Set

namespace Class

/-- Coerce a ZFC set into a class -/
def of_Set (x : Set.{u}) : Class.{u} := {y | y ∈ x}
instance : has_coe Set Class := ⟨of_Set⟩

/-- The universal class -/
def univ : Class := set.univ

/-- Assert that `A` is a ZFC set satisfying `p` -/
def to_Set (p : Set.{u} → Prop) (A : Class.{u}) : Prop := ∃ x, ↑x = A ∧ p x

/-- `A ∈ B` if `A` is a ZFC set which is a member of `B` -/
protected def mem (A B : Class.{u}) : Prop := to_Set.{u} B A
instance : has_mem Class Class := ⟨Class.mem⟩

theorem mem_univ {A : Class.{u}} : A ∈ univ.{u} ↔ ∃ x : Set.{u}, ↑x = A :=
exists_congr $ λ x, and_true _

/-- Convert a conglomerate (a collection of classes) into a class -/
def Cong_to_Class (x : set Class.{u}) : Class.{u} := {y | ↑y ∈ x}

/-- Convert a class into a conglomerate (a collection of classes) -/
def Class_to_Cong (x : Class.{u}) : set Class.{u} := {y | y ∈ x}

/-- The power class of a class is the class of all subclasses that are ZFC sets -/
def powerset (x : Class) : Class := Cong_to_Class (set.powerset x)

/-- The union of a class is the class of all members of ZFC sets in the class -/
def sUnion (x : Class) : Class := ⋃₀ (Class_to_Cong x)

prefix `⋃₀ `:110 := Class.sUnion

theorem of_Set.inj {x y : Set.{u}} (h : (x : Class.{u}) = y) : x = y :=
Set.ext $ λ z, by { change (x : Class.{u}) z ↔ (y : Class.{u}) z, rw h }

@[simp] theorem to_Set_of_Set (p : Set.{u} → Prop) (x : Set.{u}) : to_Set p x ↔ p x :=
⟨λ ⟨y, yx, py⟩, by rwa of_Set.inj yx at py, λ px, ⟨x, rfl, px⟩⟩

@[simp] theorem mem_hom_left (x : Set.{u}) (A : Class.{u}) : (x : Class.{u}) ∈ A ↔ A x :=
to_Set_of_Set _ _

@[simp] theorem mem_hom_right (x y : Set.{u}) : (y : Class.{u}) x ↔ x ∈ y := iff.rfl

@[simp] theorem subset_hom (x y : Set.{u}) : (x : Class.{u}) ⊆ y ↔ x ⊆ y := iff.rfl

@[simp] theorem sep_hom (p : Set.{u} → Prop) (x : Set.{u}) :
  (↑{y ∈ x | p y} : Class.{u}) = {y ∈ x | p y} :=
set.ext $ λ y, Set.mem_sep

@[simp] theorem empty_hom : ↑(∅ : Set.{u}) = (∅ : Class.{u}) :=
set.ext $ λ y, (iff_false _).2 (Set.mem_empty y)

@[simp] theorem insert_hom (x y : Set.{u}) : (@insert Set.{u} Class.{u} _ x y) = ↑(insert x y) :=
set.ext $ λ z, iff.symm Set.mem_insert

@[simp] theorem union_hom (x y : Set.{u}) : (x : Class.{u}) ∪ y = (x ∪ y : Set.{u}) :=
set.ext $ λ z, iff.symm Set.mem_union

@[simp] theorem inter_hom (x y : Set.{u}) : (x : Class.{u}) ∩ y = (x ∩ y : Set.{u}) :=
set.ext $ λ z, iff.symm Set.mem_inter

@[simp] theorem diff_hom (x y : Set.{u}) : (x : Class.{u}) \ y = (x \ y : Set.{u}) :=
set.ext $ λ z, iff.symm Set.mem_diff

@[simp] theorem powerset_hom (x : Set.{u}) : powerset.{u} x = Set.powerset x :=
set.ext $ λ z, iff.symm Set.mem_powerset

@[simp] theorem sUnion_hom (x : Set.{u}) : ⋃₀ (x : Class.{u}) = ⋃₀ x :=
set.ext $ λ z, by { refine iff.trans _ Set.mem_sUnion.symm, exact
⟨λ ⟨._, ⟨a, rfl, ax⟩, za⟩, ⟨a, ax, za⟩, λ ⟨a, ax, za⟩, ⟨_, ⟨a, rfl, ax⟩, za⟩⟩ }

/-- The definite description operator, which is `{x}` if `{a | p a} = {x}` and `∅` otherwise. -/
def iota (p : Set → Prop) : Class := ⋃₀ {x | ∀ y, p y ↔ y = x}

theorem iota_val (p : Set → Prop) (x : Set) (H : ∀ y, p y ↔ y = x) : iota p = ↑x :=
set.ext $ λ y, ⟨λ ⟨._, ⟨x', rfl, h⟩, yx'⟩, by rwa ←((H x').1 $ (h x').2 rfl),
  λ yx, ⟨_, ⟨x, rfl, H⟩, yx⟩⟩

/-- Unlike the other set constructors, the `iota` definite descriptor
  is a set for any set input, but not constructively so, so there is no
  associated `(Set → Prop) → Set` function. -/
theorem iota_ex (p) : iota.{u} p ∈ univ.{u} :=
mem_univ.2 $ or.elim (classical.em $ ∃ x, ∀ y, p y ↔ y = x)
 (λ ⟨x, h⟩, ⟨x, eq.symm $ iota_val p x h⟩)
 (λ hn, ⟨∅, set.ext (λ z, empty_hom.symm ▸ ⟨false.rec _, λ ⟨._, ⟨x, rfl, H⟩, zA⟩, hn ⟨x, H⟩⟩)⟩)

/-- Function value -/
def fval (F A : Class.{u}) : Class.{u} := iota (λ y, to_Set (λ x, F (Set.pair x y)) A)
infixl `′`:100 := fval

theorem fval_ex (F A : Class.{u}) : F ′ A ∈ univ.{u} := iota_ex _

end Class

namespace Set

@[simp] theorem map_fval {f : Set.{u} → Set.{u}} [H : pSet.definable 1 f]
  {x y : Set.{u}} (h : y ∈ x) :
  (Set.map f x ′ y : Class.{u}) = f y :=
Class.iota_val _ _ (λ z, by { rw [Class.to_Set_of_Set, Class.mem_hom_right, mem_map], exact
  ⟨λ ⟨w, wz, pr⟩, let ⟨wy, fw⟩ := Set.pair_inj pr in by rw[←fw, wy],
  λ e, by { subst e, exact ⟨_, h, rfl⟩ }⟩ })

variables (x : Set.{u}) (h : ∅ ∉ x)

/-- A choice function on the class of nonempty ZFC sets. -/
noncomputable def choice : Set :=
@map (λ y, classical.epsilon (λ z, z ∈ y)) (classical.all_definable _) x

include h
theorem choice_mem_aux (y : Set.{u}) (yx : y ∈ x) : classical.epsilon (λ z : Set.{u}, z ∈ y) ∈ y :=
@classical.epsilon_spec _ (λ z : Set.{u}, z ∈ y) $ classical.by_contradiction $ λ n, h $
by rwa ←((eq_empty y).2 $ λ z zx, n ⟨z, zx⟩)

theorem choice_is_func : is_func x (⋃₀ x) (choice x) :=
(@map_is_func _ (classical.all_definable _) _ _).2 $
  λ y yx, mem_sUnion.2 ⟨y, yx, choice_mem_aux x h y yx⟩

theorem choice_mem (y : Set.{u}) (yx : y ∈ x) : (choice x ′ y : Class.{u}) ∈ (y : Class.{u}) :=
begin
  delta choice,
  rw [map_fval yx, Class.mem_hom_left, Class.mem_hom_right],
  exact choice_mem_aux x h y yx
end

end Set<|MERGE_RESOLUTION|>--- conflicted
+++ resolved
@@ -204,6 +204,15 @@
 
 @[simp] theorem mem_to_set (a u : pSet.{u}) : a ∈ u.to_set ↔ a ∈ u := iff.rfl
 
+/-- A nonempty set is one that contains some element. -/
+def nonempty (u : pSet) : Prop := u.to_set.nonempty
+
+theorem nonempty_def (u : pSet) : u.nonempty ↔ ∃ x, x ∈ u := iff.rfl
+
+theorem nonempty_of_mem {x u : pSet} (h : x ∈ u) : u.nonempty := ⟨x, h⟩
+
+@[simp] theorem to_set_nonempty_iff {u : pSet} : u.to_set.nonempty ↔ u.nonempty := iff.rfl
+
 /-- Two pre-sets are equivalent iff they have the same members. -/
 theorem equiv.eq {x y : pSet} : equiv x y ↔ to_set x = to_set y :=
 equiv_iff_mem.trans set.ext_iff.symm
@@ -224,6 +233,8 @@
 @[simp] theorem empty_to_set : to_set ∅ = ∅ := by simp [to_set]
 
 @[simp] theorem empty_subset (x : pSet.{u}) : (∅ : pSet) ⊆ x := λ x, x.elim
+
+@[simp] theorem not_nonempty_empty : ¬ nonempty ∅ := by simp [nonempty]
 
 /-- Insert an element into a pre-set -/
 protected def insert (x y : pSet) : pSet := ⟨option y.type, λ o, option.rec x y.func o⟩
@@ -433,6 +444,15 @@
 
 @[simp] theorem mem_to_set (a u : Set.{u}) : a ∈ u.to_set ↔ a ∈ u := iff.rfl
 
+/-- A nonempty set is one that contains some element. -/
+def nonempty (u : Set) : Prop := u.to_set.nonempty
+
+theorem nonempty_def (u : Set) : u.nonempty ↔ ∃ x, x ∈ u := iff.rfl
+
+theorem nonempty_of_mem {x u : Set} (h : x ∈ u) : u.nonempty := ⟨x, h⟩
+
+@[simp] theorem to_set_nonempty_iff {u : Set} : u.to_set.nonempty ↔ u.nonempty := iff.rfl
+
 /-- `x ⊆ y` as ZFC sets means that all members of `x` are members of `y`. -/
 protected def subset (x y : Set.{u}) :=
 ∀ ⦃z⦄, z ∈ x → z ∈ y
@@ -470,6 +490,8 @@
 
 @[simp] theorem empty_subset (x : Set.{u}) : (∅ : Set) ⊆ x :=
 quotient.induction_on x $ λ y, subset_iff.2 $ pSet.empty_subset y
+
+@[simp] theorem not_nonempty_empty : ¬ nonempty ∅ := by simp [nonempty]
 
 theorem eq_empty (x : Set.{u}) : x = ∅ ↔ ∀ y : Set.{u}, y ∉ x :=
 ⟨λ h y, (h.symm ▸ mem_empty y),
@@ -591,27 +613,33 @@
 theorem singleton_inj {x y : Set.{u}} (H : ({x} : Set) = {y}) : x = y :=
 let this := congr_arg sUnion H in by rwa [sUnion_singleton, sUnion_singleton] at this
 
-<<<<<<< HEAD
+@[simp] theorem sUnion_to_set (x : Set.{u}) : (⋃₀ x).to_set = ⋃₀ (to_set '' x.to_set) :=
+by { ext, simp }
+
 /-- The intersection operator, the collection of elements in all of the elements of a ZFC set. We
 special-case `⋂₀ ∅ = ∅`. -/
 noncomputable def sInter (x : Set) : Set :=
 begin
-  by_cases h : x.to_set.nonempty,
-  { exact {z ∈ classical.some h | ∀ w ∈ x, z ∈ w} },
+  by_cases h : x.nonempty,
+  { exact {y ∈ classical.some h | ∀ z ∈ x, y ∈ z} },
   { exact ∅ }
 end
 
 prefix `⋂₀ `:110 := Set.sInter
 
 @[simp] theorem sInter_empty : ⋂₀ (∅ : Set) = ∅ :=
+by { apply dif_neg, simp }
+
+theorem mem_sInter_iff {x y : Set} (h : x.nonempty) : y ∈ ⋂₀ x ↔ ∀ z ∈ x, y ∈ z :=
 begin
-  apply dif_neg,
-  simp,
+  classical,
+  rw [sInter, dif_pos h],
+  simp only [mem_to_set, mem_sep, and_iff_right_iff_imp],
+  exact λ H, H _ (classical.some_spec h)
 end
-=======
-@[simp] theorem sUnion_to_set (x : Set.{u}) : (⋃₀ x).to_set = ⋃₀ (to_set '' x.to_set) :=
-by { ext, simp }
->>>>>>> c49a5f88
+
+theorem sInter_to_set {x : Set.{u}} (h : x.nonempty) : (⋂₀ x).to_set = ⋂₀ (to_set '' x.to_set) :=
+by { ext, simp [mem_sInter_iff h] }
 
 /-- The binary union operation -/
 protected def union (x y : Set.{u}) : Set.{u} := ⋃₀ {x, y}
