--- conflicted
+++ resolved
@@ -340,12 +340,6 @@
 
 end surreal
 
-<<<<<<< HEAD
--- We conclude with some ideas for further work on surreals; these would make fun projects.
-
--- TODO define the inclusion of groups `surreal → game`
--- TODO define the field structure on the surreals
-=======
 open surreal
 
 namespace ordinal
@@ -356,5 +350,4 @@
   inj' := λ a b h, to_pgame_equiv_iff.1 (quotient.exact h),
   map_rel_iff' := @to_pgame_le_iff }
 
-end ordinal
->>>>>>> b36a458a
+end ordinal