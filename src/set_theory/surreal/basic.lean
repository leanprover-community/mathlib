/-
Copyright (c) 2019 Mario Carneiro. All rights reserved.
Released under Apache 2.0 license as described in the file LICENSE.
Authors: Mario Carneiro, Scott Morrison
-/

import algebra.order.hom.monoid
import set_theory.game.ordinal

/-!
# Surreal numbers

The basic theory of surreal numbers, built on top of the theory of combinatorial (pre-)games.

A pregame is `numeric` if all the Left options are strictly smaller than all the Right options, and
all those options are themselves numeric. In terms of combinatorial games, the numeric games have
"frozen"; you can only make your position worse by playing, and Left is some definite "number" of
moves ahead (or behind) Right.

A surreal number is an equivalence class of numeric pregames.

In fact, the surreals form a complete ordered field, containing a copy of the reals (and much else
besides!) but we do not yet have a complete development.

## Order properties

Surreal numbers inherit the relations `≤` and `<` from games (`surreal.has_le` and
`surreal.has_lt`), and these relations satisfy the axioms of a partial order.

## Algebraic operations

We show that the surreals form a linear ordered commutative group.

One can also map all the ordinals into the surreals!

### Multiplication of surreal numbers

The proof that multiplication lifts to surreal numbers is surprisingly difficult and is currently
missing in the library. A sample proof can be found in Theorem 3.8 in the second reference below.
The difficulty lies in the length of the proof and the number of theorems that need to proven
simultaneously. This will make for a fun and challenging project.

The branch `surreal_mul` contains some progress on this proof.

### Todo

- Define the field structure on the surreals.

## References

* [Conway, *On numbers and games*][conway2001]
* [Schleicher, Stoll, *An introduction to Conway's games and numbers*][schleicher_stoll]
-/

universes u

local infix ` ≈ ` := pgame.equiv
local infix ` ⧏ `:50 := pgame.lf

namespace pgame

/-- A pre-game is numeric if everything in the L set is less than everything in the R set,
and all the elements of L and R are also numeric. -/
def numeric : pgame → Prop
| ⟨l, r, L, R⟩ :=
  (∀ i j, L i < R j) ∧ (∀ i, numeric (L i)) ∧ (∀ i, numeric (R i))

lemma numeric_def (x : pgame) : numeric x ↔ (∀ i j, x.move_left i < x.move_right j) ∧
  (∀ i, numeric (x.move_left i)) ∧ (∀ i, numeric (x.move_right i)) :=
by { cases x, refl }

lemma numeric.left_lt_right {x : pgame} (o : numeric x) (i : x.left_moves) (j : x.right_moves) :
  x.move_left i < x.move_right j :=
by { cases x with xl xr xL xR, exact o.1 i j }
lemma numeric.move_left {x : pgame} (o : numeric x) (i : x.left_moves) :
  numeric (x.move_left i) :=
by { cases x with xl xr xL xR, exact o.2.1 i }
lemma numeric.move_right {x : pgame} (o : numeric x) (j : x.right_moves) :
  numeric (x.move_right j) :=
by { cases x with xl xr xL xR, exact o.2.2 j }

@[elab_as_eliminator]
theorem numeric_rec {C : pgame → Prop}
  (H : ∀ l r (L : l → pgame) (R : r → pgame),
    (∀ i j, L i < R j) → (∀ i, numeric (L i)) → (∀ i, numeric (R i)) →
    (∀ i, C (L i)) → (∀ i, C (R i)) → C ⟨l, r, L, R⟩) :
  ∀ x, numeric x → C x
| ⟨l, r, L, R⟩ ⟨h, hl, hr⟩ :=
  H _ _ _ _ h hl hr (λ i, numeric_rec _ (hl i)) (λ i, numeric_rec _ (hr i))

theorem lf_asymm {x y : pgame} (ox : numeric x) (oy : numeric y) : x ⧏ y → ¬ y ⧏ x :=
begin
  refine numeric_rec (λ xl xr xL xR hx oxl oxr IHxl IHxr, _) x ox y oy,
  refine numeric_rec (λ yl yr yL yR hy oyl oyr IHyl IHyr, _),
  rw [mk_lf_mk, mk_lf_mk], rintro (⟨i, h₁⟩ | ⟨j, h₁⟩) (⟨i, h₂⟩ | ⟨j, h₂⟩),
  { exact IHxl _ _ (oyl _) (move_left_lf_of_le _ h₁) (move_left_lf_of_le _ h₂) },
  { exact (le_trans h₂ h₁).not_gf (lf_of_lt (hy _ _)) },
  { exact (le_trans h₁ h₂).not_gf (lf_of_lt (hx _ _)) },
  { exact IHxr _ _ (oyr _) (lf_move_right_of_le _ h₁) (lf_move_right_of_le _ h₂) },
end

theorem le_of_lf {x y : pgame} (h : x ⧏ y) (ox : numeric x) (oy : numeric y) : x ≤ y :=
not_lf.1 (lf_asymm ox oy h)

alias le_of_lf ← pgame.lf.le

theorem lt_of_lf {x y : pgame} (h : x ⧏ y) (ox : numeric x) (oy : numeric y) : x < y :=
(lt_or_fuzzy_of_lf h).resolve_right (not_fuzzy_of_le (h.le ox oy))

alias lt_of_lf ← pgame.lf.lt

theorem lf_iff_lt {x y : pgame} (ox : numeric x) (oy : numeric y) : x ⧏ y ↔ x < y :=
⟨λ h, h.lt ox oy, lf_of_lt⟩

/-- Definition of `x ≤ y` on numeric pre-games, in terms of `<` -/
theorem le_iff_forall_lt {x y : pgame} (ox : x.numeric) (oy : y.numeric) :
  x ≤ y ↔ (∀ i, x.move_left i < y) ∧ ∀ j, x < y.move_right j :=
begin
  refine le_iff_forall_lf.trans (and_congr _ _);
  refine forall_congr (λ i, lf_iff_lt _ _);
  apply_rules [numeric.move_left, numeric.move_right]
end

/-- Definition of `x < y` on numeric pre-games, in terms of `≤` -/
theorem lt_iff_exists_le {x y : pgame} (ox : x.numeric) (oy : y.numeric) :
  x < y ↔ (∃ i, x ≤ y.move_left i) ∨ ∃ j, x.move_right j ≤ y :=
by rw [←lf_iff_lt ox oy, lf_iff_exists_le]

theorem lt_of_exists_le {x y : pgame} (ox : x.numeric) (oy : y.numeric) :
  ((∃ i, x ≤ y.move_left i) ∨ ∃ j, x.move_right j ≤ y) → x < y :=
(lt_iff_exists_le ox oy).2

/-- The definition of `x < y` on numeric pre-games, in terms of `<` two moves later. -/
theorem lt_def {x y : pgame} (ox : x.numeric) (oy : y.numeric) : x < y ↔
  (∃ i, (∀ i', x.move_left i' < y.move_left i)  ∧ ∀ j, x < (y.move_left i).move_right j) ∨
   ∃ j, (∀ i, (x.move_right j).move_left i < y) ∧ ∀ j', x.move_right j < y.move_right j' :=
begin
  rw [←lf_iff_lt ox oy, lf_def],
  refine or_congr _ _;
    refine exists_congr (λ x_1, _);
    refine and_congr _ _;
    refine (forall_congr $ λ i, lf_iff_lt _ _);
    apply_rules [numeric.move_left, numeric.move_right]
end

theorem not_fuzzy {x y : pgame} (ox : numeric x) (oy : numeric y) : ¬ fuzzy x y :=
λ h, not_lf.2 ((lf_of_fuzzy h).le ox oy) h.2

theorem lt_or_equiv_or_gt {x y : pgame} (ox : numeric x) (oy : numeric y) : x < y ∨ x ≈ y ∨ y < x :=
(lf_or_equiv_or_gf x y).imp (λ h, h.lt ox oy) $ or.imp_right $ λ h, h.lt oy ox

theorem numeric_of_is_empty (x : pgame) [is_empty x.left_moves] [is_empty x.right_moves] :
  numeric x :=
(numeric_def x).2 ⟨is_empty_elim, is_empty_elim, is_empty_elim⟩

theorem numeric_of_is_empty_left_moves (x : pgame) [is_empty x.left_moves]
  (H : ∀ j, numeric (x.move_right j)) : numeric x :=
(numeric_def x).2 ⟨is_empty_elim, is_empty_elim, H⟩

theorem numeric_of_is_empty_right_moves (x : pgame) [is_empty x.right_moves]
  (H : ∀ i, numeric (x.move_left i)) : numeric x :=
(numeric_def x).2 ⟨λ _, is_empty_elim, H, is_empty_elim⟩

theorem numeric_zero : numeric 0 := numeric_of_is_empty 0
theorem numeric_one : numeric 1 := numeric_of_is_empty_right_moves 1 $ λ _, numeric_zero

theorem numeric.neg : Π {x : pgame} (o : numeric x), numeric (-x)
| ⟨l, r, L, R⟩ o := ⟨λ j i, neg_lt_neg_iff.2 (o.1 i j), λ j, (o.2.2 j).neg, λ i, (o.2.1 i).neg⟩

theorem numeric.move_left_lt {x : pgame} (o : numeric x) (i) : x.move_left i < x :=
(pgame.move_left_lf i).lt (o.move_left i) o
theorem numeric.move_left_le {x : pgame} (o : numeric x) (i) : x.move_left i ≤ x :=
(o.move_left_lt i).le

theorem numeric.lt_move_right {x : pgame} (o : numeric x) (j) : x < x.move_right j :=
(pgame.lf_move_right j).lt o (o.move_right j)
theorem numeric.le_move_right {x : pgame} (o : numeric x) (j) : x ≤ x.move_right j :=
(o.lt_move_right j).le

theorem numeric.add : Π {x y : pgame} (ox : numeric x) (oy : numeric y), numeric (x + y)
| ⟨xl, xr, xL, xR⟩ ⟨yl, yr, yL, yR⟩ ox oy :=
⟨begin
   rintros (ix|iy) (jx|jy),
   { exact add_lt_add_right (ox.1 ix jx) _ },
   { exact (add_lf_add_of_lf_of_le (pgame.lf_mk _ _ ix) (oy.le_move_right jy)).lt
     ((ox.move_left ix).add oy) (ox.add (oy.move_right jy)) },
   { exact (add_lf_add_of_lf_of_le (pgame.mk_lf _ _ jx) (oy.move_left_le iy)).lt
      (ox.add (oy.move_left iy)) ((ox.move_right jx).add oy) },
   { exact add_lt_add_left (oy.1 iy jy) ⟨xl, xr, xL, xR⟩ }
 end,
 begin
   split,
   { rintros (ix|iy),
     { exact (ox.move_left ix).add oy },
     { exact ox.add (oy.move_left iy) } },
   { rintros (jx|jy),
     { apply (ox.move_right jx).add oy },
     { apply ox.add (oy.move_right jy) } }
 end⟩
using_well_founded { dec_tac := pgame_wf_tac }

lemma numeric.sub {x y : pgame} (ox : numeric x) (oy : numeric y) : numeric (x - y) := ox.add oy.neg

/-- Pre-games defined by natural numbers are numeric. -/
theorem numeric_nat : Π (n : ℕ), numeric n
| 0 := numeric_zero
| (n + 1) := (numeric_nat n).add numeric_one

/-- Ordinal games are numeric. -/
theorem numeric_to_pgame (o : ordinal) : o.to_pgame.numeric :=
begin
  induction o using ordinal.induction with o IH,
  apply numeric_of_is_empty_right_moves,
  simpa using λ i, IH _ (ordinal.to_left_moves_to_pgame_symm_lt i)
end

end pgame

/-- The equivalence on numeric pre-games. -/
def surreal.equiv (x y : {x // pgame.numeric x}) : Prop := x.1.equiv y.1

open pgame

instance surreal.setoid : setoid {x // pgame.numeric x} :=
⟨λ x y, x.1 ≈ y.1,
 λ x, equiv_rfl,
 λ x y, pgame.equiv.symm,
 λ x y z, pgame.equiv.trans⟩

/-- The type of surreal numbers. These are the numeric pre-games quotiented
by the equivalence relation `x ≈ y ↔ x ≤ y ∧ y ≤ x`. In the quotient,
the order becomes a total order. -/
def surreal := quotient surreal.setoid

namespace surreal

/-- Construct a surreal number from a numeric pre-game. -/
def mk (x : pgame) (h : x.numeric) : surreal := ⟦⟨x, h⟩⟧

instance : has_zero surreal := ⟨mk 0 numeric_zero⟩
instance : has_one surreal := ⟨mk 1 numeric_one⟩
instance : inhabited surreal := ⟨0⟩

/-- Lift an equivalence-respecting function on pre-games to surreals. -/
def lift {α} (f : ∀ x, numeric x → α)
  (H : ∀ {x y} (hx : numeric x) (hy : numeric y), x.equiv y → f x hx = f y hy) : surreal → α :=
quotient.lift (λ x : {x // numeric x}, f x.1 x.2) (λ x y, H x.2 y.2)

/-- Lift a binary equivalence-respecting function on pre-games to surreals. -/
def lift₂ {α} (f : ∀ x y, numeric x → numeric y → α)
  (H : ∀ {x₁ y₁ x₂ y₂} (ox₁ : numeric x₁) (oy₁ : numeric y₁) (ox₂ : numeric x₂) (oy₂ : numeric y₂),
    x₁.equiv x₂ → y₁.equiv y₂ → f x₁ y₁ ox₁ oy₁ = f x₂ y₂ ox₂ oy₂) : surreal → surreal → α :=
lift (λ x ox, lift (λ y oy, f x y ox oy) (λ y₁ y₂ oy₁ oy₂, H _ _ _ _ equiv_rfl))
  (λ x₁ x₂ ox₁ ox₂ h, funext $ quotient.ind $ by exact λ ⟨y, oy⟩, H _ _ _ _ h equiv_rfl)

instance : has_le surreal :=
⟨lift₂ (λ x y _ _, x ≤ y) (λ x₁ y₁ x₂ y₂ _ _ _ _ hx hy, propext (le_congr hx hy))⟩

instance : has_lt surreal :=
⟨lift₂ (λ x y _ _, x < y) (λ x₁ y₁ x₂ y₂ _ _ _ _ hx hy, propext (lt_congr hx hy))⟩

/-- Addition on surreals is inherited from pre-game addition:
the sum of `x = {xL | xR}` and `y = {yL | yR}` is `{xL + y, x + yL | xR + y, x + yR}`. -/
instance : has_add surreal  :=
⟨surreal.lift₂
  (λ (x y : pgame) (ox) (oy), ⟦⟨x + y, ox.add oy⟩⟧)
  (λ x₁ y₁ x₂ y₂ _ _ _ _ hx hy, quotient.sound (pgame.add_congr hx hy))⟩

/-- Negation for surreal numbers is inherited from pre-game negation:
the negation of `{L | R}` is `{-R | -L}`. -/
instance : has_neg surreal  :=
⟨surreal.lift
  (λ x ox, ⟦⟨-x, ox.neg⟩⟧)
  (λ _ _ _ _ a, quotient.sound (pgame.neg_equiv_neg_iff.2 a))⟩

instance : ordered_add_comm_group surreal :=
{ add               := (+),
  add_assoc         := by { rintros ⟨_⟩ ⟨_⟩ ⟨_⟩, exact quotient.sound add_assoc_equiv },
  zero              := 0,
  zero_add          := by { rintros ⟨_⟩, exact quotient.sound (pgame.zero_add_equiv a) },
  add_zero          := by { rintros ⟨_⟩, exact quotient.sound (pgame.add_zero_equiv a) },
  neg               := has_neg.neg,
  add_left_neg      := by { rintros ⟨_⟩, exact quotient.sound (pgame.add_left_neg_equiv a) },
  add_comm          := by { rintros ⟨_⟩ ⟨_⟩, exact quotient.sound pgame.add_comm_equiv },
  le                := (≤),
  lt                := (<),
  le_refl           := by { rintros ⟨_⟩, apply @le_rfl pgame },
  le_trans          := by { rintros ⟨_⟩ ⟨_⟩ ⟨_⟩, apply @le_trans pgame },
  lt_iff_le_not_le  := by { rintros ⟨_, ox⟩ ⟨_, oy⟩, exact lt_iff_le_not_le },
  le_antisymm       := by { rintros ⟨_⟩ ⟨_⟩ h₁ h₂, exact quotient.sound ⟨h₁, h₂⟩ },
  add_le_add_left   := by { rintros ⟨_⟩ ⟨_⟩ hx ⟨_⟩, exact @add_le_add_left pgame _ _ _ _ _ hx _ } }

noncomputable instance : linear_ordered_add_comm_group surreal :=
{ le_total := by rintro ⟨⟨x, ox⟩⟩ ⟨⟨y, oy⟩⟩; classical; exact
    or_iff_not_imp_left.2 (λ h, (pgame.not_le.1 h).le oy ox),
  decidable_le := classical.dec_rel _,
  ..surreal.ordered_add_comm_group }

<<<<<<< HEAD
instance : add_monoid_with_one surreal := add_monoid_with_one.unary
=======
/-- Casts a `surreal` number into a `game`. -/
def to_game : surreal →+o game :=
{ to_fun := lift (λ x _, ⟦x⟧) (λ x y ox oy, quot.sound),
  map_zero' := rfl,
  map_add' := by { rintros ⟨_, _⟩ ⟨_, _⟩, refl },
  monotone' := by { rintros ⟨_, _⟩ ⟨_, _⟩, exact id } }

theorem zero_to_game : to_game 0 = 0 := rfl
@[simp] theorem one_to_game : to_game 1 = 1 := rfl
@[simp] theorem nat_to_game : ∀ n : ℕ, to_game n = n := map_nat_cast' _ one_to_game
>>>>>>> ac2e9dbf

end surreal

open surreal

namespace ordinal

/-- Converts an ordinal into the corresponding surreal. -/
noncomputable def to_surreal : ordinal ↪o surreal :=
{ to_fun := λ o, mk _ (numeric_to_pgame o),
  inj' := λ a b h, to_pgame_equiv_iff.1 (quotient.exact h),
  map_rel_iff' := @to_pgame_le_iff }

end ordinal<|MERGE_RESOLUTION|>--- conflicted
+++ resolved
@@ -296,9 +296,8 @@
   decidable_le := classical.dec_rel _,
   ..surreal.ordered_add_comm_group }
 
-<<<<<<< HEAD
 instance : add_monoid_with_one surreal := add_monoid_with_one.unary
-=======
+
 /-- Casts a `surreal` number into a `game`. -/
 def to_game : surreal →+o game :=
 { to_fun := lift (λ x _, ⟦x⟧) (λ x y ox oy, quot.sound),
@@ -309,7 +308,6 @@
 theorem zero_to_game : to_game 0 = 0 := rfl
 @[simp] theorem one_to_game : to_game 1 = 1 := rfl
 @[simp] theorem nat_to_game : ∀ n : ℕ, to_game n = n := map_nat_cast' _ one_to_game
->>>>>>> ac2e9dbf
 
 end surreal
 
