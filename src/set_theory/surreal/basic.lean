--- conflicted
+++ resolved
@@ -117,59 +117,15 @@
 theorem numeric.le_move_right {x : pgame} (o : numeric x) (j) : x ≤ x.move_right j :=
 (o.lt_move_right j).le
 
-<<<<<<< HEAD
-=======
--- TODO: this can be generalized to `add_lf_add_of_lf_of_lt`, which doesn't depend on any `numeric`
--- hypotheses.
-theorem add_lf_add
-  {w x y z : pgame.{u}} (oy : numeric y) (oz : numeric z)
-  (hwx : w ⧏ x) (hyz : y ⧏ z) : w + y ⧏ x + z :=
-begin
-  rw lf_def_le at *,
-  rcases hwx with ⟨ix, hix⟩|⟨jw, hjw⟩;
-  rcases hyz with ⟨iz, hiz⟩|⟨jy, hjy⟩,
-  { left,
-    use (left_moves_add x z).symm (sum.inl ix),
-    simp only [add_move_left_inl],
-    calc w + y ≤ move_left x ix + y : add_le_add_right hix _
-            ... ≤ move_left x ix + move_left z iz : add_le_add_left hiz _
-            ... ≤ move_left x ix + z : add_le_add_left (oz.move_left_le iz) _ },
-  { left,
-    use (left_moves_add x z).symm (sum.inl ix),
-    simp only [add_move_left_inl],
-    calc w + y ≤ move_left x ix + y : add_le_add_right hix _
-            ... ≤ move_left x ix + move_right y jy : add_le_add_left (oy.le_move_right jy) _
-            ... ≤ move_left x ix + z : add_le_add_left hjy _ },
-  { right,
-    use (right_moves_add w y).symm (sum.inl jw),
-    simp only [add_move_right_inl],
-    calc move_right w jw + y ≤ x + y : add_le_add_right hjw _
-            ... ≤ x + move_left z iz : add_le_add_left hiz _
-            ... ≤ x + z : add_le_add_left (oz.move_left_le iz) _ },
-  { right,
-    use (right_moves_add w y).symm (sum.inl jw),
-    simp only [add_move_right_inl],
-    calc move_right w jw + y ≤ x + y : add_le_add_right hjw _
-            ... ≤ x + move_right y jy : add_le_add_left (oy.le_move_right jy) _
-            ... ≤ x + z : add_le_add_left hjy _ },
-end
-
->>>>>>> b8d8a5e4
 theorem numeric.add : Π {x y : pgame} (ox : numeric x) (oy : numeric y), numeric (x + y)
 | ⟨xl, xr, xL, xR⟩ ⟨yl, yr, yL, yR⟩ ox oy :=
 ⟨begin
    rintros (ix|iy) (jx|jy),
    { exact add_lt_add_right (ox.1 ix jx) _ },
    { apply lt_of_lf ((ox.move_left ix).add oy) (ox.add (oy.move_right jy))
-<<<<<<< HEAD
       (add_lf_add_of_lf_of_lt (move_left_lf ix) (oy.lt_move_right jy)) },
    { apply lt_of_lf (ox.add (oy.move_left iy)) ((ox.move_right jx).add oy)
       (add_lf_add_of_lf_of_lt (lf_move_right jx) (oy.move_left_lt iy)) },
-=======
-      (add_lf_add oy (oy.move_right jy) (pgame.move_left_lf ix) (pgame.lf_move_right jy)) },
-   { apply lt_of_lf (ox.add (oy.move_left iy)) ((ox.move_right jx).add oy)
-      (add_lf_add (oy.move_left iy) oy (pgame.lf_move_right jx) (pgame.move_left_lf iy)) },
->>>>>>> b8d8a5e4
    { exact add_lt_add_left (oy.1 iy jy) ⟨xl, xr, xL, xR⟩ }
  end,
  begin
