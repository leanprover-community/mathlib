/-
Copyright (c) 2019 Mario Carneiro. All rights reserved.
Released under Apache 2.0 license as described in the file LICENSE.
Authors: Mario Carneiro, Scott Morrison
-/
import set_theory.game.pgame

/-!
# Surreal numbers

The basic theory of surreal numbers, built on top of the theory of combinatorial (pre-)games.

A pregame is `numeric` if all the Left options are strictly smaller than all the Right options, and
all those options are themselves numeric. In terms of combinatorial games, the numeric games have
"frozen"; you can only make your position worse by playing, and Left is some definite "number" of
moves ahead (or behind) Right.

A surreal number is an equivalence class of numeric pregames.

In fact, the surreals form a complete ordered field, containing a copy of the reals (and much else
besides!) but we do not yet have a complete development.

## Order properties
Surreal numbers inherit the relations `≤` and `<` from games, and these relations satisfy the axioms
of a partial order (recall that `x < y ↔ x ≤ y ∧ ¬ y ≤ x` did not hold for games).

## Algebraic operations
We show that the surreals form a linear ordered commutative group.

One can also map all the ordinals into the surreals!

### Multiplication of surreal numbers
The definition of multiplication for surreal numbers is surprisingly difficult and is currently
missing in the library. A sample proof can be found in Theorem 3.8 in the second reference below.
The difficulty lies in the length of the proof and the number of theorems that need to proven
simultaneously. This will make for a fun and challenging project.

## References
* [Conway, *On numbers and games*][conway2001]
* [Schleicher, Stoll, *An introduction to Conway's games and numbers*][schleicher_stoll]
-/

universes u

local infix ` ≈ ` := pgame.equiv

namespace pgame

/-- A pre-game is numeric if everything in the L set is less than everything in the R set,
and all the elements of L and R are also numeric. -/
def numeric : pgame → Prop
| ⟨l, r, L, R⟩ :=
  (∀ i j, L i < R j) ∧ (∀ i, numeric (L i)) ∧ (∀ i, numeric (R i))

lemma numeric_def (x : pgame) : numeric x ↔ (∀ i j, x.move_left i < x.move_right j) ∧
  (∀ i, numeric (x.move_left i)) ∧ (∀ i, numeric (x.move_right i)) :=
by { cases x, refl }

lemma numeric.move_left {x : pgame} (o : numeric x) (i : x.left_moves) :
  numeric (x.move_left i) :=
begin
  cases x with xl xr xL xR,
  exact o.2.1 i,
end
lemma numeric.move_right {x : pgame} (o : numeric x) (j : x.right_moves) :
  numeric (x.move_right j) :=
begin
  cases x with xl xr xL xR,
  exact o.2.2 j,
end

@[elab_as_eliminator]
theorem numeric_rec {C : pgame → Prop}
  (H : ∀ l r (L : l → pgame) (R : r → pgame),
    (∀ i j, L i < R j) → (∀ i, numeric (L i)) → (∀ i, numeric (R i)) →
    (∀ i, C (L i)) → (∀ i, C (R i)) → C ⟨l, r, L, R⟩) :
  ∀ x, numeric x → C x
| ⟨l, r, L, R⟩ ⟨h, hl, hr⟩ :=
  H _ _ _ _ h hl hr (λ i, numeric_rec _ (hl i)) (λ i, numeric_rec _ (hr i))

theorem lt_asymm {x y : pgame} (ox : numeric x) (oy : numeric y) : x < y → ¬ y < x :=
begin
  refine numeric_rec (λ xl xr xL xR hx oxl oxr IHxl IHxr, _) x ox y oy,
  refine numeric_rec (λ yl yr yL yR hy oyl oyr IHyl IHyr, _),
  rw [mk_lt_mk, mk_lt_mk], rintro (⟨i, h₁⟩ | ⟨j, h₁⟩) (⟨i, h₂⟩ | ⟨j, h₂⟩),
  { exact IHxl _ _ (oyl _) (lt_of_le_mk h₁) (lt_of_le_mk h₂) },
  { exact not_lt.2 (le_trans h₂ h₁) (hy _ _) },
  { exact not_lt.2 (le_trans h₁ h₂) (hx _ _) },
  { exact IHxr _ _ (oyr _) (lt_of_mk_le h₁) (lt_of_mk_le h₂) },
end

theorem le_of_lt {x y : pgame} (ox : numeric x) (oy : numeric y) (h : x < y) : x ≤ y :=
not_lt.1 (lt_asymm ox oy h)

/-- On numeric pre-games, `<` and `≤` satisfy the axioms of a partial order (even though they
don't on all pre-games). -/
theorem lt_iff_le_not_le {x y : pgame} (ox : numeric x) (oy : numeric y) :
  x < y ↔ x ≤ y ∧ ¬ y ≤ x :=
⟨λ h, ⟨le_of_lt ox oy h, not_le.2 h⟩, λ h, not_le.1 h.2⟩

theorem numeric_zero : numeric 0 :=
⟨by rintros ⟨⟩ ⟨⟩, ⟨by rintros ⟨⟩, by rintros ⟨⟩⟩⟩
theorem numeric_one : numeric 1 :=
⟨by rintros ⟨⟩ ⟨⟩, ⟨λ x, numeric_zero, by rintros ⟨⟩⟩⟩

theorem numeric_neg : Π {x : pgame} (o : numeric x), numeric (-x)
| ⟨l, r, L, R⟩ o :=
⟨λ j i, lt_iff_neg_gt.1 (o.1 i j),
  ⟨λ j, numeric_neg (o.2.2 j), λ i, numeric_neg (o.2.1 i)⟩⟩

<<<<<<< HEAD
=======
/-- For the `<` version, see `pgame.move_left_lt`. -/
>>>>>>> 4e50b688
theorem numeric.move_left_le {x : pgame} (o : numeric x) (i : x.left_moves) :
  x.move_left i ≤ x :=
le_of_lt (o.move_left i) o (pgame.move_left_lt i)

/-- For the `<` version, see `pgame.lt_move_right`. -/
theorem numeric.le_move_right {x : pgame} (o : numeric x) (j : x.right_moves) :
  x ≤ x.move_right j :=
le_of_lt o (o.move_right j) (pgame.lt_move_right j)

theorem add_lt_add
  {w x y z : pgame.{u}} (oy : numeric y) (oz : numeric z)
  (hwx : w < x) (hyz : y < z) : w + y < x + z :=
begin
  rw lt_def_le at *,
  rcases hwx with ⟨ix, hix⟩|⟨jw, hjw⟩;
  rcases hyz with ⟨iz, hiz⟩|⟨jy, hjy⟩,
  { left,
    use (left_moves_add x z).symm (sum.inl ix),
    simp only [add_move_left_inl],
    calc w + y ≤ move_left x ix + y : add_le_add_right hix _
            ... ≤ move_left x ix + move_left z iz : add_le_add_left hiz _
            ... ≤ move_left x ix + z : add_le_add_left (oz.move_left_le iz) _ },
  { left,
    use (left_moves_add x z).symm (sum.inl ix),
    simp only [add_move_left_inl],
    calc w + y ≤ move_left x ix + y : add_le_add_right hix _
            ... ≤ move_left x ix + move_right y jy : add_le_add_left (oy.le_move_right jy) _
            ... ≤ move_left x ix + z : add_le_add_left hjy _ },
  { right,
    use (right_moves_add w y).symm (sum.inl jw),
    simp only [add_move_right_inl],
    calc move_right w jw + y ≤ x + y : add_le_add_right hjw _
            ... ≤ x + move_left z iz : add_le_add_left hiz _
            ... ≤ x + z : add_le_add_left (oz.move_left_le iz) _ },
  { right,
    use (right_moves_add w y).symm (sum.inl jw),
    simp only [add_move_right_inl],
    calc move_right w jw + y ≤ x + y : add_le_add_right hjw _
            ... ≤ x + move_right y jy : add_le_add_left (oy.le_move_right jy) _
            ... ≤ x + z : add_le_add_left hjy _ },
end

theorem numeric_add : Π {x y : pgame} (ox : numeric x) (oy : numeric y), numeric (x + y)
| ⟨xl, xr, xL, xR⟩ ⟨yl, yr, yL, yR⟩ ox oy :=
⟨begin
   rintros (ix|iy) (jx|jy),
   { show xL ix + ⟨yl, yr, yL, yR⟩ < xR jx + ⟨yl, yr, yL, yR⟩,
     exact add_lt_add_right (ox.1 ix jx) _ },
   { show xL ix + ⟨yl, yr, yL, yR⟩ < ⟨xl, xr, xL, xR⟩ + yR jy,
     exact add_lt_add oy (oy.move_right jy) (pgame.lt_mk ix) (pgame.mk_lt jy), },
   { -- show ⟨xl, xr, xL, xR⟩ + yL iy < xR jx + ⟨yl, yr, yL, yR⟩, -- fails?
     exact add_lt_add (oy.move_left iy) oy (pgame.mk_lt jx) (pgame.lt_mk iy), },
   { -- show ⟨xl, xr, xL, xR⟩ + yL iy < ⟨xl, xr, xL, xR⟩ + yR jy, -- fails?
     exact @add_lt_add_left pgame _ _ _ _ _ (oy.1 iy jy) ⟨xl, xr, xL, xR⟩ }
 end,
 begin
   split,
   { rintros (ix|iy),
     { apply numeric_add (ox.move_left ix) oy, },
     { apply numeric_add ox (oy.move_left iy), }, },
   { rintros (jx|jy),
     { apply numeric_add (ox.move_right jx) oy, },
     { apply numeric_add ox (oy.move_right jy), }, },
 end⟩
using_well_founded { dec_tac := pgame_wf_tac }

/-- Pre-games defined by natural numbers are numeric. -/
theorem numeric_nat : Π (n : ℕ), numeric n
| 0 := numeric_zero
| (n + 1) := numeric_add (numeric_nat n) numeric_one

/-- The pre-game omega is numeric. -/
theorem numeric_omega : numeric omega :=
⟨by rintros ⟨⟩ ⟨⟩, λ i, numeric_nat i.down, by rintros ⟨⟩⟩

/-- The pre-game `half` is numeric. -/
theorem numeric_half : numeric half :=
begin
  split,
  { rintros ⟨ ⟩ ⟨ ⟩,
    exact zero_lt_one },
  split; rintro ⟨ ⟩,
  { exact numeric_zero },
  { exact numeric_one }
end

theorem half_add_half_equiv_one : half + half ≈ 1 :=
begin
  split; rw le_def; split,
  { rintro (⟨⟨ ⟩⟩ | ⟨⟨ ⟩⟩),
    { right,
      use (sum.inr punit.star),
      calc ((half + half).move_left (sum.inl punit.star)).move_right (sum.inr punit.star)
          = (half.move_left punit.star + half).move_right (sum.inr punit.star) : by fsplit
      ... = (0 + half).move_right (sum.inr punit.star) : by fsplit
      ... ≈ 1 : zero_add_equiv 1
      ... ≤ 1 : pgame.le_refl 1 },
    { right,
      use (sum.inl punit.star),
      calc ((half + half).move_left (sum.inr punit.star)).move_right (sum.inl punit.star)
          = (half + half.move_left punit.star).move_right (sum.inl punit.star) : by fsplit
      ... = (half + 0).move_right (sum.inl punit.star) : by fsplit
      ... ≈ 1 : add_zero_equiv 1
      ... ≤ 1 : pgame.le_refl 1 } },
  { rintro ⟨ ⟩ },
  { rintro ⟨ ⟩,
    left,
    use (sum.inl punit.star),
    calc 0 ≤ half : le_of_lt numeric_zero numeric_half pgame.zero_lt_half
    ... ≈ 0 + half : (zero_add_equiv half).symm
    ... = (half + half).move_left (sum.inl punit.star) : by fsplit },
  { rintro (⟨⟨ ⟩⟩ | ⟨⟨ ⟩⟩); left,
    { exact ⟨sum.inr punit.star, le_of_le_of_equiv (pgame.le_refl _) (add_zero_equiv _).symm⟩ },
    { exact ⟨sum.inl punit.star, le_of_le_of_equiv (pgame.le_refl _) (zero_add_equiv _).symm⟩ } }
end

end pgame

/-- The equivalence on numeric pre-games. -/
def surreal.equiv (x y : {x // pgame.numeric x}) : Prop := x.1.equiv y.1

instance surreal.setoid : setoid {x // pgame.numeric x} :=
⟨λ x y, x.1.equiv y.1,
 λ x, pgame.equiv_refl _,
 λ x y, pgame.equiv_symm,
 λ x y z, pgame.equiv_trans⟩

/-- The type of surreal numbers. These are the numeric pre-games quotiented
by the equivalence relation `x ≈ y ↔ x ≤ y ∧ y ≤ x`. In the quotient,
the order becomes a total order. -/
def surreal := quotient surreal.setoid

namespace surreal
open pgame

/-- Construct a surreal number from a numeric pre-game. -/
def mk (x : pgame) (h : x.numeric) : surreal := quotient.mk ⟨x, h⟩

instance : has_zero surreal :=
{ zero := ⟦⟨0, numeric_zero⟩⟧ }
instance : has_one surreal :=
{ one := ⟦⟨1, numeric_one⟩⟧ }

instance : inhabited surreal := ⟨0⟩

/-- Lift an equivalence-respecting function on pre-games to surreals. -/
def lift {α} (f : ∀ x, numeric x → α)
  (H : ∀ {x y} (hx : numeric x) (hy : numeric y), x.equiv y → f x hx = f y hy) : surreal → α :=
quotient.lift (λ x : {x // numeric x}, f x.1 x.2) (λ x y, H x.2 y.2)

/-- Lift a binary equivalence-respecting function on pre-games to surreals. -/
def lift₂ {α} (f : ∀ x y, numeric x → numeric y → α)
  (H : ∀ {x₁ y₁ x₂ y₂} (ox₁ : numeric x₁) (oy₁ : numeric y₁) (ox₂ : numeric x₂) (oy₂ : numeric y₂),
    x₁.equiv x₂ → y₁.equiv y₂ → f x₁ y₁ ox₁ oy₁ = f x₂ y₂ ox₂ oy₂) : surreal → surreal → α :=
lift (λ x ox, lift (λ y oy, f x y ox oy) (λ y₁ y₂ oy₁ oy₂ h, H _ _ _ _ (equiv_refl _) h))
  (λ x₁ x₂ ox₁ ox₂ h, funext $ quotient.ind $ by exact λ ⟨y, oy⟩, H _ _ _ _ h (equiv_refl _))

/-- The relation `x ≤ y` on surreals. -/
def le : surreal → surreal → Prop :=
lift₂ (λ x y _ _, x ≤ y) (λ x₁ y₁ x₂ y₂ _ _ _ _ hx hy, propext (le_congr hx hy))

/-- The relation `x < y` on surreals. -/
def lt : surreal → surreal → Prop :=
lift₂ (λ x y _ _, x < y) (λ x₁ y₁ x₂ y₂ _ _ _ _ hx hy, propext (lt_congr hx hy))

theorem not_le : ∀ {x y : surreal}, ¬ le x y ↔ lt y x :=
by rintro ⟨⟨x, ox⟩⟩ ⟨⟨y, oy⟩⟩; exact not_le

/-- Addition on surreals is inherited from pre-game addition:
the sum of `x = {xL | xR}` and `y = {yL | yR}` is `{xL + y, x + yL | xR + y, x + yR}`. -/
def add : surreal → surreal → surreal :=
surreal.lift₂
  (λ (x y : pgame) (ox) (oy), ⟦⟨x + y, numeric_add ox oy⟩⟧)
  (λ x₁ y₁ x₂ y₂ _ _ _ _ hx hy, quotient.sound (pgame.add_congr hx hy))

/-- Negation for surreal numbers is inherited from pre-game negation:
the negation of `{L | R}` is `{-R | -L}`. -/
def neg : surreal → surreal :=
surreal.lift
  (λ x ox, ⟦⟨-x, pgame.numeric_neg ox⟩⟧)
  (λ _ _ _ _ a, quotient.sound (pgame.neg_congr a))

instance : has_le surreal   := ⟨le⟩
instance : has_lt surreal   := ⟨lt⟩
instance : has_add surreal  := ⟨add⟩
instance : has_neg surreal  := ⟨neg⟩

instance : ordered_add_comm_group surreal :=
{ add               := (+),
  add_assoc         := by { rintros ⟨_⟩ ⟨_⟩ ⟨_⟩, exact quotient.sound add_assoc_equiv },
  zero              := 0,
  zero_add          := by { rintros ⟨_⟩, exact quotient.sound (pgame.zero_add_equiv a) },
  add_zero          := by { rintros ⟨_⟩, exact quotient.sound (pgame.add_zero_equiv a) },
  neg               := has_neg.neg,
  add_left_neg      := by { rintros ⟨_⟩, exact quotient.sound (pgame.add_left_neg_equiv a) },
  add_comm          := by { rintros ⟨_⟩ ⟨_⟩, exact quotient.sound pgame.add_comm_equiv },
  le                := (≤),
  lt                := (<),
  le_refl           := by { rintros ⟨_⟩, refl },
  le_trans          := by { rintros ⟨_⟩ ⟨_⟩ ⟨_⟩, exact pgame.le_trans },
  lt_iff_le_not_le  := by { rintros ⟨_, ox⟩ ⟨_, oy⟩, exact pgame.lt_iff_le_not_le ox oy },
  le_antisymm       := by { rintros ⟨_⟩ ⟨_⟩ h₁ h₂, exact quotient.sound ⟨h₁, h₂⟩ },
  add_le_add_left   := by { rintros ⟨_⟩ ⟨_⟩ hx ⟨_⟩, exact @add_le_add_left pgame _ _ _ _ _ hx _ } }

noncomputable instance : linear_ordered_add_comm_group surreal :=
{ le_total := by rintro ⟨⟨x, ox⟩⟩ ⟨⟨y, oy⟩⟩; classical; exact
    or_iff_not_imp_left.2 (λ h, le_of_lt oy ox (pgame.not_le.1 h)),
  decidable_le := classical.dec_rel _,
  ..surreal.ordered_add_comm_group }

-- We conclude with some ideas for further work on surreals; these would make fun projects.

-- TODO define the inclusion of groups `surreal → game`
-- TODO define the field structure on the surreals

end surreal<|MERGE_RESOLUTION|>--- conflicted
+++ resolved
@@ -108,10 +108,7 @@
 ⟨λ j i, lt_iff_neg_gt.1 (o.1 i j),
   ⟨λ j, numeric_neg (o.2.2 j), λ i, numeric_neg (o.2.1 i)⟩⟩
 
-<<<<<<< HEAD
-=======
 /-- For the `<` version, see `pgame.move_left_lt`. -/
->>>>>>> 4e50b688
 theorem numeric.move_left_le {x : pgame} (o : numeric x) (i : x.left_moves) :
   x.move_left i ≤ x :=
 le_of_lt (o.move_left i) o (pgame.move_left_lt i)
