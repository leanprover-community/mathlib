/-
Copyright (c) 2021 Apurva Nakade. All rights reserved.
Released under Apache 2.0 license as described in the file LICENSE.
Authors: Apurva Nakade
-/
import algebra.algebra.basic
import ring_theory.localization.away
import set_theory.game.birthday
import set_theory.surreal.basic

/-!
# Dyadic numbers
Dyadic numbers are obtained by localizing ℤ away from 2. They are the initial object in the category
of rings with no 2-torsion.

## Dyadic surreal numbers
We construct dyadic surreal numbers using the canonical map from ℤ[2 ^ {-1}] to surreals.
As we currently do not have a ring structure on `surreal` we construct this map explicitly. Once we
have the ring structure, this map can be constructed directly by sending `2 ^ {-1}` to `half`.

## Embeddings
The above construction gives us an abelian group embedding of ℤ into `surreal`. The goal is to
extend this to an embedding of dyadic rationals into `surreal` and use Cauchy sequences of dyadic
rational numbers to construct an ordered field embedding of ℝ into `surreal`.
-/

universes u

local infix ` ≈ ` := pgame.equiv

namespace pgame

/-- For a natural number `n`, the pre-game `pow_half (n + 1)` is recursively defined as
`{0 | pow_half n}`. These are the explicit expressions of powers of `1 / 2`. By definition, we have
`pow_half 0 = 1` and `pow_half 1 ≈ 1 / 2` and we prove later on that
`pow_half (n + 1) + pow_half (n + 1) ≈ pow_half n`. -/
def pow_half : ℕ → pgame
| 0       := 1
| (n + 1) := ⟨punit, punit, 0, λ _, pow_half n⟩

@[simp] lemma pow_half_zero : pow_half 0 = 1 := rfl

lemma pow_half_left_moves (n) : (pow_half n).left_moves = punit := by cases n; refl
lemma pow_half_zero_right_moves : (pow_half 0).right_moves = pempty := rfl
lemma pow_half_succ_right_moves (n) : (pow_half (n + 1)).right_moves = punit := rfl

@[simp] lemma pow_half_move_left (n i) : (pow_half n).move_left i = 0 :=
by cases n; cases i; refl
@[simp] lemma pow_half_succ_move_right (n i) : (pow_half (n + 1)).move_right i = pow_half n :=
rfl

instance unique_pow_half_left_moves (n) : unique (pow_half n).left_moves :=
by cases n; exact punit.unique
instance is_empty_pow_half_zero_right_moves : is_empty (pow_half 0).right_moves :=
pempty.is_empty
instance unique_pow_half_succ_right_moves (n) : unique (pow_half (n + 1)).right_moves :=
punit.unique

@[simp] theorem birthday_half : birthday (pow_half 1) = 2 :=
by { rw birthday_def, dsimp, simpa using order.le_succ (1 : ordinal) }

/-- For all natural numbers `n`, the pre-games `pow_half n` are numeric. -/
theorem numeric_pow_half (n) : (pow_half n).numeric :=
begin
  induction n with n hn,
  { exact numeric_one },
  { split,
    { simpa using hn.move_left_lt default },
    { exact ⟨λ _, numeric_zero, λ _, hn⟩ } }
end

theorem pow_half_succ_lt_pow_half (n : ℕ) : pow_half (n + 1) < pow_half n :=
(numeric_pow_half (n + 1)).lt_move_right default

theorem pow_half_succ_le_pow_half (n : ℕ) : pow_half (n + 1) ≤ pow_half n :=
(pow_half_succ_lt_pow_half n).le

theorem pow_half_le_one (n : ℕ) : pow_half n ≤ 1 :=
begin
  induction n with n hn,
  { exact le_rfl },
  { exact (pow_half_succ_le_pow_half n).trans hn }
end

theorem pow_half_succ_lt_one (n : ℕ) : pow_half (n + 1) < 1 :=
(pow_half_succ_lt_pow_half n).trans_le $ pow_half_le_one n

theorem pow_half_pos (n : ℕ) : 0 < pow_half n :=
by { rw [←lf_iff_lt numeric_zero (numeric_pow_half n), zero_lf_le], simp }

theorem zero_le_pow_half (n : ℕ) : 0 ≤ pow_half n :=
(pow_half_pos n).le

theorem add_pow_half_succ_self_eq_pow_half (n) : pow_half (n + 1) + pow_half (n + 1) ≈ pow_half n :=
begin
  induction n using nat.strong_induction_on with n hn,
  { split; rw le_iff_forall_lf; split,
    { rintro (⟨⟨ ⟩⟩ | ⟨⟨ ⟩⟩); apply lf_of_lt,
<<<<<<< HEAD
      { calc 0 + pow_half (n.succ + 1) ≈ pow_half (n.succ + 1) : zero_add_equiv _
                                   ... < pow_half n.succ       : pow_half_succ_lt_pow_half },
      { calc pow_half (n.succ + 1) + 0 ≈ pow_half (n.succ + 1) : add_zero_equiv _
                                   ... < pow_half n.succ       : pow_half_succ_lt_pow_half } },
    { rintro ⟨ ⟩,
      rw lf_iff_exists_le,
      right,
      use sum.inl punit.star,
      calc pow_half (n.succ) + pow_half (n.succ + 1)
          ≤ pow_half (n.succ) + pow_half (n.succ) : add_le_add_left pow_half_succ_le_pow_half _
      ... ≈ pow_half n                            : hn },
    { rintro ⟨ ⟩, apply lf_of_lt,
      calc 0 ≈ 0 + 0                                        : (add_zero_equiv _).symm
        ... ≤ pow_half (n.succ + 1) + 0                     : add_le_add_right zero_le_pow_half _
        ... < pow_half (n.succ + 1) + pow_half (n.succ + 1) : add_lt_add_left zero_lt_pow_half _ },
=======
      { calc 0 + pow_half n.succ ≈ pow_half n.succ : zero_add_equiv _
                             ... < pow_half n      : pow_half_succ_lt_pow_half n },
      { calc pow_half n.succ + 0 ≈ pow_half n.succ : add_zero_equiv _
                             ... < pow_half n      : pow_half_succ_lt_pow_half n } },
    { cases n, { rintro ⟨ ⟩ },
      rintro ⟨ ⟩,
      refine lf_of_forall_le (or.inr ⟨sum.inl punit.star, _⟩),
      calc  pow_half n.succ + pow_half (n.succ + 1)
          ≤ pow_half n.succ + pow_half n.succ : add_le_add_left (pow_half_succ_le_pow_half _) _
      ... ≈ pow_half n                        : hn _ (nat.lt_succ_self n) },
    { simp only [pow_half_move_left, forall_const],
      apply lf_of_lt,
      calc 0 ≈ 0 + 0                            : (add_zero_equiv 0).symm
        ... ≤ pow_half n.succ + 0               : add_le_add_right (zero_le_pow_half _) _
        ... < pow_half n.succ + pow_half n.succ : add_lt_add_left (pow_half_pos _) _ },
>>>>>>> 6cdc30d7
    { rintro (⟨⟨ ⟩⟩ | ⟨⟨ ⟩⟩); apply lf_of_lt,
      { calc pow_half n
            ≈ pow_half n + 0               : (add_zero_equiv _).symm
        ... < pow_half n + pow_half n.succ : add_lt_add_left (pow_half_pos _) _ },
      { calc pow_half n
            ≈ 0 + pow_half n               : (zero_add_equiv _).symm
        ... < pow_half n.succ + pow_half n : add_lt_add_right (pow_half_pos _) _  } } }
end

theorem half_add_half_equiv_one : pow_half 1 + pow_half 1 ≈ 1 :=
add_pow_half_succ_self_eq_pow_half 0

end pgame

namespace surreal
open pgame

/-- Powers of the surreal number `half`. -/
def pow_half (n : ℕ) : surreal := ⟦⟨pgame.pow_half n, pgame.numeric_pow_half n⟩⟧

@[simp] lemma pow_half_zero : pow_half 0 = 1 := rfl

@[simp] lemma double_pow_half_succ_eq_pow_half (n : ℕ) : 2 • pow_half n.succ = pow_half n :=
by { rw two_nsmul, exact quotient.sound (pgame.add_pow_half_succ_self_eq_pow_half n) }

@[simp] lemma nsmul_pow_two_pow_half (n : ℕ) : 2 ^ n • pow_half n = 1 :=
begin
  induction n with n hn,
  { simp only [nsmul_one, pow_half_zero, nat.cast_one, pow_zero] },
  { rw [← hn, ← double_pow_half_succ_eq_pow_half n, smul_smul (2^n) 2 (pow_half n.succ),
        mul_comm, pow_succ] }
end

@[simp] lemma nsmul_pow_two_pow_half' (n k : ℕ) : 2 ^ n • pow_half (n + k) = pow_half k :=
begin
  induction k with k hk,
  { simp only [add_zero, surreal.nsmul_pow_two_pow_half, nat.nat_zero_eq_zero, eq_self_iff_true,
               surreal.pow_half_zero] },
  { rw [← double_pow_half_succ_eq_pow_half (n + k), ← double_pow_half_succ_eq_pow_half k,
        smul_algebra_smul_comm] at hk,
    rwa ← zsmul_eq_zsmul_iff' two_ne_zero }
end

lemma zsmul_pow_two_pow_half (m : ℤ) (n k : ℕ) :
  (m * 2 ^ n) • pow_half (n + k) = m • pow_half k :=
begin
  rw mul_zsmul,
  congr,
  norm_cast,
  exact nsmul_pow_two_pow_half' n k
end

lemma dyadic_aux {m₁ m₂ : ℤ} {y₁ y₂ : ℕ} (h₂ : m₁ * (2 ^ y₁) = m₂ * (2 ^ y₂)) :
  m₁ • pow_half y₂ = m₂ • pow_half y₁ :=
begin
  revert m₁ m₂,
  wlog h : y₁ ≤ y₂,
  intros m₁ m₂ h₂,
  obtain ⟨c, rfl⟩ := le_iff_exists_add.mp h,
  rw [add_comm, pow_add, ← mul_assoc, mul_eq_mul_right_iff] at h₂,
  cases h₂,
  { rw [h₂, add_comm, zsmul_pow_two_pow_half m₂ c y₁] },
  { have := nat.one_le_pow y₁ 2 nat.succ_pos',
    linarith }
end

/-- The additive monoid morphism `dyadic_map` sends ⟦⟨m, 2^n⟩⟧ to m • half ^ n. -/
def dyadic_map : localization.away (2 : ℤ) →+ surreal :=
{ to_fun :=
  λ x, localization.lift_on x (λ x y, x • pow_half (submonoid.log y)) $
  begin
    intros m₁ m₂ n₁ n₂ h₁,
    obtain ⟨⟨n₃, y₃, hn₃⟩, h₂⟩ := localization.r_iff_exists.mp h₁,
    simp only [subtype.coe_mk, mul_eq_mul_right_iff] at h₂,
    cases h₂,
    { simp only,
      obtain ⟨a₁, ha₁⟩ := n₁.prop,
      obtain ⟨a₂, ha₂⟩ := n₂.prop,
      have hn₁ : n₁ = submonoid.pow 2 a₁ := subtype.ext ha₁.symm,
      have hn₂ : n₂ = submonoid.pow 2 a₂ := subtype.ext ha₂.symm,
      have h₂ : 1 < (2 : ℤ).nat_abs, from one_lt_two,
      rw [hn₁, hn₂, submonoid.log_pow_int_eq_self h₂, submonoid.log_pow_int_eq_self h₂],
      apply dyadic_aux,
      rwa [ha₁, ha₂] },
    { have := nat.one_le_pow y₃ 2 nat.succ_pos',
      linarith }
    end,
  map_zero' := localization.lift_on_zero _ _,
  map_add' := λ x y, localization.induction_on₂ x y $
  begin
    rintro ⟨a, ⟨b, ⟨b', rfl⟩⟩⟩ ⟨c, ⟨d, ⟨d', rfl⟩⟩⟩,
    have h₂ : 1 < (2 : ℤ).nat_abs, from one_lt_two,
    have hpow₂ := submonoid.log_pow_int_eq_self h₂,
    simp_rw submonoid.pow_apply at hpow₂,
    simp_rw [localization.add_mk, localization.lift_on_mk, subtype.coe_mk,
      submonoid.log_mul (int.pow_right_injective h₂), hpow₂],
    calc (2 ^ b' * c + 2 ^ d' * a) • pow_half (b' + d')
        = (c * 2 ^ b') • pow_half (b' + d') + (a * 2 ^ d') • pow_half (d' + b')
        : by simp only [add_smul, mul_comm,add_comm]
    ... = c • pow_half d' + a • pow_half b' : by simp only [zsmul_pow_two_pow_half]
    ... = a • pow_half b' + c • pow_half d' : add_comm _ _,
  end }

@[simp] lemma dyadic_map_apply (m : ℤ) (p : submonoid.powers (2 : ℤ)) :
  dyadic_map (is_localization.mk' (localization (submonoid.powers 2)) m p) =
  m • pow_half (submonoid.log p) :=
by { rw ← localization.mk_eq_mk', refl }

@[simp] lemma dyadic_map_apply_pow (m : ℤ) (n : ℕ) :
  dyadic_map (is_localization.mk' (localization (submonoid.powers 2)) m (submonoid.pow 2 n)) =
  m • pow_half n :=
by rw [dyadic_map_apply, @submonoid.log_pow_int_eq_self 2 one_lt_two]

/-- We define dyadic surreals as the range of the map `dyadic_map`. -/
def dyadic : set surreal := set.range dyadic_map

-- We conclude with some ideas for further work on surreals; these would make fun projects.

-- TODO show that the map from dyadic rationals to surreals is injective

-- TODO map the reals into the surreals, using dyadic Dedekind cuts
-- TODO show this is a group homomorphism, and injective

-- TODO show the maps from the dyadic rationals and from the reals
-- into the surreals are multiplicative

end surreal<|MERGE_RESOLUTION|>--- conflicted
+++ resolved
@@ -96,23 +96,6 @@
   induction n using nat.strong_induction_on with n hn,
   { split; rw le_iff_forall_lf; split,
     { rintro (⟨⟨ ⟩⟩ | ⟨⟨ ⟩⟩); apply lf_of_lt,
-<<<<<<< HEAD
-      { calc 0 + pow_half (n.succ + 1) ≈ pow_half (n.succ + 1) : zero_add_equiv _
-                                   ... < pow_half n.succ       : pow_half_succ_lt_pow_half },
-      { calc pow_half (n.succ + 1) + 0 ≈ pow_half (n.succ + 1) : add_zero_equiv _
-                                   ... < pow_half n.succ       : pow_half_succ_lt_pow_half } },
-    { rintro ⟨ ⟩,
-      rw lf_iff_exists_le,
-      right,
-      use sum.inl punit.star,
-      calc pow_half (n.succ) + pow_half (n.succ + 1)
-          ≤ pow_half (n.succ) + pow_half (n.succ) : add_le_add_left pow_half_succ_le_pow_half _
-      ... ≈ pow_half n                            : hn },
-    { rintro ⟨ ⟩, apply lf_of_lt,
-      calc 0 ≈ 0 + 0                                        : (add_zero_equiv _).symm
-        ... ≤ pow_half (n.succ + 1) + 0                     : add_le_add_right zero_le_pow_half _
-        ... < pow_half (n.succ + 1) + pow_half (n.succ + 1) : add_lt_add_left zero_lt_pow_half _ },
-=======
       { calc 0 + pow_half n.succ ≈ pow_half n.succ : zero_add_equiv _
                              ... < pow_half n      : pow_half_succ_lt_pow_half n },
       { calc pow_half n.succ + 0 ≈ pow_half n.succ : add_zero_equiv _
@@ -128,7 +111,6 @@
       calc 0 ≈ 0 + 0                            : (add_zero_equiv 0).symm
         ... ≤ pow_half n.succ + 0               : add_le_add_right (zero_le_pow_half _) _
         ... < pow_half n.succ + pow_half n.succ : add_lt_add_left (pow_half_pos _) _ },
->>>>>>> 6cdc30d7
     { rintro (⟨⟨ ⟩⟩ | ⟨⟨ ⟩⟩); apply lf_of_lt,
       { calc pow_half n
             ≈ pow_half n + 0               : (add_zero_equiv _).symm
