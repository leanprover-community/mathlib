/-
Copyright (c) 2019 Mario Carneiro. All rights reserved.
Released under Apache 2.0 license as described in the file LICENSE.
Authors: Reid Barton, Mario Carneiro, Isabel Longbottom, Scott Morrison
-/
import logic.embedding
import data.nat.cast
import data.fin

/-!
# Combinatorial (pre-)games.

The basic theory of combinatorial games, following Conway's book `On Numbers and Games`. We
construct "pregames", define an ordering and arithmetic operations on them, then show that the
operations descend to "games", defined via the equivalence relation `p ≈ q ↔ p ≤ q ∧ q ≤ p`.

The surreal numbers will be built as a quotient of a subtype of pregames.

A pregame (`pgame` below) is axiomatised via an inductive type, whose sole constructor takes two
types (thought of as indexing the the possible moves for the players Left and Right), and a pair of
functions out of these types to `pgame` (thought of as describing the resulting game after making a
move).

Combinatorial games themselves, as a quotient of pregames, are constructed in `game.lean`.

## Conway induction

By construction, the induction principle for pregames is exactly "Conway induction". That is, to
prove some predicate `pgame → Prop` holds for all pregames, it suffices to prove that for every
pregame `g`, if the predicate holds for every game resulting from making a move, then it also holds
for `g`.

While it is often convenient to work "by induction" on pregames, in some situations this becomes
awkward, so we also define accessor functions `left_moves`, `right_moves`, `move_left` and
`move_right`. There is a relation `subsequent p q`, saying that `p` can be reached by playing some
non-empty sequence of moves starting from `q`, an instance `well_founded subsequent`, and a local
tactic `pgame_wf_tac` which is helpful for discharging proof obligations in inductive proofs relying
on this relation.

## Order properties

Pregames have both a `≤` and a `<` relation, which are related in quite a subtle way. In particular,
it is worth noting that in Lean's (perhaps unfortunate?) definition of a `preorder`, we have
`lt_iff_le_not_le : ∀ a b : α, a < b ↔ (a ≤ b ∧ ¬ b ≤ a)`, but this is _not_ satisfied by the usual
`≤` and `<` relations on pregames. (It is satisfied once we restrict to the surreal numbers.) In
particular, `<` is not transitive; there is an example below showing `0 < star ∧ star < 0`.

We do have
```
theorem not_le {x y : pgame} : ¬ x ≤ y ↔ y < x := ...
theorem not_lt {x y : pgame} : ¬ x < y ↔ y ≤ x := ...
```

The statement `0 ≤ x` means that Left has a good response to any move by Right; in particular, the
theorem `zero_le` below states
```
0 ≤ x ↔ ∀ j : x.right_moves, ∃ i : (x.move_right j).left_moves, 0 ≤ (x.move_right j).move_left i
```
On the other hand the statement `0 < x` means that Left has a good move right now; in particular the
theorem `zero_lt` below states
```
0 < x ↔ ∃ i : left_moves x, ∀ j : right_moves (x.move_left i), 0 < (x.move_left i).move_right j
```

The theorems `le_def`, `lt_def`, give a recursive characterisation of each relation, in terms of
themselves two moves later. The theorems `le_def_lt` and `lt_def_lt` give recursive
characterisations of each relation in terms of the other relation one move later.

We define an equivalence relation `equiv p q ↔ p ≤ q ∧ q ≤ p`. Later, games will be defined as the
quotient by this relation.

## Algebraic structures

We next turn to defining the operations necessary to make games into a commutative additive group.
Addition is defined for $x = \{xL | xR\}$ and $y = \{yL | yR\}$ by $x + y = \{xL + y, x + yL | xR +
y, x + yR\}$. Negation is defined by $\{xL | xR\} = \{-xR | -xL\}$.

The order structures interact in the expected way with addition, so we have
```
theorem le_iff_sub_nonneg {x y : pgame} : x ≤ y ↔ 0 ≤ y - x := sorry
theorem lt_iff_sub_pos {x y : pgame} : x < y ↔ 0 < y - x := sorry
```

We show that these operations respect the equivalence relation, and hence descend to games. At the
level of games, these operations satisfy all the laws of a commutative group. To prove the necessary
equivalence relations at the level of pregames, we introduce the notion of a `relabelling` of a
game, and show, for example, that there is a relabelling between `x + (y + z)` and `(x + y) + z`.

## Future work
* The theory of dominated and reversible positions, and unique normal form for short games.
* Analysis of basic domineering positions.
* Hex.
* Temperature.
* The development of surreal numbers, based on this development of combinatorial games, is still
  quite incomplete.

## References

The material here is all drawn from
* [Conway, *On numbers and games*][conway2001]

An interested reader may like to formalise some of the material from
* [Andreas Blass, *A game semantics for linear logic*][MR1167694]
* [André Joyal, *Remarques sur la théorie des jeux à deux personnes*][joyal1997]
-/

universes u

/-- The type of pre-games, before we have quotiented
  by extensionality. In ZFC, a combinatorial game is constructed from
  two sets of combinatorial games that have been constructed at an earlier
  stage. To do this in type theory, we say that a pre-game is built
  inductively from two families of pre-games indexed over any type
  in Type u. The resulting type `pgame.{u}` lives in `Type (u+1)`,
  reflecting that it is a proper class in ZFC. -/
inductive pgame : Type (u+1)
| mk : ∀ α β : Type u, (α → pgame) → (β → pgame) → pgame

namespace pgame

/--
Construct a pre-game from list of pre-games describing the available moves for Left and Right.
-/
-- TODO provide some API describing the interaction with
-- `left_moves`, `right_moves`, `move_left` and `move_right` below.
-- TODO define this at the level of games, as well, and perhaps also for finsets of games.
def of_lists (L R : list pgame.{0}) : pgame.{0} :=
pgame.mk (fin L.length) (fin R.length) (λ i, L.nth_le i i.is_lt) (λ j, R.nth_le j.val j.is_lt)

/-- The indexing type for allowable moves by Left. -/
def left_moves : pgame → Type u
| (mk l _ _ _) := l
/-- The indexing type for allowable moves by Right. -/
def right_moves : pgame → Type u
| (mk _ r _ _) := r

/-- The new game after Left makes an allowed move. -/
def move_left : Π (g : pgame), left_moves g → pgame
| (mk l _ L _) i := L i
/-- The new game after Right makes an allowed move. -/
def move_right : Π (g : pgame), right_moves g → pgame
| (mk _ r _ R) j := R j

@[simp] lemma left_moves_mk {xl xr xL xR} : (⟨xl, xr, xL, xR⟩ : pgame).left_moves = xl := rfl
@[simp] lemma move_left_mk {xl xr xL xR i} : (⟨xl, xr, xL, xR⟩ : pgame).move_left i = xL i := rfl
@[simp] lemma right_moves_mk {xl xr xL xR} : (⟨xl, xr, xL, xR⟩ : pgame).right_moves = xr := rfl
@[simp] lemma move_right_mk {xl xr xL xR j} : (⟨xl, xr, xL, xR⟩ : pgame).move_right j = xR j := rfl

/-- `subsequent p q` says that `p` can be obtained by playing
  some nonempty sequence of moves from `q`. -/
inductive subsequent : pgame → pgame → Prop
| left : Π (x : pgame) (i : x.left_moves), subsequent (x.move_left i) x
| right : Π (x : pgame) (j : x.right_moves), subsequent (x.move_right j) x
| trans : Π (x y z : pgame), subsequent x y → subsequent y z → subsequent x z

theorem wf_subsequent : well_founded subsequent :=
⟨λ x, begin
  induction x with l r L R IHl IHr,
  refine ⟨_, λ y h, _⟩,
  generalize_hyp e : mk l r L R = x at h,
  induction h with _ i _ j a b _ h1 h2 IH1 IH2; subst e,
  { apply IHl },
  { apply IHr },
  { exact acc.inv (IH2 rfl) h1 }
end⟩

instance : has_well_founded pgame :=
{ r := subsequent,
  wf := wf_subsequent }

/-- A move by Left produces a subsequent game. (For use in pgame_wf_tac.) -/
lemma subsequent.left_move {xl xr} {xL : xl → pgame} {xR : xr → pgame} {i : xl} :
  subsequent (xL i) (mk xl xr xL xR) :=
subsequent.left (mk xl xr xL xR) i
/-- A move by Right produces a subsequent game. (For use in pgame_wf_tac.) -/
lemma subsequent.right_move {xl xr} {xL : xl → pgame} {xR : xr → pgame} {j : xr} :
  subsequent (xR j) (mk xl xr xL xR) :=
subsequent.right (mk xl xr xL xR) j

/-- A local tactic for proving well-foundedness of recursive definitions involving pregames. -/
meta def pgame_wf_tac :=
`[solve_by_elim
  [psigma.lex.left, psigma.lex.right,
   subsequent.left_move, subsequent.right_move,
   subsequent.left, subsequent.right, subsequent.trans]
  { max_depth := 6 }]

/-- The pre-game `zero` is defined by `0 = { | }`. -/
instance : has_zero pgame := ⟨⟨pempty, pempty, pempty.elim, pempty.elim⟩⟩

@[simp] lemma zero_left_moves : (0 : pgame).left_moves = pempty := rfl
@[simp] lemma zero_right_moves : (0 : pgame).right_moves = pempty := rfl

instance : inhabited pgame := ⟨0⟩

/-- The pre-game `one` is defined by `1 = { 0 | }`. -/
instance : has_one pgame := ⟨⟨punit, pempty, λ _, 0, pempty.elim⟩⟩

@[simp] lemma one_left_moves : (1 : pgame).left_moves = punit := rfl
@[simp] lemma one_move_left : (1 : pgame).move_left punit.star = 0 := rfl
@[simp] lemma one_right_moves : (1 : pgame).right_moves = pempty := rfl

/-- Define simultaneously by mutual induction the `<=` and `<`
  relation on pre-games. The ZFC definition says that `x = {xL | xR}`
  is less or equal to `y = {yL | yR}` if `∀ x₁ ∈ xL, x₁ < y`
  and `∀ y₂ ∈ yR, x < y₂`, where `x < y` is the same as `¬ y <= x`.
  This is a tricky induction because it only decreases one side at
  a time, and it also swaps the arguments in the definition of `<`.
  The solution is to define `x < y` and `x <= y` simultaneously. -/
def le_lt : Π (x y : pgame), Prop × Prop
| (mk xl xr xL xR) (mk yl yr yL yR) :=
  -- the orderings of the clauses here are carefully chosen so that
  --   and.left/or.inl refer to moves by Left, and
  --   and.right/or.inr refer to moves by Right.
((∀ i : xl, (le_lt (xL i) ⟨yl, yr, yL, yR⟩).2) ∧ (∀ j : yr, (le_lt ⟨xl, xr, xL, xR⟩ (yR j)).2),
  (∃ i : yl, (le_lt ⟨xl, xr, xL, xR⟩ (yL i)).1) ∨ (∃ j : xr, (le_lt (xR j) ⟨yl, yr, yL, yR⟩).1))
using_well_founded { dec_tac := pgame_wf_tac }

instance : has_le pgame := ⟨λ x y, (le_lt x y).1⟩
instance : has_lt pgame := ⟨λ x y, (le_lt x y).2⟩

/-- Definition of `x ≤ y` on pre-games built using the constructor. -/
@[simp] theorem mk_le_mk {xl xr xL xR yl yr yL yR} :
  (⟨xl, xr, xL, xR⟩ : pgame) ≤ ⟨yl, yr, yL, yR⟩ ↔
  (∀ i, xL i < ⟨yl, yr, yL, yR⟩) ∧
  (∀ j, (⟨xl, xr, xL, xR⟩ : pgame) < yR j) :=
show (le_lt _ _).1 ↔ _, by { rw le_lt, refl }

/-- Definition of `x ≤ y` on pre-games, in terms of `<` -/
theorem le_def_lt {x y : pgame} : x ≤ y ↔
  (∀ i : x.left_moves, x.move_left i < y) ∧
  (∀ j : y.right_moves, x < y.move_right j) :=
by { cases x, cases y, rw mk_le_mk, refl }

/-- Definition of `x < y` on pre-games built using the constructor. -/
@[simp] theorem mk_lt_mk {xl xr xL xR yl yr yL yR} :
  (⟨xl, xr, xL, xR⟩ : pgame) < ⟨yl, yr, yL, yR⟩ ↔
  (∃ i, (⟨xl, xr, xL, xR⟩ : pgame) ≤ yL i) ∨
  (∃ j, xR j ≤ ⟨yl, yr, yL, yR⟩) :=
show (le_lt _ _).2 ↔ _, by { rw le_lt, refl }

/-- Definition of `x < y` on pre-games, in terms of `≤` -/
theorem lt_def_le {x y : pgame} : x < y ↔
  (∃ i : y.left_moves, x ≤ y.move_left i) ∨
  (∃ j : x.right_moves, x.move_right j ≤ y) :=
by { cases x, cases y, rw mk_lt_mk, refl }

/-- The definition of `x ≤ y` on pre-games, in terms of `≤` two moves later. -/
theorem le_def {x y : pgame} : x ≤ y ↔
  (∀ i : x.left_moves,
   (∃ i' : y.left_moves, x.move_left i ≤ y.move_left i') ∨
   (∃ j : (x.move_left i).right_moves, (x.move_left i).move_right j ≤ y)) ∧
  (∀ j : y.right_moves,
   (∃ i : (y.move_right j).left_moves, x ≤ (y.move_right j).move_left i) ∨
   (∃ j' : x.right_moves, x.move_right j' ≤ y.move_right j)) :=
begin
  rw [le_def_lt],
  conv { to_lhs, simp only [lt_def_le] },
end

/-- The definition of `x < y` on pre-games, in terms of `<` two moves later. -/
theorem lt_def {x y : pgame} : x < y ↔
  (∃ i : y.left_moves,
    (∀ i' : x.left_moves, x.move_left i' < y.move_left i) ∧
    (∀ j : (y.move_left i).right_moves, x < (y.move_left i).move_right j)) ∨
  (∃ j : x.right_moves,
    (∀ i : (x.move_right j).left_moves, (x.move_right j).move_left i < y) ∧
    (∀ j' : y.right_moves, x.move_right j < y.move_right j')) :=
begin
  rw [lt_def_le],
  conv { to_lhs, simp only [le_def_lt] },
end

/-- The definition of `x ≤ 0` on pre-games, in terms of `≤ 0` two moves later. -/
theorem le_zero {x : pgame} : x ≤ 0 ↔
  ∀ i : x.left_moves, ∃ j : (x.move_left i).right_moves, (x.move_left i).move_right j ≤ 0 :=
begin
  rw le_def,
  dsimp,
  simp [forall_pempty, exists_pempty]
end

/-- The definition of `0 ≤ x` on pre-games, in terms of `0 ≤` two moves later. -/
theorem zero_le {x : pgame} : 0 ≤ x ↔
  ∀ j : x.right_moves, ∃ i : (x.move_right j).left_moves, 0 ≤ (x.move_right j).move_left i :=
begin
  rw le_def,
  dsimp,
  simp [forall_pempty, exists_pempty]
end

/-- The definition of `x < 0` on pre-games, in terms of `< 0` two moves later. -/
theorem lt_zero {x : pgame} : x < 0 ↔
  ∃ j : x.right_moves, ∀ i : (x.move_right j).left_moves, (x.move_right j).move_left i < 0 :=
begin
  rw lt_def,
  dsimp,
  simp [forall_pempty, exists_pempty]
end

/-- The definition of `0 < x` on pre-games, in terms of `< x` two moves later. -/
theorem zero_lt {x : pgame} : 0 < x ↔
  ∃ i : x.left_moves, ∀ j : (x.move_left i).right_moves, 0 < (x.move_left i).move_right j :=
begin
  rw lt_def,
  dsimp,
  simp [forall_pempty, exists_pempty]
end

/-- Given a right-player-wins game, provide a response to any move by left. -/
noncomputable def right_response {x : pgame} (h : x ≤ 0) (i : x.left_moves) :
  (x.move_left i).right_moves :=
classical.some $ (le_zero.1 h) i

/-- Show that the response for right provided by `right_response`
    preserves the right-player-wins condition. -/
lemma right_response_spec {x : pgame} (h : x ≤ 0) (i : x.left_moves) :
  (x.move_left i).move_right (right_response h i) ≤ 0 :=
classical.some_spec $ (le_zero.1 h) i

/-- Given a left-player-wins game, provide a response to any move by right. -/
noncomputable def left_response {x : pgame} (h : 0 ≤ x) (j : x.right_moves) :
  (x.move_right j).left_moves :=
classical.some $ (zero_le.1 h) j

/-- Show that the response for left provided by `left_response`
    preserves the left-player-wins condition. -/
lemma left_response_spec {x : pgame} (h : 0 ≤ x) (j : x.right_moves) :
  0 ≤ (x.move_right j).move_left (left_response h j) :=
classical.some_spec $ (zero_le.1 h) j

theorem lt_of_le_mk {xl xr xL xR y i} :
  (⟨xl, xr, xL, xR⟩ : pgame) ≤ y → xL i < y :=
by { cases y, rw mk_le_mk, tauto }

theorem lt_of_mk_le {x : pgame} {yl yr yL yR i} :
  x ≤ ⟨yl, yr, yL, yR⟩ → x < yR i :=
by { cases x, rw mk_le_mk, tauto }

theorem mk_lt_of_le {xl xr xL xR y i} :
<<<<<<< HEAD
  ((xR : xr → pgame) i ≤ y) → (⟨xl, xr, xL, xR⟩ : pgame) < y :=
by cases y; exact λ h, or.inr ⟨i, h⟩

theorem lt_mk_of_le {x : pgame} {yl yr yL yR i} :
  (x ≤ (yL : yl → pgame) i) → x < ⟨yl, yr, yL, yR⟩ :=
by cases x; exact λ h, or.inl ⟨i, h⟩
=======
  (by exact xR i ≤ y) → (⟨xl, xr, xL, xR⟩ : pgame) < y :=
by { cases y, rw mk_lt_mk, tauto }

theorem lt_mk_of_le {x : pgame} {yl yr yL yR i} :
  (by exact x ≤ yL i) → x < ⟨yl, yr, yL, yR⟩ :=
by { cases x, rw mk_lt_mk, exact λ h, or.inl ⟨_, h⟩ }
>>>>>>> 6823886c

theorem not_le_lt {x y : pgame} :
  (¬ x ≤ y ↔ y < x) ∧ (¬ x < y ↔ y ≤ x) :=
begin
  induction x with xl xr xL xR IHxl IHxr generalizing y,
  induction y with yl yr yL yR IHyl IHyr,
  classical,
  simp only [mk_le_mk, mk_lt_mk,
    not_and_distrib, not_or_distrib, not_forall, not_exists,
    and_comm, or_comm, IHxl, IHxr, IHyl, IHyr, iff_self, and_self]
end

theorem not_le {x y : pgame} : ¬ x ≤ y ↔ y < x := not_le_lt.1
theorem not_lt {x y : pgame} : ¬ x < y ↔ y ≤ x := not_le_lt.2

@[refl] protected theorem le_refl : ∀ x : pgame, x ≤ x
| ⟨l, r, L, R⟩ := by rw mk_le_mk; exact
⟨λ i, lt_mk_of_le (le_refl _), λ i, mk_lt_of_le (le_refl _)⟩

protected theorem lt_irrefl (x : pgame) : ¬ x < x :=
not_lt.2 (pgame.le_refl _)

protected theorem ne_of_lt : ∀ {x y : pgame}, x < y → x ≠ y
| x _ h rfl := pgame.lt_irrefl x h

theorem le_trans_aux
  {xl xr} {xL : xl → pgame} {xR : xr → pgame}
  {yl yr} {yL : yl → pgame} {yR : yr → pgame}
  {zl zr} {zL : zl → pgame} {zR : zr → pgame}
  (h₁ : ∀ i, mk yl yr yL yR ≤ mk zl zr zL zR → mk zl zr zL zR ≤ xL i → mk yl yr yL yR ≤ xL i)
  (h₂ : ∀ i, zR i ≤ mk xl xr xL xR → mk xl xr xL xR ≤ mk yl yr yL yR → zR i ≤ mk yl yr yL yR) :
  mk xl xr xL xR ≤ mk yl yr yL yR →
  mk yl yr yL yR ≤ mk zl zr zL zR →
  mk xl xr xL xR ≤ mk zl zr zL zR :=
by simp only [mk_le_mk] at *; exact
λ ⟨xLy, xyR⟩ ⟨yLz, yzR⟩, ⟨
  λ i, not_le.1 (λ h, not_lt.2 (h₁ _ ⟨yLz, yzR⟩ h) (xLy _)),
  λ i, not_le.1 (λ h, not_lt.2 (h₂ _ h ⟨xLy, xyR⟩) (yzR _))⟩

@[trans] theorem le_trans {x y z : pgame} : x ≤ y → y ≤ z → x ≤ z :=
suffices ∀ {x y z : pgame},
  (x ≤ y → y ≤ z → x ≤ z) ∧ (y ≤ z → z ≤ x → y ≤ x) ∧ (z ≤ x → x ≤ y → z ≤ y),
from this.1, begin
  clear x y z, intros,
  induction x with xl xr xL xR IHxl IHxr generalizing y z,
  induction y with yl yr yL yR IHyl IHyr generalizing z,
  induction z with zl zr zL zR IHzl IHzr,
  exact ⟨
    le_trans_aux (λ i, (IHxl _).2.1) (λ i, (IHzr _).2.2),
    le_trans_aux (λ i, (IHyl _).2.2) (λ i, (IHxr _).1),
    le_trans_aux (λ i, (IHzl _).1) (λ i, (IHyr _).2.1)⟩,
end

@[trans] theorem lt_of_le_of_lt {x y z : pgame} (hxy : x ≤ y) (hyz : y < z) : x < z :=
begin
  rw ←not_le at ⊢ hyz,
  exact mt (λ H, le_trans H hxy) hyz
end

@[trans] theorem lt_of_lt_of_le {x y z : pgame} (hxy : x < y) (hyz : y ≤ z) : x < z :=
begin
  rw ←not_le at ⊢ hxy,
  exact mt (λ H, le_trans hyz H) hxy
end

/-- Define the equivalence relation on pre-games. Two pre-games
  `x`, `y` are equivalent if `x ≤ y` and `y ≤ x`. -/
def equiv (x y : pgame) : Prop := x ≤ y ∧ y ≤ x

local infix ` ≈ ` := pgame.equiv

@[refl, simp] theorem equiv_refl (x) : x ≈ x := ⟨pgame.le_refl _, pgame.le_refl _⟩
@[symm] theorem equiv_symm {x y} : x ≈ y → y ≈ x | ⟨xy, yx⟩ := ⟨yx, xy⟩
@[trans] theorem equiv_trans {x y z} : x ≈ y → y ≈ z → x ≈ z
| ⟨xy, yx⟩ ⟨yz, zy⟩ := ⟨le_trans xy yz, le_trans zy yx⟩

theorem lt_of_lt_of_equiv {x y z} (h₁ : x < y) (h₂ : y ≈ z) : x < z := lt_of_lt_of_le h₁ h₂.1
theorem le_of_le_of_equiv {x y z} (h₁ : x ≤ y) (h₂ : y ≈ z) : x ≤ z := le_trans h₁ h₂.1
theorem lt_of_equiv_of_lt {x y z} (h₁ : x ≈ y) (h₂ : y < z) : x < z := lt_of_le_of_lt h₁.1 h₂
theorem le_of_equiv_of_le {x y z} (h₁ : x ≈ y) (h₂ : y ≤ z) : x ≤ z := le_trans h₁.1 h₂

theorem le_congr {x₁ y₁ x₂ y₂} : x₁ ≈ x₂ → y₁ ≈ y₂ → (x₁ ≤ y₁ ↔ x₂ ≤ y₂)
| ⟨x12, x21⟩ ⟨y12, y21⟩ := ⟨λ h, le_trans x21 (le_trans h y12), λ h, le_trans x12 (le_trans h y21)⟩

theorem lt_congr {x₁ y₁ x₂ y₂} (hx : x₁ ≈ x₂) (hy : y₁ ≈ y₂) : x₁ < y₁ ↔ x₂ < y₂ :=
not_le.symm.trans $ (not_congr (le_congr hy hx)).trans not_le

theorem equiv_congr_left {y₁ y₂} : y₁ ≈ y₂ ↔ ∀ x₁, x₁ ≈ y₁ ↔ x₁ ≈ y₂ :=
⟨λ h x₁, ⟨λ h', equiv_trans h' h, λ h', equiv_trans h' (equiv_symm h)⟩,
 λ h, (h y₁).1 $ equiv_refl _⟩

theorem equiv_congr_right {x₁ x₂} : x₁ ≈ x₂ ↔ ∀ y₁, x₁ ≈ y₁ ↔ x₂ ≈ y₁ :=
⟨λ h y₁, ⟨λ h', equiv_trans (equiv_symm h) h', λ h', equiv_trans h h'⟩,
 λ h, (h x₂).2 $ equiv_refl _⟩

theorem equiv_of_mk_equiv {x y : pgame}
  (L : x.left_moves ≃ y.left_moves) (R : x.right_moves ≃ y.right_moves)
  (hl : ∀ (i : x.left_moves), x.move_left i ≈ y.move_left (L i))
  (hr : ∀ (j : y.right_moves), x.move_right (R.symm j) ≈ y.move_right j) :
  x ≈ y :=
begin
  fsplit; rw le_def,
  { exact ⟨λ i, or.inl ⟨L i, (hl i).1⟩, λ j, or.inr ⟨R.symm j, (hr j).1⟩⟩ },
  { fsplit,
    { intro i,
      left,
      specialize hl (L.symm i),
      simp only [move_left_mk, equiv.apply_symm_apply] at hl,
      use ⟨L.symm i, hl.2⟩ },
    { intro j,
      right,
      specialize hr (R j),
      simp only [move_right_mk, equiv.symm_apply_apply] at hr,
      use ⟨R j, hr.2⟩ } }
end

/-- `restricted x y` says that Left always has no more moves in `x` than in `y`,
     and Right always has no more moves in `y` than in `x` -/
inductive restricted : pgame.{u} → pgame.{u} → Type (u+1)
| mk : Π {x y : pgame} (L : x.left_moves → y.left_moves) (R : y.right_moves → x.right_moves),
         (∀ (i : x.left_moves), restricted (x.move_left i) (y.move_left (L i))) →
         (∀ (j : y.right_moves), restricted (x.move_right (R j)) (y.move_right j)) → restricted x y

/-- The identity restriction. -/
@[refl] def restricted.refl : Π (x : pgame), restricted x x
| (mk xl xr xL xR) :=
  restricted.mk
    id id
    (λ i, restricted.refl _) (λ j, restricted.refl _)
using_well_founded { dec_tac := pgame_wf_tac }

-- TODO trans for restricted

theorem restricted.le : Π {x y : pgame} (r : restricted x y), x ≤ y
| (mk xl xr xL xR) (mk yl yr yL yR)
  (restricted.mk L_embedding R_embedding L_restriction R_restriction) :=
begin
  rw le_def,
  exact
    ⟨λ i, or.inl ⟨L_embedding i, (L_restriction i).le⟩,
     λ i, or.inr ⟨R_embedding i, (R_restriction i).le⟩⟩
end

/--
`relabelling x y` says that `x` and `y` are really the same game, just dressed up differently.
Specifically, there is a bijection between the moves for Left in `x` and in `y`, and similarly
for Right, and under these bijections we inductively have `relabelling`s for the consequent games.
-/
inductive relabelling : pgame.{u} → pgame.{u} → Type (u+1)
| mk : Π {x y : pgame} (L : x.left_moves ≃ y.left_moves) (R : x.right_moves ≃ y.right_moves),
         (∀ (i : x.left_moves), relabelling (x.move_left i) (y.move_left (L i))) →
         (∀ (j : y.right_moves), relabelling (x.move_right (R.symm j)) (y.move_right j)) →
       relabelling x y

/-- If `x` is a relabelling of `y`, then Left and Right have the same moves in either game,
    so `x` is a restriction of `y`. -/
def relabelling.restricted: Π {x y : pgame} (r : relabelling x y), restricted x y
| (mk xl xr xL xR) (mk yl yr yL yR) (relabelling.mk L_equiv R_equiv L_relabelling R_relabelling) :=
restricted.mk L_equiv.to_embedding R_equiv.symm.to_embedding
  (λ i, (L_relabelling i).restricted)
  (λ j, (R_relabelling j).restricted)

-- It's not the case that `restricted x y → restricted y x → relabelling x y`,
-- but if we insisted that the maps in a restriction were injective, then one
-- could use Schröder-Bernstein for do this.

/-- The identity relabelling. -/
@[refl] def relabelling.refl : Π (x : pgame), relabelling x x
| (mk xl xr xL xR) :=
  relabelling.mk (equiv.refl _) (equiv.refl _)
    (λ i, relabelling.refl _) (λ j, relabelling.refl _)
using_well_founded { dec_tac := pgame_wf_tac }

/-- Reverse a relabelling. -/
@[symm] def relabelling.symm : Π {x y : pgame}, relabelling x y → relabelling y x
| (mk xl xr xL xR) (mk yl yr yL yR) (relabelling.mk L_equiv R_equiv L_relabelling R_relabelling) :=
begin
  refine relabelling.mk L_equiv.symm R_equiv.symm _ _,
  { intro i, simpa using (L_relabelling (L_equiv.symm i)).symm },
  { intro j, simpa using (R_relabelling (R_equiv j)).symm }
end

/-- Transitivity of relabelling -/
@[trans] def relabelling.trans :
  Π {x y z : pgame}, relabelling x y → relabelling y z → relabelling x z
| (mk xl xr xL xR) (mk yl yr yL yR) (mk zl zr zL zR)
  (relabelling.mk L_equiv₁ R_equiv₁ L_relabelling₁ R_relabelling₁)
  (relabelling.mk L_equiv₂ R_equiv₂ L_relabelling₂ R_relabelling₂) :=
begin
  refine relabelling.mk (L_equiv₁.trans L_equiv₂) (R_equiv₁.trans R_equiv₂) _ _,
  { intro i, simpa using (L_relabelling₁ _).trans (L_relabelling₂ _) },
  { intro j, simpa using (R_relabelling₁ _).trans (R_relabelling₂ _) },
end

theorem relabelling.le {x y : pgame} (r : relabelling x y) : x ≤ y :=
r.restricted.le

/-- A relabelling lets us prove equivalence of games. -/
theorem relabelling.equiv {x y : pgame} (r : relabelling x y) : x ≈ y :=
⟨r.le, r.symm.le⟩

instance {x y : pgame} : has_coe (relabelling x y) (x ≈ y) := ⟨relabelling.equiv⟩

/-- Replace the types indexing the next moves for Left and Right by equivalent types. -/
def relabel {x : pgame} {xl' xr'} (el : x.left_moves ≃ xl') (er : x.right_moves ≃ xr') :=
pgame.mk xl' xr' (λ i, x.move_left (el.symm i)) (λ j, x.move_right (er.symm j))

@[simp] lemma relabel_move_left' {x : pgame} {xl' xr'}
  (el : x.left_moves ≃ xl') (er : x.right_moves ≃ xr') (i : xl') :
  move_left (relabel el er) i = x.move_left (el.symm i) :=
rfl
@[simp] lemma relabel_move_left {x : pgame} {xl' xr'}
  (el : x.left_moves ≃ xl') (er : x.right_moves ≃ xr') (i : x.left_moves) :
  move_left (relabel el er) (el i) = x.move_left i :=
by simp

@[simp] lemma relabel_move_right' {x : pgame} {xl' xr'}
  (el : x.left_moves ≃ xl') (er : x.right_moves ≃ xr') (j : xr') :
  move_right (relabel el er) j = x.move_right (er.symm j) :=
rfl
@[simp] lemma relabel_move_right {x : pgame} {xl' xr'}
  (el : x.left_moves ≃ xl') (er : x.right_moves ≃ xr') (j : x.right_moves) :
  move_right (relabel el er) (er j) = x.move_right j :=
by simp

/-- The game obtained by relabelling the next moves is a relabelling of the original game. -/
def relabel_relabelling {x : pgame} {xl' xr'} (el : x.left_moves ≃ xl') (er : x.right_moves ≃ xr') :
  relabelling x (relabel el er) :=
relabelling.mk el er (λ i, by simp) (λ j, by simp)

/-- The negation of `{L | R}` is `{-R | -L}`. -/
def neg : pgame → pgame
| ⟨l, r, L, R⟩ := ⟨r, l, λ i, neg (R i), λ i, neg (L i)⟩

instance : has_neg pgame := ⟨neg⟩

@[simp] lemma neg_def {xl xr xL xR} : -(mk xl xr xL xR) = mk xr xl (λ j, -(xR j)) (λ i, -(xL i)) :=
rfl

@[simp] theorem neg_neg : Π {x : pgame}, -(-x) = x
| (mk xl xr xL xR) :=
begin
  dsimp [has_neg.neg, neg],
  congr; funext i; apply neg_neg
end

@[simp] theorem neg_zero : -(0 : pgame) = 0 :=
begin
  dsimp [has_zero.zero, has_neg.neg, neg],
  congr; funext i; cases i
end

/-- An explicit equivalence between the moves for Left in `-x` and the moves for Right in `x`. -/
-- This equivalence is useful to avoid having to use `cases` unnecessarily.
def left_moves_neg (x : pgame) : (-x).left_moves ≃ x.right_moves :=
by { cases x, refl }

/-- An explicit equivalence between the moves for Right in `-x` and the moves for Left in `x`. -/
def right_moves_neg (x : pgame) : (-x).right_moves ≃ x.left_moves :=
by { cases x, refl }

@[simp] lemma move_right_left_moves_neg {x : pgame} (i : left_moves (-x)) :
  move_right x ((left_moves_neg x) i) = -(move_left (-x) i) :=
begin
  induction x,
  exact neg_neg.symm
end
@[simp] lemma move_left_left_moves_neg_symm {x : pgame} (i : right_moves x) :
  move_left (-x) ((left_moves_neg x).symm i) = -(move_right x i) :=
by { cases x, refl }
@[simp] lemma move_left_right_moves_neg {x : pgame} (i : right_moves (-x)) :
  move_left x ((right_moves_neg x) i) = -(move_right (-x) i) :=
begin
  induction x,
  exact neg_neg.symm
end
@[simp] lemma move_right_right_moves_neg_symm {x : pgame} (i : left_moves x) :
  move_right (-x) ((right_moves_neg x).symm i) = -(move_left x i) :=
by { cases x, refl }

/-- If `x` has the same moves as `y`, then `-x` has the sames moves as `-y`. -/
def relabelling.neg_congr : ∀ {x y : pgame}, x.relabelling y → (-x).relabelling (-y)
| (mk xl xr xL xR) (mk yl yr yL yR) ⟨L_equiv, R_equiv, L_relabelling, R_relabelling⟩ :=
  ⟨R_equiv, L_equiv,
    λ i, relabelling.neg_congr (by simpa using R_relabelling (R_equiv i)),
    λ i, relabelling.neg_congr (by simpa using L_relabelling (L_equiv.symm i))⟩

theorem le_iff_neg_ge : Π {x y : pgame}, x ≤ y ↔ -y ≤ -x
| (mk xl xr xL xR) (mk yl yr yL yR) :=
begin
  rw [le_def],
  rw [le_def],
  dsimp [neg],
  split,
  { intro h,
    split,
    { intro i, have t := h.right i, cases t,
      { right, cases t,
        use (@right_moves_neg (yR i)).symm t_w, convert le_iff_neg_ge.1 t_h, simp },
      { left, cases t,
        use t_w, exact le_iff_neg_ge.1 t_h, } },
    { intro j, have t := h.left j, cases t,
      { right, cases t,
        use t_w, exact le_iff_neg_ge.1 t_h, },
      { left, cases t,
        use (@left_moves_neg (xL j)).symm t_w, convert le_iff_neg_ge.1 t_h, simp, } } },
  { intro h,
    split,
    { intro i, have t := h.right i, cases t,
      { right, cases t,
        use (@left_moves_neg (xL i)) t_w, convert le_iff_neg_ge.2 _, convert t_h, simp, },
      { left, cases t,
        use t_w, exact le_iff_neg_ge.2 t_h, } },
    { intro j, have t := h.left j, cases t,
      { right, cases t,
        use t_w, exact le_iff_neg_ge.2 t_h, },
      { left, cases t,
        use (@right_moves_neg (yR j)) t_w, convert le_iff_neg_ge.2 _, convert t_h, simp } } },
end
using_well_founded { dec_tac := pgame_wf_tac }

theorem neg_congr {x y : pgame} (h : x ≈ y) : -x ≈ -y :=
⟨le_iff_neg_ge.1 h.2, le_iff_neg_ge.1 h.1⟩

theorem lt_iff_neg_gt : Π {x y : pgame}, x < y ↔ -y < -x :=
begin
  classical,
  intros,
  rw [←not_le, ←not_le, not_iff_not],
  apply le_iff_neg_ge
end

theorem zero_le_iff_neg_le_zero {x : pgame} : 0 ≤ x ↔ -x ≤ 0 :=
begin
  convert le_iff_neg_ge,
  rw neg_zero
end

theorem le_zero_iff_zero_le_neg {x : pgame} : x ≤ 0 ↔ 0 ≤ -x :=
begin
  convert le_iff_neg_ge,
  rw neg_zero
end

/-- The sum of `x = {xL | xR}` and `y = {yL | yR}` is `{xL + y, x + yL | xR + y, x + yR}`. -/
def add (x y : pgame) : pgame :=
begin
  induction x with xl xr xL xR IHxl IHxr generalizing y,
  induction y with yl yr yL yR IHyl IHyr,
  have y := mk yl yr yL yR,
  refine ⟨xl ⊕ yl, xr ⊕ yr, sum.rec _ _, sum.rec _ _⟩,
  { exact λ i, IHxl i y },
  { exact λ i, IHyl i },
  { exact λ i, IHxr i y },
  { exact λ i, IHyr i }
end

instance : has_add pgame := ⟨add⟩

/-- `x + 0` has exactly the same moves as `x`. -/
def add_zero_relabelling : Π (x : pgame.{u}), relabelling (x + 0) x
| (mk xl xr xL xR) :=
begin
  refine ⟨equiv.sum_empty xl pempty, equiv.sum_empty xr pempty, _, _⟩,
  { rintro (⟨i⟩|⟨⟨⟩⟩),
    apply add_zero_relabelling, },
  { rintro j,
    apply add_zero_relabelling, }
end

/-- `x + 0` is equivalent to `x`. -/
lemma add_zero_equiv (x : pgame.{u}) : x + 0 ≈ x :=
(add_zero_relabelling x).equiv

/-- `0 + x` has exactly the same moves as `x`. -/
def zero_add_relabelling : Π (x : pgame.{u}), relabelling (0 + x) x
| (mk xl xr xL xR) :=
begin
  refine ⟨equiv.empty_sum pempty xl, equiv.empty_sum pempty xr, _, _⟩,
  { rintro (⟨⟨⟩⟩|⟨i⟩),
    apply zero_add_relabelling, },
  { rintro j,
    apply zero_add_relabelling, }
end

/-- `0 + x` is equivalent to `x`. -/
lemma zero_add_equiv (x : pgame.{u}) : 0 + x ≈ x :=
(zero_add_relabelling x).equiv

/-- An explicit equivalence between the moves for Left in `x + y` and the type-theory sum
    of the moves for Left in `x` and in `y`. -/
def left_moves_add (x y : pgame) : (x + y).left_moves ≃ x.left_moves ⊕ y.left_moves :=
by { cases x, cases y, refl, }

/-- An explicit equivalence between the moves for Right in `x + y` and the type-theory sum
    of the moves for Right in `x` and in `y`. -/
def right_moves_add (x y : pgame) : (x + y).right_moves ≃ x.right_moves ⊕ y.right_moves :=
by { cases x, cases y, refl, }

@[simp] lemma mk_add_move_left_inl {xl xr yl yr} {xL xR yL yR} {i} :
  (mk xl xr xL xR + mk yl yr yL yR).move_left (sum.inl i) =
    (mk xl xr xL xR).move_left i + (mk yl yr yL yR) :=
rfl
@[simp] lemma add_move_left_inl {x y : pgame} {i} :
  (x + y).move_left ((@left_moves_add x y).symm (sum.inl i)) = x.move_left i + y :=
by { cases x, cases y, refl, }

@[simp] lemma mk_add_move_right_inl {xl xr yl yr} {xL xR yL yR} {i} :
  (mk xl xr xL xR + mk yl yr yL yR).move_right (sum.inl i) =
    (mk xl xr xL xR).move_right i + (mk yl yr yL yR) :=
rfl
@[simp] lemma add_move_right_inl {x y : pgame} {i} :
  (x + y).move_right ((@right_moves_add x y).symm (sum.inl i)) = x.move_right i + y :=
by { cases x, cases y, refl, }

@[simp] lemma mk_add_move_left_inr {xl xr yl yr} {xL xR yL yR} {i} :
  (mk xl xr xL xR + mk yl yr yL yR).move_left (sum.inr i) =
    (mk xl xr xL xR) + (mk yl yr yL yR).move_left i :=
rfl
@[simp] lemma add_move_left_inr {x y : pgame} {i : y.left_moves} :
  (x + y).move_left ((@left_moves_add x y).symm (sum.inr i)) = x + y.move_left i :=
by { cases x, cases y, refl, }

@[simp] lemma mk_add_move_right_inr {xl xr yl yr} {xL xR yL yR} {i} :
  (mk xl xr xL xR + mk yl yr yL yR).move_right (sum.inr i) =
    (mk xl xr xL xR) + (mk yl yr yL yR).move_right i :=
rfl
@[simp] lemma add_move_right_inr {x y : pgame} {i} :
  (x + y).move_right ((@right_moves_add x y).symm (sum.inr i)) = x + y.move_right i :=
by { cases x, cases y, refl, }

/-- If `w` has the same moves as `x` and `y` has the same moves as `z`,
then `w + y` has the same moves as `x + z`. -/
def relabelling.add_congr : ∀ {w x y z : pgame.{u}},
  w.relabelling x → y.relabelling z → (w + y).relabelling (x + z)
| (mk wl wr wL wR) (mk xl xr xL xR) (mk yl yr yL yR) (mk zl zr zL zR)
  ⟨L_equiv₁, R_equiv₁, L_relabelling₁, R_relabelling₁⟩
  ⟨L_equiv₂, R_equiv₂, L_relabelling₂, R_relabelling₂⟩ :=
begin
  refine ⟨equiv.sum_congr L_equiv₁ L_equiv₂, equiv.sum_congr R_equiv₁ R_equiv₂, _, _⟩,
  { rintro (i|j),
    { exact relabelling.add_congr
        (L_relabelling₁ i)
        (⟨L_equiv₂, R_equiv₂, L_relabelling₂, R_relabelling₂⟩) },
    { exact relabelling.add_congr
        (⟨L_equiv₁, R_equiv₁, L_relabelling₁, R_relabelling₁⟩)
        (L_relabelling₂ j) }},
  { rintro (i|j),
    { exact relabelling.add_congr
        (R_relabelling₁ i)
        (⟨L_equiv₂, R_equiv₂, L_relabelling₂, R_relabelling₂⟩) },
    { exact relabelling.add_congr
        (⟨L_equiv₁, R_equiv₁, L_relabelling₁, R_relabelling₁⟩)
        (R_relabelling₂ j) }}
end
using_well_founded { dec_tac := pgame_wf_tac }

instance : has_sub pgame := ⟨λ x y, x + -y⟩

/-- If `w` has the same moves as `x` and `y` has the same moves as `z`,
then `w - y` has the same moves as `x - z`. -/
def relabelling.sub_congr {w x y z : pgame}
  (h₁ : w.relabelling x) (h₂ : y.relabelling z) : (w - y).relabelling (x - z) :=
h₁.add_congr h₂.neg_congr

/-- `-(x+y)` has exactly the same moves as `-x + -y`. -/
def neg_add_relabelling : Π (x y : pgame), relabelling (-(x + y)) (-x + -y)
| (mk xl xr xL xR) (mk yl yr yL yR) :=
⟨equiv.refl _, equiv.refl _,
 λ j, sum.cases_on j
   (λ j, neg_add_relabelling (xR j) (mk yl yr yL yR))
   (λ j, neg_add_relabelling (mk xl xr xL xR) (yR j)),
 λ i, sum.cases_on i
   (λ i, neg_add_relabelling (xL i) (mk yl yr yL yR))
   (λ i, neg_add_relabelling (mk xl xr xL xR) (yL i))⟩
using_well_founded { dec_tac := pgame_wf_tac }

theorem neg_add_le {x y : pgame} : -(x + y) ≤ -x + -y :=
(neg_add_relabelling x y).le

/-- `x+y` has exactly the same moves as `y+x`. -/
def add_comm_relabelling : Π (x y : pgame.{u}), relabelling (x + y) (y + x)
| (mk xl xr xL xR) (mk yl yr yL yR) :=
begin
  refine ⟨equiv.sum_comm _ _, equiv.sum_comm _ _, _, _⟩;
  rintros (_|_);
  { simp [left_moves_add, right_moves_add], apply add_comm_relabelling }
end
using_well_founded { dec_tac := pgame_wf_tac }

theorem add_comm_le {x y : pgame} : x + y ≤ y + x :=
(add_comm_relabelling x y).le

theorem add_comm_equiv {x y : pgame} : x + y ≈ y + x :=
(add_comm_relabelling x y).equiv

/-- `(x + y) + z` has exactly the same moves as `x + (y + z)`. -/
def add_assoc_relabelling : Π (x y z : pgame.{u}), relabelling ((x + y) + z) (x + (y + z))
| (mk xl xr xL xR) (mk yl yr yL yR) (mk zl zr zL zR) :=
begin
  refine ⟨equiv.sum_assoc _ _ _, equiv.sum_assoc _ _ _, _, _⟩,
  { rintro (⟨i|i⟩|i),
    { apply add_assoc_relabelling, },
    { change relabelling
        (mk xl xr xL xR + yL i + mk zl zr zL zR) (mk xl xr xL xR + (yL i + mk zl zr zL zR)),
      apply add_assoc_relabelling, },
    { change relabelling
        (mk xl xr xL xR + mk yl yr yL yR + zL i) (mk xl xr xL xR + (mk yl yr yL yR + zL i)),
      apply add_assoc_relabelling, } },
  { rintro (j|⟨j|j⟩),
    { apply add_assoc_relabelling, },
    { change relabelling
        (mk xl xr xL xR + yR j + mk zl zr zL zR) (mk xl xr xL xR + (yR j + mk zl zr zL zR)),
      apply add_assoc_relabelling, },
    { change relabelling
        (mk xl xr xL xR + mk yl yr yL yR + zR j) (mk xl xr xL xR + (mk yl yr yL yR + zR j)),
      apply add_assoc_relabelling, } },
end
using_well_founded { dec_tac := pgame_wf_tac }

theorem add_assoc_equiv {x y z : pgame} : (x + y) + z ≈ x + (y + z) :=
(add_assoc_relabelling x y z).equiv

theorem add_le_add_right : Π {x y z : pgame} (h : x ≤ y), x + z ≤ y + z
| (mk xl xr xL xR) (mk yl yr yL yR) (mk zl zr zL zR) :=
begin
  intros h,
  rw le_def,
  split,
  { -- if Left plays first
    intros i,
    change xl ⊕ zl at i,
    cases i,
    { -- either they play in x
      rw le_def at h,
      cases h,
      have t := h_left i,
      rcases t with ⟨i', ih⟩ | ⟨j, jh⟩,
      { left,
        refine ⟨(left_moves_add _ _).inv_fun (sum.inl i'), _⟩,
        exact add_le_add_right ih, },
      { right,
        refine ⟨(right_moves_add _ _).inv_fun (sum.inl j), _⟩,
        convert add_le_add_right jh,
        apply add_move_right_inl } },
    { -- or play in z
      left,
      refine ⟨(left_moves_add _ _).inv_fun (sum.inr i), _⟩,
      exact add_le_add_right h, }, },
  { -- if Right plays first
    intros j,
    change yr ⊕ zr at j,
    cases j,
    { -- either they play in y
      rw le_def at h,
      cases h,
      have t := h_right j,
      rcases t with ⟨i, ih⟩ | ⟨j', jh⟩,
      { left,
        refine ⟨(left_moves_add _ _).inv_fun (sum.inl i), _⟩,
        convert add_le_add_right ih,
        apply add_move_left_inl },
      { right,
        refine ⟨(right_moves_add _ _).inv_fun (sum.inl j'), _⟩,
        exact add_le_add_right jh } },
    { -- or play in z
      right,
      refine ⟨(right_moves_add _ _).inv_fun (sum.inr j), _⟩,
      exact add_le_add_right h } }
end
using_well_founded { dec_tac := pgame_wf_tac }

theorem add_le_add_left {x y z : pgame} (h : y ≤ z) : x + y ≤ x + z :=
calc x + y ≤ y + x : add_comm_le
     ... ≤ z + x : add_le_add_right h
     ... ≤ x + z : add_comm_le

theorem add_congr {w x y z : pgame} (h₁ : w ≈ x) (h₂ : y ≈ z) : w + y ≈ x + z :=
⟨calc w + y ≤ w + z : add_le_add_left h₂.1
        ... ≤ x + z : add_le_add_right h₁.1,
 calc x + z ≤ x + y : add_le_add_left h₂.2
        ... ≤ w + y : add_le_add_right h₁.2⟩

theorem sub_congr {w x y z : pgame} (h₁ : w ≈ x) (h₂ : y ≈ z) : w - y ≈ x - z :=
add_congr h₁ (neg_congr h₂)

theorem add_left_neg_le_zero : Π {x : pgame}, (-x) + x ≤ 0
| ⟨xl, xr, xL, xR⟩ :=
begin
  rw [le_def],
  split,
  { intro i,
    change xr ⊕ xl at i,
    cases i,
    { -- If Left played in -x, Right responds with the same move in x.
      right,
      refine ⟨(right_moves_add _ _).inv_fun (sum.inr i), _⟩,
      convert @add_left_neg_le_zero (xR i),
      exact add_move_right_inr },
    { -- If Left in x, Right responds with the same move in -x.
      right,
      dsimp,
      refine ⟨(right_moves_add _ _).inv_fun (sum.inl i), _⟩,
      convert @add_left_neg_le_zero (xL i),
      exact add_move_right_inl }, },
  { rintro ⟨⟩, }
end
using_well_founded { dec_tac := pgame_wf_tac }

theorem zero_le_add_left_neg : Π {x : pgame}, 0 ≤ (-x) + x :=
begin
  intro x,
  rw [le_iff_neg_ge, neg_zero],
  exact le_trans neg_add_le add_left_neg_le_zero
end

theorem add_left_neg_equiv {x : pgame} : (-x) + x ≈ 0 :=
⟨add_left_neg_le_zero, zero_le_add_left_neg⟩

theorem add_right_neg_le_zero {x : pgame} : x + (-x) ≤ 0 :=
calc x + (-x) ≤ (-x) + x : add_comm_le
     ... ≤ 0 : add_left_neg_le_zero

theorem zero_le_add_right_neg {x : pgame} : 0 ≤ x + (-x) :=
calc 0 ≤ (-x) + x : zero_le_add_left_neg
     ... ≤ x + (-x) : add_comm_le

theorem add_right_neg_equiv {x : pgame} : x + (-x) ≈ 0 :=
⟨add_right_neg_le_zero, zero_le_add_right_neg⟩

theorem add_lt_add_right {x y z : pgame} (h : x < y) : x + z < y + z :=
suffices y + z ≤ x + z → y ≤ x, by { rw ←not_le at ⊢ h, exact mt this h },
assume w,
calc y ≤ y + 0            : (add_zero_relabelling _).symm.le
     ... ≤ y + (z + -z)   : add_le_add_left zero_le_add_right_neg
     ... ≤ (y + z) + (-z) : (add_assoc_relabelling _ _ _).symm.le
     ... ≤ (x + z) + (-z) : add_le_add_right w
     ... ≤ x + (z + -z)   : (add_assoc_relabelling _ _ _).le
     ... ≤ x + 0          : add_le_add_left add_right_neg_le_zero
     ... ≤ x              : (add_zero_relabelling _).le

theorem add_lt_add_left {x y z : pgame} (h : y < z) : x + y < x + z :=
calc x + y ≤ y + x : add_comm_le
     ... < z + x   : add_lt_add_right h
     ... ≤ x + z   : add_comm_le

theorem le_iff_sub_nonneg {x y : pgame} : x ≤ y ↔ 0 ≤ y - x :=
⟨λ h, le_trans zero_le_add_right_neg (add_le_add_right h),
 λ h,
  calc x ≤ 0 + x : (zero_add_relabelling x).symm.le
     ... ≤ (y - x) + x : add_le_add_right h
     ... ≤ y + (-x + x) : (add_assoc_relabelling _ _ _).le
     ... ≤ y + 0 : add_le_add_left (add_left_neg_le_zero)
     ... ≤ y : (add_zero_relabelling y).le⟩
theorem lt_iff_sub_pos {x y : pgame} : x < y ↔ 0 < y - x :=
⟨λ h, lt_of_le_of_lt zero_le_add_right_neg (add_lt_add_right h),
 λ h,
  calc x ≤ 0 + x : (zero_add_relabelling x).symm.le
     ... < (y - x) + x : add_lt_add_right h
     ... ≤ y + (-x + x) : (add_assoc_relabelling _ _ _).le
     ... ≤ y + 0 : add_le_add_left (add_left_neg_le_zero)
     ... ≤ y : (add_zero_relabelling y).le⟩

/-- The pre-game `star`, which is fuzzy/confused with zero. -/
def star : pgame := pgame.of_lists [0] [0]

theorem star_lt_zero : star < 0 :=
by rw lt_def; exact
or.inr ⟨⟨0, zero_lt_one⟩, (by split; rintros ⟨⟩)⟩

theorem zero_lt_star : 0 < star :=
by rw lt_def; exact
or.inl ⟨⟨0, zero_lt_one⟩, (by split; rintros ⟨⟩)⟩

/-- The pre-game `ω`. (In fact all ordinals have game and surreal representatives.) -/
def omega : pgame := ⟨ulift ℕ, pempty, λ n, ↑n.1, pempty.elim⟩

end pgame<|MERGE_RESOLUTION|>--- conflicted
+++ resolved
@@ -338,21 +338,12 @@
 by { cases x, rw mk_le_mk, tauto }
 
 theorem mk_lt_of_le {xl xr xL xR y i} :
-<<<<<<< HEAD
   ((xR : xr → pgame) i ≤ y) → (⟨xl, xr, xL, xR⟩ : pgame) < y :=
-by cases y; exact λ h, or.inr ⟨i, h⟩
-
-theorem lt_mk_of_le {x : pgame} {yl yr yL yR i} :
-  (x ≤ (yL : yl → pgame) i) → x < ⟨yl, yr, yL, yR⟩ :=
-by cases x; exact λ h, or.inl ⟨i, h⟩
-=======
-  (by exact xR i ≤ y) → (⟨xl, xr, xL, xR⟩ : pgame) < y :=
 by { cases y, rw mk_lt_mk, tauto }
 
 theorem lt_mk_of_le {x : pgame} {yl yr yL yR i} :
   (by exact x ≤ yL i) → x < ⟨yl, yr, yL, yR⟩ :=
 by { cases x, rw mk_lt_mk, exact λ h, or.inl ⟨_, h⟩ }
->>>>>>> 6823886c
 
 theorem not_le_lt {x y : pgame} :
   (¬ x ≤ y ↔ y < x) ∧ (¬ x < y ↔ y ≤ x) :=
