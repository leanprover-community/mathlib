--- conflicted
+++ resolved
@@ -1015,26 +1015,6 @@
 
 @[simp, norm_cast] theorem coe_empty : ↑(∅ : Set.{u}) = (∅ : Class.{u}) :=
 set.ext $ λ y, (iff_false _).2 $ Set.not_mem_empty y
-<<<<<<< HEAD
-
-@[simp, norm_cast] theorem coe_insert (x y : Set.{u}) :
-  ↑(insert x y) = (@insert Set.{u} Class.{u} _ x y) :=
-set.ext $ λ z, Set.mem_insert_iff
-
-@[simp, norm_cast] theorem coe_union (x y : Set.{u}) : ↑(x ∪ y) = (x : Class.{u}) ∪ y :=
-set.ext $ λ z, Set.mem_union
-
-@[simp, norm_cast] theorem coe_inter (x y : Set.{u}) : ↑(x ∩ y) = (x : Class.{u}) ∩ y :=
-set.ext $ λ z, Set.mem_inter
-
-@[simp, norm_cast] theorem coe_diff (x y : Set.{u}) : ↑(x \ y) = (x : Class.{u}) \ y :=
-set.ext $ λ z, Set.mem_diff
-
-@[simp, norm_cast] theorem coe_powerset (x : Set.{u}) : ↑x.powerset = powerset.{u} x :=
-set.ext $ λ z, Set.mem_powerset
-
-@[simp] theorem powerset_apply {A : Class.{u}} {x : Set.{u}} : powerset A x ↔ ↑x ⊆ A := iff.rfl
-=======
 
 @[simp, norm_cast] theorem coe_insert (x y : Set.{u}) :
   ↑(insert x y) = @insert Set.{u} Class.{u} _ x y :=
@@ -1063,30 +1043,7 @@
 end
 
 @[simp, norm_cast] theorem coe_sUnion (x : Set.{u}) : ↑(⋃₀ x) = ⋃₀ (x : Class.{u}) :=
-set.ext $ λ y, Set.mem_sUnion.trans (sUnion_apply.trans $ by simp_rw [coe_apply, exists_prop]).symm
->>>>>>> b8627dba
-
-@[simp] theorem sUnion_apply {x : Class} {y : Set} : (⋃₀ x) y ↔ ∃ z : Set, x z ∧ y ∈ z :=
-begin
-<<<<<<< HEAD
-  split,
-  { rintro ⟨-, ⟨z, rfl, hxz⟩, hyz⟩,
-    exact ⟨z, hxz, hyz⟩ },
-  { exact λ ⟨z, hxz, hyz⟩, ⟨_, coe_mem.2 hxz, hyz⟩ }
-end
-
-@[simp, norm_cast] theorem coe_sUnion (x : Set.{u}) : ↑(⋃₀ x) = ⋃₀ (x : Class.{u}) :=
-set.ext $ λ y, Set.mem_sUnion.trans (sUnion_apply.trans $ by simp_rw [coe_apply, exists_prop]).symm
-=======
-  refine λ h, set.ext (λ z, _),
-  change x z ↔ y z,
-  rw [←@coe_mem z x, ←@coe_mem z y],
-  exact h z
-end
-
-theorem ext_iff {x y : Class.{u}} : x = y ↔ (∀ z : Class.{u}, z ∈ x ↔ z ∈ y) :=
-⟨λ h, by simp [h], ext⟩
->>>>>>> b8627dba
+ext $ λ y, Set.mem_sUnion.trans (sUnion_apply.trans $ by simp_rw [coe_apply, exists_prop]).symm
 
 @[simp] theorem mem_sUnion {x y : Class.{u}} : y ∈ ⋃₀ x ↔ ∃ z, z ∈ x ∧ y ∈ z :=
 begin
@@ -1122,11 +1079,7 @@
 theorem iota_ex (A) : iota.{u} A ∈ univ.{u} :=
 mem_univ.2 $ or.elim (classical.em $ ∃ x, ∀ y, A y ↔ y = x)
  (λ ⟨x, h⟩, ⟨x, eq.symm $ iota_val A x h⟩)
-<<<<<<< HEAD
  (λ hn, ⟨∅, ext (λ z, coe_empty.symm ▸ ⟨false.rec _, λ ⟨._, ⟨x, rfl, H⟩, zA⟩, hn ⟨x, H⟩⟩)⟩)
-=======
- (λ hn, ⟨∅, set.ext (λ z, coe_empty.symm ▸ ⟨false.rec _, λ ⟨._, ⟨x, rfl, H⟩, zA⟩, hn ⟨x, H⟩⟩)⟩)
->>>>>>> b8627dba
 
 /-- Function value -/
 def fval (F A : Class.{u}) : Class.{u} := iota (λ y, to_Set (λ x, F (Set.pair x y)) A)
