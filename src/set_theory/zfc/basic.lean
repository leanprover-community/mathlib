/-
Copyright (c) 2018 Mario Carneiro. All rights reserved.
Released under Apache 2.0 license as described in the file LICENSE.
Authors: Mario Carneiro
-/
import data.set.lattice
import logic.small.basic
import order.well_founded

/-!
# A model of ZFC

In this file, we model Zermelo-Fraenkel set theory (+ Choice) using Lean's underlying type theory.
We do this in four main steps:
* Define pre-sets inductively.
* Define extensional equivalence on pre-sets and give it a `setoid` instance.
* Define ZFC sets by quotienting pre-sets by extensional equivalence.
* Define classes as sets of ZFC sets.
Then the rest is usual set theory.

## The model

* `pSet`: Pre-set. A pre-set is inductively defined by its indexing type and its members, which are
  themselves pre-sets.
* `Set`: ZFC set. Defined as `pSet` quotiented by `pSet.equiv`, the extensional equivalence.
* `Class`: Class. Defined as `set Set`.
* `Set.choice`: Axiom of choice. Proved from Lean's axiom of choice.

## Other definitions

* `arity α n`: `n`-ary function `α → α → ... → α`. Defined inductively.
* `arity.const a n`: `n`-ary constant function equal to `a`.
* `pSet.type`: Underlying type of a pre-set.
* `pSet.func`: Underlying family of pre-sets of a pre-set.
* `pSet.equiv`: Extensional equivalence of pre-sets. Defined inductively.
* `pSet.omega`, `Set.omega`: The von Neumann ordinal `ω` as a `pSet`, as a `Set`.
* `pSet.arity.equiv`: Extensional equivalence of `n`-ary `pSet`-valued functions. Extension of
  `pSet.equiv`.
* `pSet.resp`: Collection of `n`-ary `pSet`-valued functions that respect extensional equivalence.
* `pSet.eval`: Turns a `pSet`-valued function that respect extensional equivalence into a
  `Set`-valued function.
* `classical.all_definable`: All functions are classically definable.
* `Set.is_func` : Predicate that a ZFC set is a subset of `x × y` that can be considered as a ZFC
  function `x → y`. That is, each member of `x` is related by the ZFC set to exactly one member of
  `y`.
* `Set.funs`: ZFC set of ZFC functions `x → y`.
* `Set.hereditarily p x`: Predicate that every set in the transitive closure of `x` has property
  `p`.
* `Class.iota`: Definite description operator.

## Notes

To avoid confusion between the Lean `set` and the ZFC `Set`, docstrings in this file refer to them
respectively as "`set`" and "ZFC set".

## TODO

Prove `Set.map_definable_aux` computably.
-/

universes u v

/-- The type of `n`-ary functions `α → α → ... → α`. -/
def arity (α : Type u) : ℕ → Type u
| 0     := α
| (n+1) := α → arity n

@[simp] theorem arity_zero (α : Type u) : arity α 0 = α := rfl
@[simp] theorem arity_succ (α : Type u) (n : ℕ) : arity α n.succ = (α → arity α n) := rfl

namespace arity

/-- Constant `n`-ary function with value `a`. -/
def const {α : Type u} (a : α) : ∀ n, arity α n
| 0     := a
| (n+1) := λ _, const n

@[simp] theorem const_zero {α : Type u} (a : α) : const a 0 = a := rfl
@[simp] theorem const_succ {α : Type u} (a : α) (n : ℕ) : const a n.succ = λ _, const a n := rfl
theorem const_succ_apply {α : Type u} (a : α) (n : ℕ) (x : α) : const a n.succ x = const a n := rfl

instance arity.inhabited {α n} [inhabited α] : inhabited (arity α n) := ⟨const default _⟩

end arity

/-- The type of pre-sets in universe `u`. A pre-set
  is a family of pre-sets indexed by a type in `Type u`.
  The ZFC universe is defined as a quotient of this
  to ensure extensionality. -/
inductive pSet : Type (u+1)
| mk (α : Type u) (A : α → pSet) : pSet

namespace pSet

/-- The underlying type of a pre-set -/
def type : pSet → Type u
| ⟨α, A⟩ := α

/-- The underlying pre-set family of a pre-set -/
def func : Π (x : pSet), x.type → pSet
| ⟨α, A⟩ := A

@[simp] theorem mk_type (α A) : type ⟨α, A⟩ = α := rfl
@[simp] theorem mk_func (α A) : func ⟨α, A⟩ = A := rfl

@[simp] theorem eta : Π (x : pSet), mk x.type x.func = x
| ⟨α, A⟩ := rfl

/-- Two pre-sets are extensionally equivalent if every element of the first family is extensionally
equivalent to some element of the second family and vice-versa. -/
def equiv (x y : pSet) : Prop :=
pSet.rec (λ α z m ⟨β, B⟩, (∀ a, ∃ b, m a (B b)) ∧ (∀ b, ∃ a, m a (B b))) x y

theorem equiv_iff : Π {x y : pSet}, equiv x y ↔
  (∀ i, ∃ j, equiv (x.func i) (y.func j)) ∧ (∀ j, ∃ i, equiv (x.func i) (y.func j))
| ⟨α, A⟩ ⟨β, B⟩ := iff.rfl

theorem equiv.exists_left {x y : pSet} (h : equiv x y) : ∀ i, ∃ j, equiv (x.func i) (y.func j) :=
(equiv_iff.1 h).1

theorem equiv.exists_right {x y : pSet} (h : equiv x y) : ∀ j, ∃ i, equiv (x.func i) (y.func j) :=
(equiv_iff.1 h).2

@[refl] protected theorem equiv.refl (x) : equiv x x :=
pSet.rec_on x $ λ α A IH, ⟨λ a, ⟨a, IH a⟩, λ a, ⟨a, IH a⟩⟩

protected theorem equiv.rfl : ∀ {x}, equiv x x := equiv.refl

protected theorem equiv.euc {x} : Π {y z}, equiv x y → equiv z y → equiv x z :=
pSet.rec_on x $ λ α A IH y, pSet.cases_on y $ λ β B ⟨γ, Γ⟩ ⟨αβ, βα⟩ ⟨γβ, βγ⟩,
⟨λ a, let ⟨b, ab⟩ := αβ a, ⟨c, bc⟩ := βγ b in ⟨c, IH a ab bc⟩,
  λ c, let ⟨b, cb⟩ := γβ c, ⟨a, ba⟩ := βα b in ⟨a, IH a ba cb⟩⟩

@[symm] protected theorem equiv.symm {x y} : equiv x y → equiv y x :=
(equiv.refl y).euc

protected theorem equiv.comm {x y} : equiv x y ↔ equiv y x :=
⟨equiv.symm, equiv.symm⟩

@[trans] protected theorem equiv.trans {x y z} (h1 : equiv x y) (h2 : equiv y z) : equiv x z :=
h1.euc h2.symm

protected theorem equiv_of_is_empty (x y : pSet) [is_empty x.type] [is_empty y.type] : equiv x y :=
equiv_iff.2 $ by simp

instance setoid : setoid pSet :=
⟨pSet.equiv, equiv.refl, λ x y, equiv.symm, λ x y z, equiv.trans⟩

/-- A pre-set is a subset of another pre-set if every element of the first family is extensionally
equivalent to some element of the second family.-/
protected def subset (x y : pSet) : Prop := ∀ a, ∃ b, equiv (x.func a) (y.func b)

instance : has_subset pSet := ⟨pSet.subset⟩

instance : is_refl pSet (⊆) := ⟨λ x a, ⟨a, equiv.refl _⟩⟩

instance : is_trans pSet (⊆) :=
⟨λ x y z hxy hyz a, begin
  cases hxy a with b hb,
  cases hyz b with c hc,
  exact ⟨c, hb.trans hc⟩
end⟩

theorem equiv.ext : Π (x y : pSet), equiv x y ↔ (x ⊆ y ∧ y ⊆ x)
| ⟨α, A⟩ ⟨β, B⟩ :=
  ⟨λ ⟨αβ, βα⟩, ⟨αβ, λ b, let ⟨a, h⟩ := βα b in ⟨a, equiv.symm h⟩⟩,
    λ ⟨αβ, βα⟩, ⟨αβ, λ b, let ⟨a, h⟩ := βα b in ⟨a, equiv.symm h⟩⟩⟩

theorem subset.congr_left : Π {x y z : pSet}, equiv x y → (x ⊆ z ↔ y ⊆ z)
| ⟨α, A⟩ ⟨β, B⟩ ⟨γ, Γ⟩ ⟨αβ, βα⟩ :=
  ⟨λ αγ b, let ⟨a, ba⟩ := βα b, ⟨c, ac⟩ := αγ a in ⟨c, (equiv.symm ba).trans ac⟩,
    λ βγ a, let ⟨b, ab⟩ := αβ a, ⟨c, bc⟩ := βγ b in ⟨c, equiv.trans ab bc⟩⟩

theorem subset.congr_right : Π {x y z : pSet}, equiv x y → (z ⊆ x ↔ z ⊆ y)
| ⟨α, A⟩ ⟨β, B⟩ ⟨γ, Γ⟩ ⟨αβ, βα⟩ :=
  ⟨λ γα c, let ⟨a, ca⟩ := γα c, ⟨b, ab⟩ := αβ a in ⟨b, ca.trans ab⟩,
    λ γβ c, let ⟨b, cb⟩ := γβ c, ⟨a, ab⟩ := βα b in ⟨a, cb.trans (equiv.symm ab)⟩⟩

/-- `x ∈ y` as pre-sets if `x` is extensionally equivalent to a member of the family `y`. -/
protected def mem (x y : pSet.{u}) : Prop := ∃ b, equiv x (y.func b)

instance : has_mem pSet pSet := ⟨pSet.mem⟩

theorem mem.mk {α : Type u} (A : α → pSet) (a : α) : A a ∈ mk α A :=
⟨a, equiv.refl (A a)⟩

theorem func_mem (x : pSet) (i : x.type) : x.func i ∈ x :=
by { cases x, apply mem.mk }

theorem mem.ext : Π {x y : pSet.{u}}, (∀ w : pSet.{u}, w ∈ x ↔ w ∈ y) → equiv x y
| ⟨α, A⟩ ⟨β, B⟩ h := ⟨λ a, (h (A a)).1 (mem.mk A a),
    λ b, let ⟨a, ha⟩ := (h (B b)).2 (mem.mk B b) in ⟨a, ha.symm⟩⟩

theorem mem.congr_right : Π {x y : pSet.{u}}, equiv x y → (∀ {w : pSet.{u}}, w ∈ x ↔ w ∈ y)
| ⟨α, A⟩ ⟨β, B⟩ ⟨αβ, βα⟩ w :=
  ⟨λ ⟨a, ha⟩, let ⟨b, hb⟩ := αβ a in ⟨b, ha.trans hb⟩,
    λ ⟨b, hb⟩, let ⟨a, ha⟩ := βα b in ⟨a, hb.euc ha⟩⟩

theorem equiv_iff_mem {x y : pSet.{u}} : equiv x y ↔ (∀ {w : pSet.{u}}, w ∈ x ↔ w ∈ y) :=
⟨mem.congr_right, match x, y with
| ⟨α, A⟩, ⟨β, B⟩, h := ⟨λ a, h.1 (mem.mk A a), λ b,
  let ⟨a, h⟩ := h.2 (mem.mk B b) in ⟨a, h.symm⟩⟩
end⟩

theorem mem.congr_left : Π {x y : pSet.{u}}, equiv x y → (∀ {w : pSet.{u}}, x ∈ w ↔ y ∈ w)
| x y h ⟨α, A⟩ := ⟨λ ⟨a, ha⟩, ⟨a, h.symm.trans ha⟩, λ ⟨a, ha⟩, ⟨a, h.trans ha⟩⟩

private theorem mem_wf_aux : Π {x y : pSet.{u}}, equiv x y → acc (∈) y
| ⟨α, A⟩ ⟨β, B⟩ H := ⟨_, begin
  rintros ⟨γ, C⟩ ⟨b, hc⟩,
  cases H.exists_right b with a ha,
  have H := ha.trans hc.symm,
  rw mk_func at H,
  exact mem_wf_aux H
end⟩

theorem mem_wf : @well_founded pSet (∈) := ⟨λ x, mem_wf_aux $ equiv.refl x⟩

instance : has_well_founded pSet := ⟨_, mem_wf⟩
instance : is_asymm pSet (∈) := mem_wf.is_asymm

theorem mem_asymm {x y : pSet} : x ∈ y → y ∉ x := asymm
theorem mem_irrefl (x : pSet) : x ∉ x := irrefl x

/-- Convert a pre-set to a `set` of pre-sets. -/
def to_set (u : pSet.{u}) : set pSet.{u} := {x | x ∈ u}

@[simp] theorem mem_to_set (a u : pSet.{u}) : a ∈ u.to_set ↔ a ∈ u := iff.rfl

/-- A nonempty set is one that contains some element. -/
protected def nonempty (u : pSet) : Prop := u.to_set.nonempty

theorem nonempty_def (u : pSet) : u.nonempty ↔ ∃ x, x ∈ u := iff.rfl

theorem nonempty_of_mem {x u : pSet} (h : x ∈ u) : u.nonempty := ⟨x, h⟩

@[simp] theorem nonempty_to_set_iff {u : pSet} : u.to_set.nonempty ↔ u.nonempty := iff.rfl

theorem nonempty_type_iff_nonempty {x : pSet} : nonempty x.type ↔ pSet.nonempty x :=
⟨λ ⟨i⟩, ⟨_, func_mem _ i⟩, λ ⟨i, j, h⟩, ⟨j⟩⟩

theorem nonempty_of_nonempty_type (x : pSet) [h : nonempty x.type] : pSet.nonempty x :=
nonempty_type_iff_nonempty.1 h

/-- Two pre-sets are equivalent iff they have the same members. -/
theorem equiv.eq {x y : pSet} : equiv x y ↔ to_set x = to_set y :=
equiv_iff_mem.trans set.ext_iff.symm

instance : has_coe pSet (set pSet) := ⟨to_set⟩

/-- The empty pre-set -/
protected def empty : pSet := ⟨_, pempty.elim⟩

instance : has_emptyc pSet := ⟨pSet.empty⟩

instance : inhabited pSet := ⟨∅⟩

instance : is_empty (type (∅)) := pempty.is_empty

@[simp] theorem not_mem_empty (x : pSet.{u}) : x ∉ (∅ : pSet.{u}) := is_empty.exists_iff.1

@[simp] theorem to_set_empty : to_set ∅ = ∅ := by simp [to_set]

@[simp] theorem empty_subset (x : pSet.{u}) : (∅ : pSet) ⊆ x := λ x, x.elim

@[simp] theorem not_nonempty_empty : ¬ pSet.nonempty ∅ := by simp [pSet.nonempty]

protected theorem equiv_empty (x : pSet) [is_empty x.type] : equiv x ∅ :=
pSet.equiv_of_is_empty x _

/-- Insert an element into a pre-set -/
protected def insert (x y : pSet) : pSet := ⟨option y.type, λ o, option.rec x y.func o⟩

instance : has_insert pSet pSet := ⟨pSet.insert⟩

instance : has_singleton pSet pSet := ⟨λ s, insert s ∅⟩

instance : is_lawful_singleton pSet pSet := ⟨λ _, rfl⟩

instance (x y : pSet) : inhabited (insert x y).type := option.inhabited _

/-- The n-th von Neumann ordinal -/
def of_nat : ℕ → pSet
| 0     := ∅
| (n+1) := insert (of_nat n) (of_nat n)

/-- The von Neumann ordinal ω -/
def omega : pSet := ⟨ulift ℕ, λ n, of_nat n.down⟩

/-- The pre-set separation operation `{x ∈ a | p x}` -/
protected def sep (p : pSet → Prop) (x : pSet) : pSet := ⟨{a // p (x.func a)}, λ y, x.func y.1⟩

instance : has_sep pSet pSet := ⟨pSet.sep⟩

/-- The pre-set powerset operator -/
def powerset (x : pSet) : pSet := ⟨set x.type, λ p, ⟨{a // p a}, λ y, x.func y.1⟩⟩

@[simp] theorem mem_powerset : Π {x y : pSet}, y ∈ powerset x ↔ y ⊆ x
| ⟨α, A⟩ ⟨β, B⟩ := ⟨λ ⟨p, e⟩, (subset.congr_left e).2 $ λ ⟨a, pa⟩, ⟨a, equiv.refl (A a)⟩,
  λ βα, ⟨{a | ∃ b, equiv (B b) (A a)}, λ b, let ⟨a, ba⟩ := βα b in ⟨⟨a, b, ba⟩, ba⟩,
    λ ⟨a, b, ba⟩, ⟨b, ba⟩⟩⟩

/-- The pre-set union operator -/
def sUnion (a : pSet) : pSet := ⟨Σ x, (a.func x).type, λ ⟨x, y⟩, (a.func x).func y⟩

prefix (name := pSet.sUnion) `⋃₀ `:110 := pSet.sUnion

@[simp] theorem mem_sUnion : Π {x y : pSet.{u}}, y ∈ ⋃₀ x ↔ ∃ z ∈ x, y ∈ z
| ⟨α, A⟩ y :=
  ⟨λ ⟨⟨a, c⟩, (e : equiv y ((A a).func c))⟩,
    have func (A a) c ∈ mk (A a).type (A a).func, from mem.mk (A a).func c,
    ⟨_, mem.mk _ _, (mem.congr_left e).2 (by rwa eta at this)⟩,
  λ ⟨⟨β, B⟩, ⟨a, (e : equiv (mk β B) (A a))⟩, ⟨b, yb⟩⟩,
    by { rw ←(eta (A a)) at e, exact
    let ⟨βt, tβ⟩ := e, ⟨c, bc⟩ := βt b in ⟨⟨a, c⟩, yb.trans bc⟩ }⟩

@[simp] theorem to_set_sUnion (x : pSet.{u}) : (⋃₀ x).to_set = ⋃₀ (to_set '' x.to_set) :=
by { ext, simp }

/-- The image of a function from pre-sets to pre-sets. -/
def image (f : pSet.{u} → pSet.{u}) (x : pSet.{u}) : pSet := ⟨x.type, f ∘ x.func⟩

theorem mem_image {f : pSet.{u} → pSet.{u}} (H : ∀ {x y}, equiv x y → equiv (f x) (f y)) :
  Π {x y : pSet.{u}}, y ∈ image f x ↔ ∃ z ∈ x, equiv y (f z)
| ⟨α, A⟩ y := ⟨λ ⟨a, ya⟩, ⟨A a, mem.mk A a, ya⟩, λ ⟨z, ⟨a, za⟩, yz⟩, ⟨a, yz.trans (H za)⟩⟩

/-- Universe lift operation -/
protected def lift : pSet.{u} → pSet.{max u v}
| ⟨α, A⟩ := ⟨ulift α, λ ⟨x⟩, lift (A x)⟩

/-- Embedding of one universe in another -/
@[nolint check_univs] -- intended to be used with explicit universe parameters
def embed : pSet.{max (u+1) v} := ⟨ulift.{v u+1} pSet, λ ⟨x⟩, pSet.lift.{u (max (u+1) v)} x⟩

theorem lift_mem_embed : Π (x : pSet.{u}), pSet.lift.{u (max (u+1) v)} x ∈ embed.{u v} :=
λ x, ⟨⟨x⟩, equiv.rfl⟩

/-- Function equivalence is defined so that `f ~ g` iff `∀ x y, x ~ y → f x ~ g y`. This extends to
equivalence of `n`-ary functions. -/
def arity.equiv : Π {n}, arity pSet.{u} n → arity pSet.{u} n → Prop
| 0     a b := equiv a b
| (n+1) a b := ∀ x y, equiv x y → arity.equiv (a x) (b y)

lemma arity.equiv_const {a : pSet.{u}} : ∀ n, arity.equiv (arity.const a n) (arity.const a n)
| 0     := equiv.rfl
| (n+1) := λ x y h, arity.equiv_const _

/-- `resp n` is the collection of n-ary functions on `pSet` that respect
  equivalence, i.e. when the inputs are equivalent the output is as well. -/
def resp (n) := {x : arity pSet.{u} n // arity.equiv x x}

instance resp.inhabited {n} : inhabited (resp n) :=
⟨⟨arity.const default _, arity.equiv_const _⟩⟩

/-- The `n`-ary image of a `(n + 1)`-ary function respecting equivalence as a function respecting
equivalence. -/
def resp.f {n} (f : resp (n+1)) (x : pSet) : resp n :=
⟨f.1 x, f.2 _ _ $ equiv.refl x⟩

/-- Function equivalence for functions respecting equivalence. See `pSet.arity.equiv`. -/
def resp.equiv {n} (a b : resp n) : Prop := arity.equiv a.1 b.1

protected theorem resp.equiv.refl {n} (a : resp n) : resp.equiv a a := a.2

protected theorem resp.equiv.euc : Π {n} {a b c : resp n},
  resp.equiv a b → resp.equiv c b → resp.equiv a c
| 0     a b c hab hcb := equiv.euc hab hcb
| (n+1) a b c hab hcb := λ x y h,
  @resp.equiv.euc n (a.f x) (b.f y) (c.f y) (hab _ _ h) (hcb _ _ $ equiv.refl y)

protected theorem resp.equiv.symm {n} {a b : resp n} : resp.equiv a b → resp.equiv b a :=
(resp.equiv.refl b).euc

protected theorem resp.equiv.trans {n} {x y z : resp n}
  (h1 : resp.equiv x y) (h2 : resp.equiv y z) : resp.equiv x z :=
h1.euc h2.symm

instance resp.setoid {n} : setoid (resp n) :=
⟨resp.equiv, resp.equiv.refl, λ x y, resp.equiv.symm, λ x y z, resp.equiv.trans⟩

end pSet

/-- The ZFC universe of sets consists of the type of pre-sets,
  quotiented by extensional equivalence. -/
def Set : Type (u+1) := quotient pSet.setoid.{u}

namespace pSet

namespace resp

/-- Helper function for `pSet.eval`. -/
def eval_aux : Π {n}, {f : resp n → arity Set.{u} n // ∀ (a b : resp n), resp.equiv a b → f a = f b}
| 0     := ⟨λ a, ⟦a.1⟧, λ a b h, quotient.sound h⟩
| (n+1) := let F : resp (n + 1) → arity Set (n + 1) := λ a, @quotient.lift _ _ pSet.setoid
    (λ x, eval_aux.1 (a.f x)) (λ b c h, eval_aux.2 _ _ (a.2 _ _ h)) in
  ⟨F, λ b c h, funext $ @quotient.ind _ _ (λ q, F b q = F c q) $ λ z,
  eval_aux.2 (resp.f b z) (resp.f c z) (h _ _ (pSet.equiv.refl z))⟩

/-- An equivalence-respecting function yields an n-ary ZFC set function. -/
def eval (n) : resp n → arity Set.{u} n := eval_aux.1

theorem eval_val {n f x} : (@eval (n+1) f : Set → arity Set n) ⟦x⟧ = eval n (resp.f f x) := rfl

end resp

/-- A set function is "definable" if it is the image of some n-ary pre-set
  function. This isn't exactly definability, but is useful as a sufficient
  condition for functions that have a computable image. -/
class inductive definable (n) : arity Set.{u} n → Type (u+1)
| mk (f) : definable (resp.eval n f)

attribute [instance] definable.mk

/-- The evaluation of a function respecting equivalence is definable, by that same function. -/
def definable.eq_mk {n} (f) : Π {s : arity Set.{u} n} (H : resp.eval _ f = s), definable n s
| ._ rfl := ⟨f⟩

/-- Turns a definable function into a function that respects equivalence. -/
def definable.resp {n} : Π (s : arity Set.{u} n) [definable n s], resp n
| ._ ⟨f⟩ := f

theorem definable.eq {n} :
  Π (s : arity Set.{u} n) [H : definable n s], (@definable.resp n s H).eval _ = s
| ._ ⟨f⟩ := rfl

end pSet

namespace classical
open pSet

/-- All functions are classically definable. -/
noncomputable def all_definable : Π {n} (F : arity Set.{u} n), definable n F
| 0     F := let p := @quotient.exists_rep pSet _ F in
              definable.eq_mk ⟨some p, equiv.rfl⟩ (some_spec p)
| (n+1) (F : arity Set.{u} (n + 1)) := begin
    have I := λ x, (all_definable (F x)),
    refine definable.eq_mk ⟨λ x : pSet, (@definable.resp _ _ (I ⟦x⟧)).1, _⟩ _,
    { dsimp [arity.equiv],
      introsI x y h,
      rw @quotient.sound pSet _ _ _ h,
      exact (definable.resp (F ⟦y⟧)).2 },
    refine funext (λ q, quotient.induction_on q $ λ x, _),
    simp_rw [resp.eval_val, resp.f, subtype.val_eq_coe, subtype.coe_eta],
    exact @definable.eq _ (F ⟦x⟧) (I ⟦x⟧),
  end

end classical

namespace Set
open pSet

/-- Turns a pre-set into a ZFC set. -/
def mk : pSet → Set := quotient.mk

@[simp] theorem mk_eq (x : pSet) : @eq Set ⟦x⟧ (mk x) := rfl
@[simp] theorem mk_out : ∀ x : Set, mk x.out = x := quotient.out_eq
theorem eq {x y : pSet} : mk x = mk y ↔ equiv x y := quotient.eq
theorem sound {x y : pSet} (h : pSet.equiv x y) : mk x = mk y := quotient.sound h
theorem exact {x y : pSet} : mk x = mk y → pSet.equiv x y := quotient.exact

@[simp] lemma eval_mk {n f x} :
  (@resp.eval (n+1) f : Set → arity Set n) (mk x) = resp.eval n (resp.f f x) :=
rfl

/-- The membership relation for ZFC sets is inherited from the membership relation for pre-sets. -/
protected def mem : Set → Set → Prop :=
quotient.lift₂ pSet.mem
  (λ x y x' y' hx hy, propext ((mem.congr_left hx).trans (mem.congr_right hy)))

instance : has_mem Set Set := ⟨Set.mem⟩

@[simp] theorem mk_mem_iff {x y : pSet} : mk x ∈ mk y ↔ x ∈ y := iff.rfl

/-- Convert a ZFC set into a `set` of ZFC sets -/
def to_set (u : Set.{u}) : set Set.{u} := {x | x ∈ u}

@[simp] theorem mem_to_set (a u : Set.{u}) : a ∈ u.to_set ↔ a ∈ u := iff.rfl

instance small_to_set (x : Set.{u}) : small.{u} x.to_set :=
quotient.induction_on x $ λ a, begin
  let f : a.type → (mk a).to_set := λ i, ⟨mk $ a.func i, func_mem a i⟩,
  suffices : function.surjective f,
  { exact small_of_surjective this },
  rintro ⟨y, hb⟩,
  induction y using quotient.induction_on,
  cases hb with i h,
  exact ⟨i, subtype.coe_injective (quotient.sound h.symm)⟩
end

/-- A nonempty set is one that contains some element. -/
protected def nonempty (u : Set) : Prop := u.to_set.nonempty

theorem nonempty_def (u : Set) : u.nonempty ↔ ∃ x, x ∈ u := iff.rfl

theorem nonempty_of_mem {x u : Set} (h : x ∈ u) : u.nonempty := ⟨x, h⟩

@[simp] theorem nonempty_to_set_iff {u : Set} : u.to_set.nonempty ↔ u.nonempty := iff.rfl

/-- `x ⊆ y` as ZFC sets means that all members of `x` are members of `y`. -/
protected def subset (x y : Set.{u}) :=
∀ ⦃z⦄, z ∈ x → z ∈ y

instance has_subset : has_subset Set :=
⟨Set.subset⟩

lemma subset_def {x y : Set.{u}} : x ⊆ y ↔ ∀ ⦃z⦄, z ∈ x → z ∈ y := iff.rfl

instance : is_refl Set (⊆) := ⟨λ x a, id⟩
instance : is_trans Set (⊆) := ⟨λ x y z hxy hyz a ha, hyz (hxy ha)⟩

@[simp] theorem subset_iff : Π {x y : pSet}, mk x ⊆ mk y ↔ x ⊆ y
| ⟨α, A⟩ ⟨β, B⟩ := ⟨λ h a, @h ⟦A a⟧ (mem.mk A a),
  λ h z, quotient.induction_on z (λ z ⟨a, za⟩, let ⟨b, ab⟩ := h a in ⟨b, za.trans ab⟩)⟩

@[simp] theorem to_set_subset_iff {x y : Set} : x.to_set ⊆ y.to_set ↔ x ⊆ y :=
by simp [subset_def, set.subset_def]

@[ext] theorem ext {x y : Set.{u}} : (∀ z : Set.{u}, z ∈ x ↔ z ∈ y) → x = y :=
quotient.induction_on₂ x y (λ u v h, quotient.sound (mem.ext (λ w, h ⟦w⟧)))

theorem ext_iff {x y : Set.{u}} : x = y ↔ (∀ z : Set.{u}, z ∈ x ↔ z ∈ y) :=
⟨λ h, by simp [h], ext⟩

theorem to_set_injective : function.injective to_set := λ x y h, ext $ set.ext_iff.1 h

@[simp] theorem to_set_inj {x y : Set} : x.to_set = y.to_set ↔ x = y :=
to_set_injective.eq_iff

instance : is_antisymm Set (⊆) := ⟨λ a b hab hba, ext $ λ c, ⟨@hab c, @hba c⟩⟩

/-- The empty ZFC set -/
protected def empty : Set := mk ∅
instance : has_emptyc Set := ⟨Set.empty⟩
instance : inhabited Set := ⟨∅⟩

@[simp] theorem not_mem_empty (x) : x ∉ (∅ : Set.{u}) :=
quotient.induction_on x pSet.not_mem_empty

@[simp] theorem to_set_empty : to_set ∅ = ∅ := by simp [to_set]

@[simp] theorem empty_subset (x : Set.{u}) : (∅ : Set) ⊆ x :=
quotient.induction_on x $ λ y, subset_iff.2 $ pSet.empty_subset y

@[simp] theorem not_nonempty_empty : ¬ Set.nonempty ∅ := by simp [Set.nonempty]

@[simp] theorem nonempty_mk_iff {x : pSet} : (mk x).nonempty ↔ x.nonempty :=
begin
  refine ⟨_, λ ⟨a, h⟩, ⟨mk a, h⟩⟩,
  rintro ⟨a, h⟩,
  induction a using quotient.induction_on,
  exact ⟨a, h⟩
end

theorem eq_empty (x : Set.{u}) : x = ∅ ↔ ∀ y : Set.{u}, y ∉ x := by { rw ext_iff, simp }

theorem eq_empty_or_nonempty (u : Set) : u = ∅ ∨ u.nonempty :=
by { rw [eq_empty, ←not_exists], apply em' }

/-- `insert x y` is the set `{x} ∪ y` -/
protected def insert : Set → Set → Set :=
resp.eval 2 ⟨pSet.insert, λ u v uv ⟨α, A⟩ ⟨β, B⟩ ⟨αβ, βα⟩,
  ⟨λ o, match o with
   | some a := let ⟨b, hb⟩ := αβ a in ⟨some b, hb⟩
   | none := ⟨none, uv⟩
   end, λ o, match o with
   | some b := let ⟨a, ha⟩ := βα b in ⟨some a, ha⟩
   | none := ⟨none, uv⟩
   end⟩⟩

instance : has_insert Set Set := ⟨Set.insert⟩

instance : has_singleton Set Set := ⟨λ x, insert x ∅⟩

instance : is_lawful_singleton Set Set := ⟨λ x, rfl⟩

@[simp] theorem mem_insert_iff {x y z : Set.{u}} : x ∈ insert y z ↔ x = y ∨ x ∈ z :=
quotient.induction_on₃ x y z
 (λ x y ⟨α, A⟩, show x ∈ pSet.mk (option α) (λ o, option.rec y A o) ↔
    mk x = mk y ∨ x ∈ pSet.mk α A, from
  ⟨λ m, match m with
  | ⟨some a, ha⟩ := or.inr ⟨a, ha⟩
  | ⟨none, h⟩ := or.inl (quotient.sound h)
  end, λ m, match m with
  | or.inr ⟨a, ha⟩ := ⟨some a, ha⟩
  | or.inl h := ⟨none, quotient.exact h⟩
  end⟩)

theorem mem_insert (x y : Set) : x ∈ insert x y := mem_insert_iff.2 $ or.inl rfl
theorem mem_insert_of_mem {y z : Set} (x) (h : z ∈ y): z ∈ insert x y := mem_insert_iff.2 $ or.inr h

@[simp] theorem to_set_insert (x y : Set) : (insert x y).to_set = insert x y.to_set :=
by { ext, simp }

@[simp] theorem mem_singleton {x y : Set.{u}} : x ∈ @singleton Set.{u} Set.{u} _ y ↔ x = y :=
iff.trans mem_insert_iff ⟨λ o, or.rec (λ h, h) (λ n, absurd n (not_mem_empty _)) o, or.inl⟩

@[simp] theorem to_set_singleton (x : Set) : ({x} : Set).to_set = {x} :=
by { ext, simp }

theorem insert_nonempty (u v : Set) : (insert u v).nonempty := ⟨u, mem_insert u v⟩

theorem singleton_nonempty (u : Set) : Set.nonempty {u} := insert_nonempty u ∅

@[simp] theorem mem_pair {x y z : Set.{u}} : x ∈ ({y, z} : Set) ↔ x = y ∨ x = z :=
iff.trans mem_insert_iff $ or_congr iff.rfl mem_singleton

/-- `omega` is the first infinite von Neumann ordinal -/
def omega : Set := mk omega

@[simp] theorem omega_zero : ∅ ∈ omega :=
⟨⟨0⟩, equiv.rfl⟩

@[simp] theorem omega_succ {n} : n ∈ omega.{u} → insert n n ∈ omega.{u} :=
quotient.induction_on n (λ x ⟨⟨n⟩, h⟩, ⟨⟨n+1⟩, Set.exact $
  show insert (mk x) (mk x) = insert (mk $ of_nat n) (mk $ of_nat n), { rw Set.sound h, refl } ⟩)

/-- `{x ∈ a | p x}` is the set of elements in `a` satisfying `p` -/
protected def sep (p : Set → Prop) : Set → Set :=
resp.eval 1 ⟨pSet.sep (λ y, p (mk y)), λ ⟨α, A⟩ ⟨β, B⟩ ⟨αβ, βα⟩,
  ⟨λ ⟨a, pa⟩, let ⟨b, hb⟩ := αβ a in ⟨⟨b, by rwa [mk_func, ←Set.sound hb]⟩, hb⟩,
   λ ⟨b, pb⟩, let ⟨a, ha⟩ := βα b in ⟨⟨a, by rwa [mk_func, Set.sound ha]⟩, ha⟩⟩⟩

instance : has_sep Set Set := ⟨Set.sep⟩

@[simp] theorem mem_sep {p : Set.{u} → Prop} {x y : Set.{u}} : y ∈ {y ∈ x | p y} ↔ y ∈ x ∧ p y :=
quotient.induction_on₂ x y (λ ⟨α, A⟩ y,
  ⟨λ ⟨⟨a, pa⟩, h⟩, ⟨⟨a, h⟩, by rwa (@quotient.sound pSet _ _ _ h)⟩,
  λ ⟨⟨a, h⟩, pa⟩, ⟨⟨a, by { rw mk_func at h, rwa [mk_func, ←Set.sound h] }⟩, h⟩⟩)

@[simp] theorem to_set_sep (a : Set) (p : Set → Prop) :
  {x ∈ a | p x}.to_set = {x ∈ a.to_set | p x} :=
by { ext, simp }

/-- The powerset operation, the collection of subsets of a ZFC set -/
def powerset : Set → Set :=
resp.eval 1 ⟨powerset, λ ⟨α, A⟩ ⟨β, B⟩ ⟨αβ, βα⟩,
  ⟨λ p, ⟨{b | ∃ a, p a ∧ equiv (A a) (B b)},
    λ ⟨a, pa⟩, let ⟨b, ab⟩ := αβ a in ⟨⟨b, a, pa, ab⟩, ab⟩,
    λ ⟨b, a, pa, ab⟩, ⟨⟨a, pa⟩, ab⟩⟩,
   λ q, ⟨{a | ∃ b, q b ∧ equiv (A a) (B b)},
    λ ⟨a, b, qb, ab⟩, ⟨⟨b, qb⟩, ab⟩,
    λ ⟨b, qb⟩, let ⟨a, ab⟩ := βα b in ⟨⟨a, b, qb, ab⟩, ab⟩⟩⟩⟩

@[simp] theorem mem_powerset {x y : Set.{u}} : y ∈ powerset x ↔ y ⊆ x :=
quotient.induction_on₂ x y ( λ ⟨α, A⟩ ⟨β, B⟩,
  show (⟨β, B⟩ : pSet.{u}) ∈ (pSet.powerset.{u} ⟨α, A⟩) ↔ _,
    by simp [mem_powerset, subset_iff])

theorem sUnion_lem {α β : Type u} (A : α → pSet) (B : β → pSet) (αβ : ∀ a, ∃ b, equiv (A a) (B b)) :
  ∀ a, ∃ b, (equiv ((sUnion ⟨α, A⟩).func a) ((sUnion ⟨β, B⟩).func b))
| ⟨a, c⟩ := let ⟨b, hb⟩ := αβ a in
  begin
    induction ea : A a with γ Γ,
    induction eb : B b with δ Δ,
    rw [ea, eb] at hb,
    cases hb with γδ δγ,
    exact
    let c : type (A a) := c, ⟨d, hd⟩ := γδ (by rwa ea at c) in
    have pSet.equiv ((A a).func c) ((B b).func (eq.rec d (eq.symm eb))), from
    match A a, B b, ea, eb, c, d, hd with ._, ._, rfl, rfl, x, y, hd := hd end,
    ⟨⟨b, by { rw mk_func, exact eq.rec d (eq.symm eb) }⟩, this⟩
  end

/-- The union operator, the collection of elements of elements of a ZFC set -/
def sUnion : Set → Set :=
resp.eval 1 ⟨pSet.sUnion, λ ⟨α, A⟩ ⟨β, B⟩ ⟨αβ, βα⟩,
  ⟨sUnion_lem A B αβ, λ a, exists.elim (sUnion_lem B A (λ b,
    exists.elim (βα b) (λ c hc, ⟨c, pSet.equiv.symm hc⟩)) a) (λ b hb, ⟨b, pSet.equiv.symm hb⟩)⟩⟩

prefix (name := Set.sUnion) `⋃₀ `:110 := Set.sUnion

@[simp] theorem mem_sUnion {x y : Set.{u}} : y ∈ ⋃₀ x ↔ ∃ z ∈ x, y ∈ z :=
quotient.induction_on₂ x y (λ x y, iff.trans mem_sUnion
  ⟨λ ⟨z, h⟩, ⟨⟦z⟧, h⟩, λ ⟨z, h⟩, quotient.induction_on z (λ z h, ⟨z, h⟩) h⟩)

theorem mem_sUnion_of_mem {x y z : Set} (hy : y ∈ z) (hz : z ∈ x) : y ∈ ⋃₀ x :=
mem_sUnion.2 ⟨z, hz, hy⟩

@[simp] theorem sUnion_empty : ⋃₀ (∅ : Set.{u}) = ∅ := by { ext, simp }

@[simp] theorem sUnion_singleton {x : Set.{u}} : ⋃₀ ({x} : Set) = x :=
ext $ λ y, by simp_rw [mem_sUnion, exists_prop, mem_singleton, exists_eq_left]

@[simp] theorem to_set_sUnion (x : Set.{u}) : (⋃₀ x).to_set = ⋃₀ (to_set '' x.to_set) :=
by { ext, simp }

theorem singleton_injective : function.injective (@singleton Set Set _) :=
λ x y H, let this := congr_arg sUnion H in by rwa [sUnion_singleton, sUnion_singleton] at this

@[simp] theorem singleton_inj {x y : Set} : ({x} : Set) = {y} ↔ x = y := singleton_injective.eq_iff

/-- The binary union operation -/
protected def union (x y : Set.{u}) : Set.{u} := ⋃₀ {x, y}

/-- The binary intersection operation -/
protected def inter (x y : Set.{u}) : Set.{u} := {z ∈ x | z ∈ y}

/-- The set difference operation -/
protected def diff (x y : Set.{u}) : Set.{u} := {z ∈ x | z ∉ y}

instance : has_union Set := ⟨Set.union⟩
instance : has_inter Set := ⟨Set.inter⟩
instance : has_sdiff Set := ⟨Set.diff⟩

@[simp] theorem to_set_union (x y : Set.{u}) : (x ∪ y).to_set = x.to_set ∪ y.to_set :=
by { unfold has_union.union, rw Set.union, simp }

@[simp] theorem to_set_inter (x y : Set.{u}) : (x ∩ y).to_set = x.to_set ∩ y.to_set :=
by { unfold has_inter.inter, rw Set.inter, ext, simp }

@[simp] theorem to_set_sdiff (x y : Set.{u}) : (x \ y).to_set = x.to_set \ y.to_set :=
by { change {z ∈ x | z ∉ y}.to_set = _, ext, simp }

@[simp] theorem mem_union {x y z : Set.{u}} : z ∈ x ∪ y ↔ z ∈ x ∨ z ∈ y :=
by { rw ←mem_to_set, simp }

@[simp] theorem mem_inter {x y z : Set.{u}} : z ∈ x ∩ y ↔ z ∈ x ∧ z ∈ y :=
@@mem_sep (λ z : Set.{u}, z ∈ y)

@[simp] theorem mem_diff {x y z : Set.{u}} : z ∈ x \ y ↔ z ∈ x ∧ z ∉ y :=
@@mem_sep (λ z : Set.{u}, z ∉ y)

@[simp] theorem sUnion_pair {x y : Set.{u}} : ⋃₀ ({x, y} : Set.{u}) = x ∪ y :=
begin
  ext,
  simp_rw [mem_union, mem_sUnion, mem_pair],
  split,
  { rintro ⟨w, (rfl | rfl), hw⟩,
    { exact or.inl hw },
    { exact or.inr hw } },
  { rintro (hz | hz),
    { exact ⟨x, or.inl rfl, hz⟩ },
    { exact ⟨y, or.inr rfl, hz⟩ } }
end

<<<<<<< HEAD
=======
theorem mem_wf : @well_founded Set (∈) :=
well_founded_lift₂_iff.mpr pSet.mem_wf

>>>>>>> d3acee0d
/-- Induction on the `∈` relation. -/
@[elab_as_eliminator]
theorem induction_on {p : Set → Prop} (x) (h : ∀ x, (∀ y ∈ x, p y) → p x) : p x :=
mem_wf.induction x h

instance : has_well_founded Set := ⟨_, mem_wf⟩

instance : is_asymm Set (∈) := mem_wf.is_asymm

theorem mem_asymm {x y : Set} : x ∈ y → y ∉ x := asymm
theorem mem_irrefl (x : Set) : x ∉ x := irrefl x

theorem regularity (x : Set.{u}) (h : x ≠ ∅) : ∃ y ∈ x, x ∩ y = ∅ :=
classical.by_contradiction $ λ ne, h $ (eq_empty x).2 $ λ y,
induction_on y $ λ z (IH : ∀ w : Set.{u}, w ∈ z → w ∉ x), show z ∉ x, from λ zx,
ne ⟨z, zx, (eq_empty _).2 (λ w wxz, let ⟨wx, wz⟩ := mem_inter.1 wxz in IH w wz wx)⟩

/-- The image of a (definable) ZFC set function -/
def image (f : Set → Set) [H : definable 1 f] : Set → Set :=
let r := @definable.resp 1 f _ in
resp.eval 1 ⟨image r.1, λ x y e, mem.ext $ λ z,
  iff.trans (mem_image r.2) $ iff.trans (by exact
   ⟨λ ⟨w, h1, h2⟩, ⟨w, (mem.congr_right e).1 h1, h2⟩,
    λ ⟨w, h1, h2⟩, ⟨w, (mem.congr_right e).2 h1, h2⟩⟩) $
  iff.symm (mem_image r.2)⟩

theorem image.mk :
  Π (f : Set.{u} → Set.{u}) [H : definable 1 f] (x) {y} (h : y ∈ x), f y ∈ @image f H x
| ._ ⟨F⟩ x y := quotient.induction_on₂ x y $ λ ⟨α, A⟩ y ⟨a, ya⟩, ⟨a, F.2 _ _ ya⟩

@[simp] theorem mem_image : Π {f : Set.{u} → Set.{u}} [H : definable 1 f] {x y : Set.{u}},
  y ∈ @image f H x ↔ ∃ z ∈ x, f z = y
| ._ ⟨F⟩ x y := quotient.induction_on₂ x y $ λ ⟨α, A⟩ y,
  ⟨λ ⟨a, ya⟩, ⟨⟦A a⟧, mem.mk A a, eq.symm $ quotient.sound ya⟩,
  λ ⟨z, hz, e⟩, e ▸ image.mk _ _ hz⟩

@[simp] theorem to_set_image (f : Set → Set) [H : definable 1 f] (x : Set) :
  (image f x).to_set = f '' x.to_set :=
by { ext, simp }

/-- The range of an indexed family of sets. The universes allow for a more general index type
  without manual use of `ulift`. -/
noncomputable def range {α : Type u} (f : α → Set.{max u v}) : Set.{max u v} :=
⟦⟨ulift α, quotient.out ∘ f ∘ ulift.down⟩⟧

@[simp] theorem mem_range {α : Type u} {f : α → Set.{max u v}} {x : Set.{max u v}} :
  x ∈ range f ↔ x ∈ set.range f :=
quotient.induction_on x (λ y, begin
  split,
  { rintro ⟨z, hz⟩,
    exact ⟨z.down, quotient.eq_mk_iff_out.2 hz.symm⟩ },
  { rintro ⟨z, hz⟩,
    use z,
    simpa [hz] using pSet.equiv.symm (quotient.mk_out y) }
end)

@[simp] theorem to_set_range {α : Type u} (f : α → Set.{max u v}) :
  (range f).to_set = set.range f :=
by { ext, simp }

/-- Kuratowski ordered pair -/
def pair (x y : Set.{u}) : Set.{u} := {{x}, {x, y}}

@[simp] theorem to_set_pair (x y : Set.{u}) : (pair x y).to_set = {{x}, {x, y}} := by simp [pair]

/-- A subset of pairs `{(a, b) ∈ x × y | p a b}` -/
def pair_sep (p : Set.{u} → Set.{u} → Prop) (x y : Set.{u}) : Set.{u} :=
{z ∈ powerset (powerset (x ∪ y)) | ∃ a ∈ x, ∃ b ∈ y, z = pair a b ∧ p a b}

@[simp] theorem mem_pair_sep {p} {x y z : Set.{u}} :
  z ∈ pair_sep p x y ↔ ∃ a ∈ x, ∃ b ∈ y, z = pair a b ∧ p a b :=
begin
  refine mem_sep.trans ⟨and.right, λ e, ⟨_, e⟩⟩,
  rcases e with ⟨a, ax, b, bY, rfl, pab⟩,
  simp only [mem_powerset, subset_def, mem_union, pair, mem_pair],
  rintros u (rfl|rfl) v; simp only [mem_singleton, mem_pair],
  { rintro rfl, exact or.inl ax },
  { rintro (rfl|rfl); [left, right]; assumption }
end

theorem pair_injective : function.injective2 pair :=
λ x x' y y' H, begin
  have ae := ext_iff.1 H,
  simp only [pair, mem_pair] at ae,
  obtain rfl : x = x',
  { cases (ae {x}).1 (by simp) with h h,
    { exact singleton_injective h },
    { have m : x' ∈ ({x} : Set),
      { simp [h] },
      rw mem_singleton.mp m } },
  have he : x = y → y = y',
  { rintro rfl,
    cases (ae {x, y'}).2 (by simp only [eq_self_iff_true, or_true]) with xy'x xy'xx,
    { rw [eq_comm, ←mem_singleton, ←xy'x, mem_pair],
      exact or.inr rfl },
    { simpa [eq_comm] using (ext_iff.1 xy'xx y').1 (by simp) } },
  obtain xyx | xyy' := (ae {x, y}).1 (by simp),
  { obtain rfl := mem_singleton.mp ((ext_iff.1 xyx y).1 $ by simp),
    simp [he rfl] },
  { obtain rfl | yy' := mem_pair.mp ((ext_iff.1 xyy' y).1 $ by simp),
    { simp [he rfl] },
    { simp [yy'] } }
end

@[simp] theorem pair_inj {x y x' y' : Set} : pair x y = pair x' y' ↔ x = x' ∧ y = y' :=
pair_injective.eq_iff

/-- The cartesian product, `{(a, b) | a ∈ x, b ∈ y}` -/
def prod : Set.{u} → Set.{u} → Set.{u} := pair_sep (λ a b, true)

@[simp] theorem mem_prod {x y z : Set.{u}} : z ∈ prod x y ↔ ∃ a ∈ x, ∃ b ∈ y, z = pair a b :=
by simp [prod]

@[simp] theorem pair_mem_prod {x y a b : Set.{u}} : pair a b ∈ prod x y ↔ a ∈ x ∧ b ∈ y :=
⟨λ h, let ⟨a', a'x, b', b'y, e⟩ := mem_prod.1 h in
  match a', b', pair_injective e, a'x, b'y with ._, ._, ⟨rfl, rfl⟩, ax, bY := ⟨ax, bY⟩ end,
λ ⟨ax, bY⟩, mem_prod.2 ⟨a, ax, b, bY, rfl⟩⟩

/-- `is_func x y f` is the assertion that `f` is a subset of `x × y` which relates to each element
of `x` a unique element of `y`, so that we can consider `f`as a ZFC function `x → y`. -/
def is_func (x y f : Set.{u}) : Prop :=
f ⊆ prod x y ∧ ∀ z : Set.{u}, z ∈ x → ∃! w, pair z w ∈ f

/-- `funs x y` is `y ^ x`, the set of all set functions `x → y` -/
def funs (x y : Set.{u}) : Set.{u} :=
{f ∈ powerset (prod x y) | is_func x y f}

@[simp] theorem mem_funs {x y f : Set.{u}} : f ∈ funs x y ↔ is_func x y f :=
by simp [funs, is_func]

-- TODO(Mario): Prove this computably
noncomputable instance map_definable_aux (f : Set → Set) [H : definable 1 f] :
  definable 1 (λ y, pair y (f y)) :=
@classical.all_definable 1 _

/-- Graph of a function: `map f x` is the ZFC function which maps `a ∈ x` to `f a` -/
noncomputable def map (f : Set → Set) [H : definable 1 f] : Set → Set :=
image (λ y, pair y (f y))

@[simp] theorem mem_map {f : Set → Set} [H : definable 1 f] {x y : Set} :
  y ∈ map f x ↔ ∃ z ∈ x, pair z (f z) = y :=
mem_image

theorem map_unique {f : Set.{u} → Set.{u}} [H : definable 1 f] {x z : Set.{u}} (zx : z ∈ x) :
  ∃! w, pair z w ∈ map f x :=
⟨f z, image.mk _ _ zx, λ y yx, let ⟨w, wx, we⟩ := mem_image.1 yx, ⟨wz, fy⟩ := pair_injective we in
  by rw[←fy, wz]⟩

@[simp] theorem map_is_func {f : Set → Set} [H : definable 1 f] {x y : Set} :
  is_func x y (map f x) ↔ ∀ z ∈ x, f z ∈ y :=
⟨λ ⟨ss, h⟩ z zx, let ⟨t, t1, t2⟩ := h z zx in
  (t2 (f z) (image.mk _ _ zx)).symm ▸ (pair_mem_prod.1 (ss t1)).right,
λ h, ⟨λ y yx, let ⟨z, zx, ze⟩ := mem_image.1 yx in ze ▸ pair_mem_prod.2 ⟨zx, h z zx⟩,
     λ z, map_unique⟩⟩

/-- Given a predicate `p` on ZFC sets. `hereditarily p x` means that `x` has property `p` and the
members of `x` are all `hereditarily p`. -/
def hereditarily (p : Set → Prop) : Set → Prop
| x := p x ∧ ∀ y ∈ x, hereditarily y
using_well_founded { dec_tac := `[assumption] }

section hereditarily

variables {p : Set.{u} → Prop} {x y : Set.{u}}

lemma hereditarily_iff :
  hereditarily p x ↔ p x ∧ ∀ y ∈ x, hereditarily p y :=
by rw [← hereditarily]

alias hereditarily_iff ↔ hereditarily.def _

lemma hereditarily.self (h : x.hereditarily p) : p x := h.def.1
lemma hereditarily.mem (h : x.hereditarily p) (hy : y ∈ x) : y.hereditarily p := h.def.2 _ hy

lemma hereditarily.empty : hereditarily p x → p ∅ :=
begin
  apply x.induction_on,
  intros y IH h,
  rcases Set.eq_empty_or_nonempty y with (rfl|⟨a, ha⟩),
  { exact h.self },
  { exact IH a ha (h.mem ha) }
end

end hereditarily

end Set

/-- The collection of all classes.

We define `Class` as `set Set`, as this allows us to get many instances automatically. However, in
practice, we treat it as (the definitionally equal) `Set → Prop`. This means, the preferred way to
state that `x : Set` belongs to `A : Class` is to write `A x`. -/
@[derive [has_subset, has_sep Set, has_emptyc, inhabited, has_insert Set, has_union, has_inter,
  has_compl, has_sdiff]]
def Class := set Set

namespace Class

@[ext] theorem ext {x y : Class.{u}} : (∀ z : Set.{u}, x z ↔ y z) → x = y := set.ext

theorem ext_iff {x y : Class.{u}} : x = y ↔ ∀ z, x z ↔ y z := set.ext_iff

/-- Coerce a ZFC set into a class -/
def of_Set (x : Set.{u}) : Class.{u} := {y | y ∈ x}
instance : has_coe Set Class := ⟨of_Set⟩

/-- The universal class -/
def univ : Class := set.univ

/-- Assert that `A` is a ZFC set satisfying `B` -/
def to_Set (B : Class.{u}) (A : Class.{u}) : Prop := ∃ x, ↑x = A ∧ B x

/-- `A ∈ B` if `A` is a ZFC set which satisfies `B` -/
protected def mem (A B : Class.{u}) : Prop := to_Set.{u} B A
instance : has_mem Class Class := ⟨Class.mem⟩

theorem mem_def (A B : Class.{u}) : A ∈ B ↔ ∃ x, ↑x = A ∧ B x := iff.rfl

@[simp] theorem not_mem_empty (x : Class.{u}) : x ∉ (∅ : Class.{u}) := λ ⟨_, _, h⟩, h

@[simp] theorem not_empty_hom (x : Set.{u}) : ¬ (∅ : Class.{u}) x := id

@[simp] theorem mem_univ {A : Class.{u}} : A ∈ univ.{u} ↔ ∃ x : Set.{u}, ↑x = A :=
exists_congr $ λ x, and_true _

@[simp] theorem mem_univ_hom (x : Set.{u}) : univ.{u} x := trivial

theorem eq_univ_iff_forall {A : Class.{u}} : A = univ ↔ ∀ x : Set, A x := set.eq_univ_iff_forall
theorem eq_univ_of_forall {A : Class.{u}} : (∀ x : Set, A x) → A = univ := set.eq_univ_of_forall

theorem mem_wf : @well_founded Class.{u} (∈) :=
⟨begin
  have H : ∀ x : Set.{u}, @acc Class.{u} (∈) ↑x,
  { refine λ a, Set.induction_on a (λ x IH, ⟨x, _⟩),
    rintros A ⟨z, rfl, hz⟩,
    exact IH z hz },
  { refine λ A, ⟨A, _⟩,
    rintros B ⟨x, rfl, hx⟩,
    exact H x }
end⟩

instance : has_well_founded Class := ⟨_, mem_wf⟩
instance : is_asymm Class (∈) := mem_wf.is_asymm

theorem mem_asymm {x y : Class} : x ∈ y → y ∉ x := asymm
theorem mem_irrefl (x : Class) : x ∉ x := irrefl x

/-- **There is no universal set.**

This is stated as `univ ∉ univ`, meaning that `univ` (the class of all sets) is proper (does not
belong to the class of all sets). -/
theorem univ_not_mem_univ : univ ∉ univ := mem_irrefl _

/-- Convert a conglomerate (a collection of classes) into a class -/
def Cong_to_Class (x : set Class.{u}) : Class.{u} := {y | ↑y ∈ x}

@[simp] theorem Cong_to_Class_empty : Cong_to_Class ∅ = ∅ :=
by { ext, simp [Cong_to_Class] }

/-- Convert a class into a conglomerate (a collection of classes) -/
def Class_to_Cong (x : Class.{u}) : set Class.{u} := {y | y ∈ x}

@[simp] theorem Class_to_Cong_empty : Class_to_Cong ∅ = ∅ :=
by { ext, simp [Class_to_Cong] }

/-- The power class of a class is the class of all subclasses that are ZFC sets -/
def powerset (x : Class) : Class := Cong_to_Class (set.powerset x)

/-- The union of a class is the class of all members of ZFC sets in the class -/
def sUnion (x : Class) : Class := ⋃₀ (Class_to_Cong x)

prefix (name := Class.sUnion) `⋃₀ `:110 := Class.sUnion

theorem of_Set.inj {x y : Set.{u}} (h : (x : Class.{u}) = y) : x = y :=
Set.ext $ λ z, by { change (x : Class.{u}) z ↔ (y : Class.{u}) z, rw h }

@[simp] theorem to_Set_of_Set (A : Class.{u}) (x : Set.{u}) : to_Set A x ↔ A x :=
⟨λ ⟨y, yx, py⟩, by rwa of_Set.inj yx at py, λ px, ⟨x, rfl, px⟩⟩

@[simp, norm_cast] theorem coe_mem {x : Set.{u}} {A : Class.{u}} : (x : Class.{u}) ∈ A ↔ A x :=
to_Set_of_Set _ _

@[simp] theorem coe_apply {x y : Set.{u}} : (y : Class.{u}) x ↔ x ∈ y := iff.rfl

@[simp, norm_cast] theorem coe_subset (x y : Set.{u}) : (x : Class.{u}) ⊆ y ↔ x ⊆ y := iff.rfl

@[simp, norm_cast] theorem coe_sep (p : Class.{u}) (x : Set.{u}) :
  (↑{y ∈ x | p y} : Class.{u}) = {y ∈ x | p y} :=
ext $ λ y, Set.mem_sep

@[simp, norm_cast] theorem coe_empty : ↑(∅ : Set.{u}) = (∅ : Class.{u}) :=
ext $ λ y, (iff_false _).2 $ Set.not_mem_empty y

@[simp, norm_cast] theorem coe_insert (x y : Set.{u}) :
  ↑(insert x y) = @insert Set.{u} Class.{u} _ x y :=
ext $ λ z, Set.mem_insert_iff

@[simp, norm_cast] theorem coe_union (x y : Set.{u}) : ↑(x ∪ y) = (x : Class.{u}) ∪ y :=
ext $ λ z, Set.mem_union

@[simp, norm_cast] theorem coe_inter (x y : Set.{u}) : ↑(x ∩ y) = (x : Class.{u}) ∩ y :=
ext $ λ z, Set.mem_inter

@[simp, norm_cast] theorem coe_diff (x y : Set.{u}) : ↑(x \ y) = (x : Class.{u}) \ y :=
ext $ λ z, Set.mem_diff

@[simp, norm_cast] theorem coe_powerset (x : Set.{u}) : ↑x.powerset = powerset.{u} x :=
ext $ λ z, Set.mem_powerset

@[simp] theorem powerset_apply {A : Class.{u}} {x : Set.{u}} : powerset A x ↔ ↑x ⊆ A := iff.rfl

@[simp] theorem sUnion_apply {x : Class} {y : Set} : (⋃₀ x) y ↔ ∃ z : Set, x z ∧ y ∈ z :=
begin
  split,
  { rintro ⟨-, ⟨z, rfl, hxz⟩, hyz⟩,
    exact ⟨z, hxz, hyz⟩ },
  { exact λ ⟨z, hxz, hyz⟩, ⟨_, coe_mem.2 hxz, hyz⟩ }
end

@[simp, norm_cast] theorem coe_sUnion (x : Set.{u}) : ↑(⋃₀ x) = ⋃₀ (x : Class.{u}) :=
ext $ λ y, Set.mem_sUnion.trans (sUnion_apply.trans $ by simp_rw [coe_apply, exists_prop]).symm

@[simp] theorem mem_sUnion {x y : Class.{u}} : y ∈ ⋃₀ x ↔ ∃ z, z ∈ x ∧ y ∈ z :=
begin
  split,
  { rintro ⟨w, rfl, z, hzx, hwz⟩,
    exact ⟨z, hzx, coe_mem.2 hwz⟩ },
  { rintro ⟨w, hwx, z, rfl, hwz⟩,
    exact ⟨z, rfl, w, hwx, hwz⟩ }
end

@[simp] theorem sUnion_empty : ⋃₀ (∅ : Class.{u}) = (∅ : Class.{u}) :=
by { ext, simp }

/-- An induction principle for sets. If every subset of a class is a member, then the class is
  universal. -/
theorem eq_univ_of_powerset_subset {A : Class} (hA : powerset A ⊆ A) : A = univ :=
eq_univ_of_forall begin
  by_contra' hnA,
  exact well_founded.min_mem Set.mem_wf _ hnA (hA $ λ x hx, not_not.1 $
    λ hB, well_founded.not_lt_min Set.mem_wf _ hnA hB $ coe_apply.1 hx)
end

/-- The definite description operator, which is `{x}` if `{y | A y} = {x}` and `∅` otherwise. -/
def iota (A : Class) : Class := ⋃₀ {x | ∀ y, A y ↔ y = x}

theorem iota_val (A : Class) (x : Set) (H : ∀ y, A y ↔ y = x) : iota A = ↑x :=
ext $ λ y, ⟨λ ⟨._, ⟨x', rfl, h⟩, yx'⟩, by rwa ←((H x').1 $ (h x').2 rfl),
  λ yx, ⟨_, ⟨x, rfl, H⟩, yx⟩⟩

/-- Unlike the other set constructors, the `iota` definite descriptor
  is a set for any set input, but not constructively so, so there is no
  associated `Class → Set` function. -/
theorem iota_ex (A) : iota.{u} A ∈ univ.{u} :=
mem_univ.2 $ or.elim (classical.em $ ∃ x, ∀ y, A y ↔ y = x)
 (λ ⟨x, h⟩, ⟨x, eq.symm $ iota_val A x h⟩)
 (λ hn, ⟨∅, ext (λ z, coe_empty.symm ▸ ⟨false.rec _, λ ⟨._, ⟨x, rfl, H⟩, zA⟩, hn ⟨x, H⟩⟩)⟩)

/-- Function value -/
def fval (F A : Class.{u}) : Class.{u} := iota (λ y, to_Set (λ x, F (Set.pair x y)) A)
infixl ` ′ `:100 := fval

theorem fval_ex (F A : Class.{u}) : F ′ A ∈ univ.{u} := iota_ex _

end Class

namespace Set

@[simp] theorem map_fval {f : Set.{u} → Set.{u}} [H : pSet.definable 1 f]
  {x y : Set.{u}} (h : y ∈ x) :
  (Set.map f x ′ y : Class.{u}) = f y :=
Class.iota_val _ _ (λ z, by { rw [Class.to_Set_of_Set, Class.coe_apply, mem_map], exact
  ⟨λ ⟨w, wz, pr⟩, let ⟨wy, fw⟩ := Set.pair_injective pr in by rw[←fw, wy],
  λ e, by { subst e, exact ⟨_, h, rfl⟩ }⟩ })

variables (x : Set.{u}) (h : ∅ ∉ x)

/-- A choice function on the class of nonempty ZFC sets. -/
noncomputable def choice : Set :=
@map (λ y, classical.epsilon (λ z, z ∈ y)) (classical.all_definable _) x

include h
theorem choice_mem_aux (y : Set.{u}) (yx : y ∈ x) : classical.epsilon (λ z : Set.{u}, z ∈ y) ∈ y :=
@classical.epsilon_spec _ (λ z : Set.{u}, z ∈ y) $ classical.by_contradiction $ λ n, h $
by rwa ←((eq_empty y).2 $ λ z zx, n ⟨z, zx⟩)

theorem choice_is_func : is_func x (⋃₀ x) (choice x) :=
(@map_is_func _ (classical.all_definable _) _ _).2 $
  λ y yx, mem_sUnion.2 ⟨y, yx, choice_mem_aux x h y yx⟩

theorem choice_mem (y : Set.{u}) (yx : y ∈ x) : (choice x ′ y : Class.{u}) ∈ (y : Class.{u}) :=
begin
  delta choice,
  rw [map_fval yx, Class.coe_mem, Class.coe_apply],
  exact choice_mem_aux x h y yx
end

end Set<|MERGE_RESOLUTION|>--- conflicted
+++ resolved
@@ -733,12 +733,9 @@
     { exact ⟨y, or.inr rfl, hz⟩ } }
 end
 
-<<<<<<< HEAD
-=======
 theorem mem_wf : @well_founded Set (∈) :=
 well_founded_lift₂_iff.mpr pSet.mem_wf
 
->>>>>>> d3acee0d
 /-- Induction on the `∈` relation. -/
 @[elab_as_eliminator]
 theorem induction_on {p : Set → Prop} (x) (h : ∀ x, (∀ y ∈ x, p y) → p x) : p x :=
