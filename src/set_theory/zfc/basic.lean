--- conflicted
+++ resolved
@@ -1003,45 +1003,17 @@
 @[simp] theorem to_Set_of_Set (A : Class.{u}) (x : Set.{u}) : to_Set A x ↔ A x :=
 ⟨λ ⟨y, yx, py⟩, by rwa of_Set.inj yx at py, λ px, ⟨x, rfl, px⟩⟩
 
-<<<<<<< HEAD
-@[simp] theorem mem_hom_left {x : Set.{u}} {A : Class.{u}} : (x : Class.{u}) ∈ A ↔ A x :=
-to_Set_of_Set _ _
-
-@[simp] theorem mem_hom_right {x y : Set.{u}} : (y : Class.{u}) x ↔ x ∈ y := iff.rfl
-=======
 @[simp, norm_cast] theorem coe_mem {x : Set.{u}} {A : Class.{u}} : (x : Class.{u}) ∈ A ↔ A x :=
 to_Set_of_Set _ _
 
 @[simp] theorem coe_apply {x y : Set.{u}} : (y : Class.{u}) x ↔ x ∈ y := iff.rfl
->>>>>>> d60ab294
 
 @[simp, norm_cast] theorem coe_subset (x y : Set.{u}) : (x : Class.{u}) ⊆ y ↔ x ⊆ y := iff.rfl
 
 @[simp, norm_cast] theorem coe_sep (p : Class.{u}) (x : Set.{u}) :
   (↑{y ∈ x | p y} : Class.{u}) = {y ∈ x | p y} :=
-ext $ λ y, Set.mem_sep
-
-<<<<<<< HEAD
-@[simp] theorem empty_hom : ↑(∅ : Set.{u}) = (∅ : Class.{u}) :=
-ext $ λ y, (iff_false _).2 (Set.not_mem_empty y)
-
-@[simp] theorem insert_hom (x y : Set.{u}) : (@insert Set.{u} Class.{u} _ x y) = ↑(insert x y) :=
-ext $ λ z, iff.symm Set.mem_insert_iff
-
-@[simp] theorem union_hom (x y : Set.{u}) : (x : Class.{u}) ∪ y = (x ∪ y : Set.{u}) :=
-ext $ λ z, iff.symm Set.mem_union
-
-@[simp] theorem inter_hom (x y : Set.{u}) : (x : Class.{u}) ∩ y = (x ∩ y : Set.{u}) :=
-ext $ λ z, iff.symm Set.mem_inter
-
-@[simp] theorem diff_hom (x y : Set.{u}) : (x : Class.{u}) \ y = (x \ y : Set.{u}) :=
-ext $ λ z, iff.symm Set.mem_diff
-
-@[simp] theorem powerset_hom_left (x : Set.{u}) : powerset.{u} x = Set.powerset x :=
-ext $ λ z, iff.symm Set.mem_powerset
-
-@[simp] theorem powerset_hom_right {A : Class.{u}} {x : Set.{u}} : powerset A x ↔ ↑x ⊆ A := iff.rfl
-=======
+set.ext $ λ y, Set.mem_sep
+
 @[simp, norm_cast] theorem coe_empty : ↑(∅ : Set.{u}) = (∅ : Class.{u}) :=
 set.ext $ λ y, (iff_false _).2 $ Set.not_mem_empty y
 
@@ -1073,40 +1045,12 @@
 
 @[simp, norm_cast] theorem coe_sUnion (x : Set.{u}) : ↑(⋃₀ x) = ⋃₀ (x : Class.{u}) :=
 set.ext $ λ y, Set.mem_sUnion.trans (sUnion_apply.trans $ by simp_rw [coe_apply, exists_prop]).symm
->>>>>>> d60ab294
-
-@[simp] theorem sUnion_hom_right {x : Class} {y : Set} : (⋃₀ x) y ↔ ∃ z : Set, x z ∧ y ∈ z :=
-begin
-<<<<<<< HEAD
-  split,
-  { rintro ⟨-, ⟨z, rfl, hxz⟩, hyz⟩,
-    exact ⟨z, hxz, hyz⟩ },
-  { exact λ ⟨z, hxz, hyz⟩, ⟨_, mem_hom_left.2 hxz, hyz⟩ }
-end
-
-@[simp] theorem sUnion_hom_left (x : Set.{u}) : ⋃₀ (x : Class.{u}) = ⋃₀ x :=
-ext $ λ y, (sUnion_hom_right.trans $ by simp_rw [mem_hom_right, exists_prop]).trans
-  Set.mem_sUnion.symm
-=======
-  refine λ h, set.ext (λ z, _),
-  change x z ↔ y z,
-  rw [←@coe_mem z x, ←@coe_mem z y],
-  exact h z
-end
-
-theorem ext_iff {x y : Class.{u}} : x = y ↔ (∀ z : Class.{u}, z ∈ x ↔ z ∈ y) :=
-⟨λ h, by simp [h], ext⟩
->>>>>>> d60ab294
 
 @[simp] theorem mem_sUnion {x y : Class.{u}} : y ∈ ⋃₀ x ↔ ∃ z, z ∈ x ∧ y ∈ z :=
 begin
   split,
   { rintro ⟨w, rfl, z, hzx, hwz⟩,
-<<<<<<< HEAD
-    exact ⟨z, hzx, mem_hom_left.2 hwz⟩ },
-=======
     exact ⟨z, hzx, coe_mem.2 hwz⟩ },
->>>>>>> d60ab294
   { rintro ⟨w, hwx, z, rfl, hwz⟩,
     exact ⟨z, rfl, w, hwx, hwz⟩ }
 end
@@ -1120,7 +1064,7 @@
 eq_univ_of_forall begin
   by_contra' hnA,
   exact well_founded.min_mem Set.mem_wf _ hnA (hA $ λ x hx, not_not.1 $
-    λ hB, well_founded.not_lt_min Set.mem_wf _ hnA hB $ (mem_hom_right).1 hx)
+    λ hB, well_founded.not_lt_min Set.mem_wf _ hnA hB $ coe_apply.1 hx)
 end
 
 /-- The definite description operator, which is `{x}` if `{y | A y} = {x}` and `∅` otherwise. -/
@@ -1136,11 +1080,7 @@
 theorem iota_ex (A) : iota.{u} A ∈ univ.{u} :=
 mem_univ.2 $ or.elim (classical.em $ ∃ x, ∀ y, A y ↔ y = x)
  (λ ⟨x, h⟩, ⟨x, eq.symm $ iota_val A x h⟩)
-<<<<<<< HEAD
- (λ hn, ⟨∅, ext (λ z, empty_hom.symm ▸ ⟨false.rec _, λ ⟨._, ⟨x, rfl, H⟩, zA⟩, hn ⟨x, H⟩⟩)⟩)
-=======
- (λ hn, ⟨∅, set.ext (λ z, coe_empty.symm ▸ ⟨false.rec _, λ ⟨._, ⟨x, rfl, H⟩, zA⟩, hn ⟨x, H⟩⟩)⟩)
->>>>>>> d60ab294
+ (λ hn, ⟨∅, ext (λ z, coe_empty.symm ▸ ⟨false.rec _, λ ⟨._, ⟨x, rfl, H⟩, zA⟩, hn ⟨x, H⟩⟩)⟩)
 
 /-- Function value -/
 def fval (F A : Class.{u}) : Class.{u} := iota (λ y, to_Set (λ x, F (Set.pair x y)) A)
