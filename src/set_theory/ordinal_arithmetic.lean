/-
Copyright (c) 2017 Johannes Hölzl. All rights reserved.
Released under Apache 2.0 license as described in the file LICENSE.
Authors: Mario Carneiro, Floris van Doorn, Violeta Hernández Palacios
-/
import logic.small
import order.bounded
import set_theory.ordinal
import tactic.by_contra

/-!
# Ordinal arithmetic

Ordinals have an addition (corresponding to disjoint union) that turns them into an additive
monoid, and a multiplication (corresponding to the lexicographic order on the product) that turns
them into a monoid. One can also define correspondingly a subtraction, a division, a successor
function, a power function and a logarithm function.

We also define limit ordinals and prove the basic induction principle on ordinals separating
successor ordinals and limit ordinals, in `limit_rec_on`.

## Main definitions and results

* `o₁ + o₂` is the order on the disjoint union of `o₁` and `o₂` obtained by declaring that
  every element of `o₁` is smaller than every element of `o₂`.
* `o₁ - o₂` is the unique ordinal `o` such that `o₂ + o = o₁`, when `o₂ ≤ o₁`.
* `o₁ * o₂` is the lexicographic order on `o₂ × o₁`.
* `o₁ / o₂` is the ordinal `o` such that `o₁ = o₂ * o + o'` with `o' < o₂`. We also define the
  divisibility predicate, and a modulo operation.
* `succ o = o + 1` is the successor of `o`.
* `pred o` if the predecessor of `o`. If `o` is not a successor, we set `pred o = o`.

We also define the power function and the logarithm function on ordinals, and discuss the properties
of casts of natural numbers of and of `omega` with respect to these operations.

Some properties of the operations are also used to discuss general tools on ordinals:

* `is_limit o`: an ordinal is a limit ordinal if it is neither `0` nor a successor.
* `limit_rec_on` is the main induction principle of ordinals: if one can prove a property by
  induction at successor ordinals and at limit ordinals, then it holds for all ordinals.
* `is_normal`: a function `f : ordinal → ordinal` satisfies `is_normal` if it is strictly increasing
  and order-continuous, i.e., the image `f o` of a limit ordinal `o` is the sup of `f a` for
  `a < o`.
* `enum_ord`: enumerates an unbounded set of ordinals by the ordinals themselves.
* `nfp f a`: the next fixed point of a function `f` on ordinals, above `a`. It behaves well
  for normal functions.
* `CNF b o` is the Cantor normal form of the ordinal `o` in base `b`.
* `sup`, `lsub`: the supremum / least strict upper bound of an indexed family of ordinals in
  `Type u`, as an ordinal in `Type u`.
* `bsup`, `blsub`: the supremum / least strict upper bound of a set of ordinals indexed by ordinals
  less than a given ordinal `o`.

Various other basic arithmetic results are given in `principal.lean` instead.
-/

noncomputable theory

open function cardinal set equiv
open_locale classical cardinal

universes u v w
variables {α : Type*} {β : Type*} {γ : Type*}
  {r : α → α → Prop} {s : β → β → Prop} {t : γ → γ → Prop}

namespace ordinal

/-! ### Further properties of addition on ordinals -/

@[simp] theorem lift_add (a b) : lift (a + b) = lift a + lift b :=
quotient.induction_on₂ a b $ λ ⟨α, r, _⟩ ⟨β, s, _⟩,
quotient.sound ⟨(rel_iso.preimage equiv.ulift _).trans
 (rel_iso.sum_lex_congr (rel_iso.preimage equiv.ulift _)
   (rel_iso.preimage equiv.ulift _)).symm⟩

@[simp] theorem lift_succ (a) : lift (succ a) = succ (lift a) :=
by unfold succ; simp only [lift_add, lift_one]

instance has_le.le.add_contravariant_class : contravariant_class ordinal.{u} ordinal.{u} (+) (≤) :=
⟨λ a b c, induction_on a $ λ α r hr, induction_on b $ λ β₁ s₁ hs₁, induction_on c $ λ β₂ s₂ hs₂ ⟨f⟩,
  ⟨have fl : ∀ a, f (sum.inl a) = sum.inl a := λ a,
    by simpa only [initial_seg.trans_apply, initial_seg.le_add_apply]
      using @initial_seg.eq _ _ _ _ (@sum.lex.is_well_order _ _ _ _ hr hs₂)
        ((initial_seg.le_add r s₁).trans f) (initial_seg.le_add r s₂) a,
  have ∀ b, {b' // f (sum.inr b) = sum.inr b'}, begin
    intro b, cases e : f (sum.inr b),
    { rw ← fl at e, have := f.inj' e, contradiction },
    { exact ⟨_, rfl⟩ }
  end,
  let g (b) := (this b).1 in
  have fr : ∀ b, f (sum.inr b) = sum.inr (g b), from λ b, (this b).2,
  ⟨⟨⟨g, λ x y h, by injection f.inj'
    (by rw [fr, fr, h] : f (sum.inr x) = f (sum.inr y))⟩,
    λ a b, by simpa only [sum.lex_inr_inr, fr, rel_embedding.coe_fn_to_embedding,
        initial_seg.coe_fn_to_rel_embedding, function.embedding.coe_fn_mk]
      using @rel_embedding.map_rel_iff _ _ _ _ f.to_rel_embedding (sum.inr a) (sum.inr b)⟩,
    λ a b H, begin
      rcases f.init' (by rw fr; exact sum.lex_inr_inr.2 H) with ⟨a'|a', h⟩,
      { rw fl at h, cases h },
      { rw fr at h, exact ⟨a', sum.inr.inj h⟩ }
    end⟩⟩⟩

theorem add_succ (o₁ o₂ : ordinal) : o₁ + succ o₂ = succ (o₁ + o₂) :=
(add_assoc _ _ _).symm

@[simp] theorem succ_zero : succ 0 = 1 := zero_add _

theorem one_le_iff_pos {o : ordinal} : 1 ≤ o ↔ 0 < o :=
by rw [← succ_zero, succ_le]

theorem one_le_iff_ne_zero {o : ordinal} : 1 ≤ o ↔ o ≠ 0 :=
by rw [one_le_iff_pos, ordinal.pos_iff_ne_zero]

theorem succ_pos (o : ordinal) : 0 < succ o :=
lt_of_le_of_lt (ordinal.zero_le _) (lt_succ_self _)

theorem succ_ne_zero (o : ordinal) : succ o ≠ 0 :=
ne_of_gt $ succ_pos o

@[simp] theorem card_succ (o : ordinal) : card (succ o) = card o + 1 :=
by simp only [succ, card_add, card_one]

theorem nat_cast_succ (n : ℕ) : (succ n : ordinal) = n.succ := rfl

theorem add_left_cancel (a) {b c : ordinal} : a + b = a + c ↔ b = c :=
by simp only [le_antisymm_iff, add_le_add_iff_left]

theorem lt_succ {a b : ordinal} : a < succ b ↔ a ≤ b :=
by rw [← not_le, succ_le, not_lt]

theorem lt_one_iff_zero {a : ordinal} : a < 1 ↔ a = 0 :=
by rw [←succ_zero, lt_succ, ordinal.le_zero]

private theorem add_lt_add_iff_left' (a) {b c : ordinal} : a + b < a + c ↔ b < c :=
by rw [← not_le, ← not_le, add_le_add_iff_left]

instance : covariant_class ordinal.{u} ordinal.{u} (+) (<) :=
⟨λ a b c, (add_lt_add_iff_left' a).2⟩

instance : contravariant_class ordinal.{u} ordinal.{u} (+) (<) :=
⟨λ a b c, (add_lt_add_iff_left' a).1⟩

theorem lt_of_add_lt_add_right {a b c : ordinal} : a + b < c + b → a < c :=
lt_imp_lt_of_le_imp_le (λ h, add_le_add_right h _)

@[simp] theorem succ_lt_succ {a b : ordinal} : succ a < succ b ↔ a < b :=
by rw [lt_succ, succ_le]

@[simp] theorem succ_le_succ {a b : ordinal} : succ a ≤ succ b ↔ a ≤ b :=
le_iff_le_iff_lt_iff_lt.2 succ_lt_succ

theorem succ_inj {a b : ordinal} : succ a = succ b ↔ a = b :=
by simp only [le_antisymm_iff, succ_le_succ]

theorem add_le_add_iff_right {a b : ordinal} (n : ℕ) : a + n ≤ b + n ↔ a ≤ b :=
by induction n with n ih; [rw [nat.cast_zero, add_zero, add_zero],
  rw [← nat_cast_succ, add_succ, add_succ, succ_le_succ, ih]]

theorem add_right_cancel {a b : ordinal} (n : ℕ) : a + n = b + n ↔ a = b :=
by simp only [le_antisymm_iff, add_le_add_iff_right]

/-! ### The zero ordinal -/

@[simp] theorem card_eq_zero {o} : card o = 0 ↔ o = 0 :=
⟨induction_on o $ λ α r _ h, begin
  refine le_antisymm (le_of_not_lt $
    λ hn, mk_ne_zero_iff.2 _ h) (ordinal.zero_le _),
  rw [← succ_le, succ_zero] at hn, cases hn with f,
  exact ⟨f punit.star⟩
end, λ e, by simp only [e, card_zero]⟩

@[simp] theorem type_eq_zero_of_empty [is_well_order α r] [is_empty α] : type r = 0 :=
card_eq_zero.symm.mpr (mk_eq_zero _)

@[simp] theorem type_eq_zero_iff_is_empty [is_well_order α r] : type r = 0 ↔ is_empty α :=
(@card_eq_zero (type r)).symm.trans mk_eq_zero_iff

theorem type_ne_zero_iff_nonempty [is_well_order α r] : type r ≠ 0 ↔ nonempty α :=
(not_congr (@card_eq_zero (type r))).symm.trans mk_ne_zero_iff

protected lemma one_ne_zero : (1 : ordinal) ≠ 0 :=
type_ne_zero_iff_nonempty.2 ⟨punit.star⟩

instance : nontrivial ordinal.{u} :=
⟨⟨1, 0, ordinal.one_ne_zero⟩⟩

theorem zero_lt_one : (0 : ordinal) < 1 :=
lt_iff_le_and_ne.2 ⟨ordinal.zero_le _, ne.symm $ ordinal.one_ne_zero⟩

theorem le_one_iff {a : ordinal} : a ≤ 1 ↔ a = 0 ∨ a = 1 :=
begin
  refine ⟨λ ha, _, _⟩,
  { rcases eq_or_lt_of_le ha with rfl | ha,
    exacts [or.inr rfl, or.inl (lt_one_iff_zero.1 ha)], },
  { rintro (rfl | rfl),
    exacts [le_of_lt zero_lt_one, le_refl _], }
end

/-! ### The predecessor of an ordinal -/

/-- The ordinal predecessor of `o` is `o'` if `o = succ o'`,
  and `o` otherwise. -/
def pred (o : ordinal.{u}) : ordinal.{u} :=
if h : ∃ a, o = succ a then classical.some h else o

@[simp] theorem pred_succ (o) : pred (succ o) = o :=
by have h : ∃ a, succ o = succ a := ⟨_, rfl⟩;
   simpa only [pred, dif_pos h] using (succ_inj.1 $ classical.some_spec h).symm

theorem pred_le_self (o) : pred o ≤ o :=
if h : ∃ a, o = succ a then let ⟨a, e⟩ := h in
by rw [e, pred_succ]; exact le_of_lt (lt_succ_self _)
else by rw [pred, dif_neg h]

theorem pred_eq_iff_not_succ {o} : pred o = o ↔ ¬ ∃ a, o = succ a :=
⟨λ e ⟨a, e'⟩, by rw [e', pred_succ] at e; exact ne_of_lt (lt_succ_self _) e,
 λ h, dif_neg h⟩

theorem pred_lt_iff_is_succ {o} : pred o < o ↔ ∃ a, o = succ a :=
iff.trans (by simp only [le_antisymm_iff, pred_le_self, true_and, not_le])
  (iff_not_comm.1 pred_eq_iff_not_succ).symm

theorem succ_pred_iff_is_succ {o} : succ (pred o) = o ↔ ∃ a, o = succ a :=
⟨λ e, ⟨_, e.symm⟩, λ ⟨a, e⟩, by simp only [e, pred_succ]⟩

theorem succ_lt_of_not_succ {o} (h : ¬ ∃ a, o = succ a) {b} : succ b < o ↔ b < o :=
⟨lt_trans (lt_succ_self _), λ l,
  lt_of_le_of_ne (succ_le.2 l) (λ e, h ⟨_, e.symm⟩)⟩

theorem lt_pred {a b} : a < pred b ↔ succ a < b :=
if h : ∃ a, b = succ a then let ⟨c, e⟩ := h in
by rw [e, pred_succ, succ_lt_succ]
else by simp only [pred, dif_neg h, succ_lt_of_not_succ h]

theorem pred_le {a b} : pred a ≤ b ↔ a ≤ succ b :=
le_iff_le_iff_lt_iff_lt.2 lt_pred

@[simp] theorem lift_is_succ {o} : (∃ a, lift o = succ a) ↔ (∃ a, o = succ a) :=
⟨λ ⟨a, h⟩,
  let ⟨b, e⟩ := lift_down $ show a ≤ lift o, from le_of_lt $
    h.symm ▸ lt_succ_self _ in
  ⟨b, lift_inj.1 $ by rw [h, ← e, lift_succ]⟩,
 λ ⟨a, h⟩, ⟨lift a, by simp only [h, lift_succ]⟩⟩

@[simp] theorem lift_pred (o) : lift (pred o) = pred (lift o) :=
if h : ∃ a, o = succ a then
by cases h with a e; simp only [e, pred_succ, lift_succ]
else by rw [pred_eq_iff_not_succ.2 h,
            pred_eq_iff_not_succ.2 (mt lift_is_succ.1 h)]

/-! ### Limit ordinals -/

/-- A limit ordinal is an ordinal which is not zero and not a successor. -/
def is_limit (o : ordinal) : Prop := o ≠ 0 ∧ ∀ a < o, succ a < o

theorem not_zero_is_limit : ¬ is_limit 0
| ⟨h, _⟩ := h rfl

theorem not_succ_is_limit (o) : ¬ is_limit (succ o)
| ⟨_, h⟩ := lt_irrefl _ (h _ (lt_succ_self _))

theorem not_succ_of_is_limit {o} (h : is_limit o) : ¬ ∃ a, o = succ a
| ⟨a, e⟩ := not_succ_is_limit a (e ▸ h)

theorem succ_lt_of_is_limit {o} (h : is_limit o) {a} : succ a < o ↔ a < o :=
⟨lt_trans (lt_succ_self _), h.2 _⟩

theorem le_succ_of_is_limit {o} (h : is_limit o) {a} : o ≤ succ a ↔ o ≤ a :=
le_iff_le_iff_lt_iff_lt.2 $ succ_lt_of_is_limit h

theorem limit_le {o} (h : is_limit o) {a} : o ≤ a ↔ ∀ x < o, x ≤ a :=
⟨λ h x l, le_trans (le_of_lt l) h,
 λ H, (le_succ_of_is_limit h).1 $ le_of_not_lt $ λ hn,
  not_lt_of_le (H _ hn) (lt_succ_self _)⟩

theorem lt_limit {o} (h : is_limit o) {a} : a < o ↔ ∃ x < o, a < x :=
by simpa only [not_ball, not_le] using not_congr (@limit_le _ h a)

@[simp] theorem lift_is_limit (o) : is_limit (lift o) ↔ is_limit o :=
and_congr (not_congr $ by simpa only [lift_zero] using @lift_inj o 0)
⟨λ H a h, lift_lt.1 $ by simpa only [lift_succ] using H _ (lift_lt.2 h),
 λ H a h, let ⟨a', e⟩ := lift_down (le_of_lt h) in
   by rw [← e, ← lift_succ, lift_lt];
      rw [← e, lift_lt] at h; exact H a' h⟩

theorem is_limit.pos {o : ordinal} (h : is_limit o) : 0 < o :=
lt_of_le_of_ne (ordinal.zero_le _) h.1.symm

theorem is_limit.one_lt {o : ordinal} (h : is_limit o) : 1 < o :=
by simpa only [succ_zero] using h.2 _ h.pos

theorem is_limit.nat_lt {o : ordinal} (h : is_limit o) : ∀ n : ℕ, (n : ordinal) < o
| 0     := h.pos
| (n+1) := h.2 _ (is_limit.nat_lt n)

theorem zero_or_succ_or_limit (o : ordinal) :
  o = 0 ∨ (∃ a, o = succ a) ∨ is_limit o :=
if o0 : o = 0 then or.inl o0 else
if h : ∃ a, o = succ a then or.inr (or.inl h) else
or.inr $ or.inr ⟨o0, λ a, (succ_lt_of_not_succ h).2⟩

/-- Main induction principle of ordinals: if one can prove a property by
  induction at successor ordinals and at limit ordinals, then it holds for all ordinals. -/
@[elab_as_eliminator] def limit_rec_on {C : ordinal → Sort*}
  (o : ordinal) (H₁ : C 0) (H₂ : ∀ o, C o → C (succ o))
  (H₃ : ∀ o, is_limit o → (∀ o' < o, C o') → C o) : C o :=
wf.fix (λ o IH,
  if o0 : o = 0 then by rw o0; exact H₁ else
  if h : ∃ a, o = succ a then
    by rw ← succ_pred_iff_is_succ.2 h; exact
    H₂ _ (IH _ $ pred_lt_iff_is_succ.2 h)
  else H₃ _ ⟨o0, λ a, (succ_lt_of_not_succ h).2⟩ IH) o

@[simp] theorem limit_rec_on_zero {C} (H₁ H₂ H₃) : @limit_rec_on C 0 H₁ H₂ H₃ = H₁ :=
by rw [limit_rec_on, well_founded.fix_eq, dif_pos rfl]; refl

@[simp] theorem limit_rec_on_succ {C} (o H₁ H₂ H₃) :
  @limit_rec_on C (succ o) H₁ H₂ H₃ = H₂ o (@limit_rec_on C o H₁ H₂ H₃) :=
begin
  have h : ∃ a, succ o = succ a := ⟨_, rfl⟩,
  rw [limit_rec_on, well_founded.fix_eq,
      dif_neg (succ_ne_zero o), dif_pos h],
  generalize : limit_rec_on._proof_2 (succ o) h = h₂,
  generalize : limit_rec_on._proof_3 (succ o) h = h₃,
  revert h₂ h₃, generalize e : pred (succ o) = o', intros,
  rw pred_succ at e, subst o', refl
end

@[simp] theorem limit_rec_on_limit {C} (o H₁ H₂ H₃ h) :
  @limit_rec_on C o H₁ H₂ H₃ = H₃ o h (λ x h, @limit_rec_on C x H₁ H₂ H₃) :=
by rw [limit_rec_on, well_founded.fix_eq,
       dif_neg h.1, dif_neg (not_succ_of_is_limit h)]; refl

lemma has_succ_of_is_limit {α} {r : α → α → Prop} [wo : is_well_order α r]
  (h : (type r).is_limit) (x : α) : ∃y, r x y :=
begin
  use enum r (typein r x).succ (h.2 _ (typein_lt_type r x)),
  convert (enum_lt_enum (typein_lt_type r x) _).mpr (lt_succ_self _), rw [enum_typein]
end

lemma type_subrel_lt (o : ordinal.{u}) :
  type (subrel (<) {o' : ordinal | o' < o}) = ordinal.lift.{u+1} o :=
begin
  refine quotient.induction_on o _,
  rintro ⟨α, r, wo⟩, resetI, apply quotient.sound,
  constructor, symmetry, refine (rel_iso.preimage equiv.ulift r).trans (typein_iso r)
end

lemma mk_initial_seg (o : ordinal.{u}) :
  #{o' : ordinal | o' < o} = cardinal.lift.{u+1} o.card :=
by rw [lift_card, ←type_subrel_lt, card_type]

/-! ### Normal ordinal functions -/

/-- A normal ordinal function is a strictly increasing function which is
  order-continuous, i.e., the image `f o` of a limit ordinal `o` is the sup of `f a` for
  `a < o`.  -/
def is_normal (f : ordinal → ordinal) : Prop :=
(∀ o, f o < f (succ o)) ∧ ∀ o, is_limit o → ∀ a, f o ≤ a ↔ ∀ b < o, f b ≤ a

theorem is_normal.limit_le {f} (H : is_normal f) : ∀ {o}, is_limit o →
  ∀ {a}, f o ≤ a ↔ ∀ b < o, f b ≤ a := H.2

theorem is_normal.limit_lt {f} (H : is_normal f) {o} (h : is_limit o) {a} :
  a < f o ↔ ∃ b < o, a < f b :=
not_iff_not.1 $ by simpa only [exists_prop, not_exists, not_and, not_lt] using H.2 _ h a

theorem is_normal.strict_mono {f} (H : is_normal f) : strict_mono f :=
λ a b, limit_rec_on b (not.elim (not_lt_of_le $ ordinal.zero_le _))
  (λ b IH h, (lt_or_eq_of_le (lt_succ.1 h)).elim
    (λ h, lt_trans (IH h) (H.1 _))
    (λ e, e ▸ H.1 _))
  (λ b l IH h, lt_of_lt_of_le (H.1 a)
    ((H.2 _ l _).1 le_rfl _ (l.2 _ h)))

theorem is_normal_iff_strict_mono_limit (f : ordinal → ordinal) :
  (strict_mono f ∧ ∀ o, is_limit o → ∀ a, (∀ b < o, f b ≤ a) → f o ≤ a) ↔ is_normal f :=
⟨λ ⟨hs, hl⟩, ⟨λ a, hs (ordinal.lt_succ_self a),
  λ a ha c, ⟨λ hac b hba, ((hs hba).trans_le hac).le, hl a ha c⟩⟩,
  λ hf, ⟨hf.strict_mono, λ a ha c, (hf.2 a ha c).2⟩⟩

theorem is_normal.lt_iff {f} (H : is_normal f) {a b} : f a < f b ↔ a < b :=
strict_mono.lt_iff_lt $ H.strict_mono

theorem is_normal.le_iff {f} (H : is_normal f) {a b} : f a ≤ f b ↔ a ≤ b :=
le_iff_le_iff_lt_iff_lt.2 H.lt_iff

theorem is_normal.inj {f} (H : is_normal f) {a b} : f a = f b ↔ a = b :=
by simp only [le_antisymm_iff, H.le_iff]

theorem is_normal.self_le {f} (H : is_normal f) (a) : a ≤ f a :=
wf.self_le_of_strict_mono H.strict_mono a

theorem is_normal.le_set {f} (H : is_normal f) (p : set ordinal) (p0 : p.nonempty) (b)
  (H₂ : ∀ o, b ≤ o ↔ ∀ a ∈ p, a ≤ o) {o} : f b ≤ o ↔ ∀ a ∈ p, f a ≤ o :=
⟨λ h a pa, (H.le_iff.2 ((H₂ _).1 (le_refl _) _ pa)).trans h,
λ h, begin
  revert H₂, refine limit_rec_on b (λ H₂, _) (λ S _ H₂, _) (λ S L _ H₂, (H.2 _ L _).2 (λ a h', _)),
  { cases p0 with x px,
    have := ordinal.le_zero.1 ((H₂ _).1 (ordinal.zero_le _) _ px),
    rw this at px, exact h _ px },
  { rcases not_ball.1 (mt (H₂ S).2 $ not_le_of_lt $ lt_succ_self _) with ⟨a, h₁, h₂⟩,
    exact (H.le_iff.2 $ succ_le.2 $ not_le.1 h₂).trans (h _ h₁) },
  { rcases not_ball.1 (mt (H₂ a).2 (not_le.2 h')) with ⟨b, h₁, h₂⟩,
    exact (H.le_iff.2 $ le_of_lt $ not_le.1 h₂).trans (h _ h₁) }
end⟩

theorem is_normal.le_set' {f} (H : is_normal f) (p : set α) (g : α → ordinal) (p0 : p.nonempty) (b)
  (H₂ : ∀ o, b ≤ o ↔ ∀ a ∈ p, g a ≤ o) {o} : f b ≤ o ↔ ∀ a ∈ p, f (g a) ≤ o :=
(H.le_set (λ x, ∃ y, p y ∧ x = g y)
  (let ⟨x, px⟩ := p0 in ⟨_, _, px, rfl⟩) _
  (λ o, (H₂ o).trans ⟨λ H a ⟨y, h1, h2⟩, h2.symm ▸ H y h1,
    λ H a h1, H (g a) ⟨a, h1, rfl⟩⟩)).trans
⟨λ H a h, H (g a) ⟨a, h, rfl⟩, λ H a ⟨y, h1, h2⟩, h2.symm ▸ H y h1⟩

theorem is_normal.refl : is_normal id :=
⟨λ x, lt_succ_self _, λ o l a, limit_le l⟩

theorem is_normal.trans {f g} (H₁ : is_normal f) (H₂ : is_normal g) :
  is_normal (λ x, f (g x)) :=
⟨λ x, H₁.lt_iff.2 (H₂.1 _),
 λ o l a, H₁.le_set' (< o) g ⟨_, l.pos⟩ _ (λ c, H₂.2 _ l _)⟩

theorem is_normal.is_limit {f} (H : is_normal f) {o} (l : is_limit o) :
  is_limit (f o) :=
⟨ne_of_gt $ lt_of_le_of_lt (ordinal.zero_le _) $ H.lt_iff.2 l.pos,
λ a h, let ⟨b, h₁, h₂⟩ := (H.limit_lt l).1 h in
  lt_of_le_of_lt (succ_le.2 h₂) (H.lt_iff.2 h₁)⟩

theorem is_normal.le_iff_eq {f} (H : is_normal f) {a} : f a ≤ a ↔ f a = a :=
(H.self_le a).le_iff_eq

theorem is_normal_iff_strict_mono_limit (f : ordinal → ordinal) :
  (strict_mono f ∧ ∀ o, is_limit o → ∀ a, (∀ b < o, f b ≤ a) → f o ≤ a) ↔ is_normal f :=
⟨λ ⟨hs, hl⟩, ⟨λ a, hs (ordinal.lt_succ_self a),
  λ a ha c, ⟨λ hac b hba, ((hs hba).trans_le hac).le, hl a ha c⟩⟩,
  λ hf, ⟨hf.strict_mono, λ a ha c, (hf.2 a ha c).2⟩⟩

theorem add_le_of_limit {a b c : ordinal.{u}}
  (h : is_limit b) : a + b ≤ c ↔ ∀ b' < b, a + b' ≤ c :=
⟨λ h b' l, le_trans (add_le_add_left (le_of_lt l) _) h,
λ H, le_of_not_lt $
induction_on a (λ α r _, induction_on b $ λ β s _ h H l, begin
  resetI,
  suffices : ∀ x : β, sum.lex r s (sum.inr x) (enum _ _ l),
  { cases enum _ _ l with x x,
    { cases this (enum s 0 h.pos) },
    { exact irrefl _ (this _) } },
  intros x,
  rw [← typein_lt_typein (sum.lex r s), typein_enum],
  have := H _ (h.2 _ (typein_lt_type s x)),
  rw [add_succ, succ_le] at this,
  refine lt_of_le_of_lt (type_le'.2
    ⟨rel_embedding.of_monotone (λ a, _) (λ a b, _)⟩) this,
  { rcases a with ⟨a | b, h⟩,
    { exact sum.inl a },
    { exact sum.inr ⟨b, by cases h; assumption⟩ } },
  { rcases a with ⟨a | a, h₁⟩; rcases b with ⟨b | b, h₂⟩; cases h₁; cases h₂;
      rintro ⟨⟩; constructor; assumption }
end) h H⟩

theorem add_is_normal (a : ordinal) : is_normal ((+) a) :=
⟨λ b, (add_lt_add_iff_left a).2 (lt_succ_self _),
 λ b l c, add_le_of_limit l⟩

theorem add_is_limit (a) {b} : is_limit b → is_limit (a + b) :=
(add_is_normal a).is_limit

/-! ### Subtraction on ordinals-/

/-- `a - b` is the unique ordinal satisfying `b + (a - b) = a` when `b ≤ a`. -/
def sub (a b : ordinal.{u}) : ordinal.{u} :=
Inf {o | a ≤ b + o}

/-- The set in the definition of subtraction is nonempty. -/
theorem sub_nonempty {a b : ordinal.{u}} : {o | a ≤ b + o}.nonempty :=
⟨a, le_add_left _ _⟩

instance : has_sub ordinal := ⟨sub⟩

theorem le_add_sub (a b : ordinal) : a ≤ b + (a - b) :=
Inf_mem sub_nonempty

theorem sub_le {a b c : ordinal} : a - b ≤ c ↔ a ≤ b + c :=
⟨λ h, le_trans (le_add_sub a b) (add_le_add_left h _), λ h, cInf_le' h⟩

theorem lt_sub {a b c : ordinal} : a < b - c ↔ c + a < b :=
lt_iff_lt_of_le_iff_le sub_le

theorem add_sub_cancel (a b : ordinal) : a + b - a = b :=
le_antisymm (sub_le.2 $ le_rfl)
  ((add_le_add_iff_left a).1 $ le_add_sub _ _)

theorem sub_eq_of_add_eq {a b c : ordinal} (h : a + b = c) : c - a = b :=
h ▸ add_sub_cancel _ _

theorem sub_le_self (a b : ordinal) : a - b ≤ a :=
sub_le.2 $ le_add_left _ _

protected theorem add_sub_cancel_of_le {a b : ordinal} (h : b ≤ a) : b + (a - b) = a :=
le_antisymm begin
  rcases zero_or_succ_or_limit (a-b) with e|⟨c,e⟩|l,
  { simp only [e, add_zero, h] },
  { rw [e, add_succ, succ_le, ← lt_sub, e], apply lt_succ_self },
  { exact (add_le_of_limit l).2 (λ c l, le_of_lt (lt_sub.1 l)) }
end (le_add_sub _ _)

@[simp] theorem sub_zero (a : ordinal) : a - 0 = a :=
by simpa only [zero_add] using add_sub_cancel 0 a

@[simp] theorem zero_sub (a : ordinal) : 0 - a = 0 :=
by rw ← ordinal.le_zero; apply sub_le_self

@[simp] theorem sub_self (a : ordinal) : a - a = 0 :=
by simpa only [add_zero] using add_sub_cancel a 0

protected theorem sub_eq_zero_iff_le {a b : ordinal} : a - b = 0 ↔ a ≤ b :=
⟨λ h, by simpa only [h, add_zero] using le_add_sub a b,
 λ h, by rwa [← ordinal.le_zero, sub_le, add_zero]⟩

theorem sub_sub (a b c : ordinal) : a - b - c = a - (b + c) :=
eq_of_forall_ge_iff $ λ d, by rw [sub_le, sub_le, sub_le, add_assoc]

theorem add_sub_add_cancel (a b c : ordinal) : a + b - (a + c) = b - c :=
by rw [← sub_sub, add_sub_cancel]

theorem sub_is_limit {a b} (l : is_limit a) (h : b < a) : is_limit (a - b) :=
⟨ne_of_gt $ lt_sub.2 $ by rwa add_zero,
 λ c h, by rw [lt_sub, add_succ]; exact l.2 _ (lt_sub.1 h)⟩

@[simp] theorem one_add_omega : 1 + omega.{u} = omega :=
begin
  refine le_antisymm _ (le_add_left _ _),
  rw [omega, one_eq_lift_type_unit, ← lift_add, lift_le, type_add],
  have : is_well_order unit empty_relation := by apply_instance,
  refine ⟨rel_embedding.collapse (rel_embedding.of_monotone _ _)⟩,
  { apply sum.rec, exact λ _, 0, exact nat.succ },
  { intros a b, cases a; cases b; intro H; cases H with _ _ H _ _ H;
    [cases H, exact nat.succ_pos _, exact nat.succ_lt_succ H] }
end

@[simp, priority 990]
theorem one_add_of_omega_le {o} (h : omega ≤ o) : 1 + o = o :=
by rw [← ordinal.add_sub_cancel_of_le h, ← add_assoc, one_add_omega]

/-! ### Multiplication of ordinals-/

/-- The multiplication of ordinals `o₁` and `o₂` is the (well founded) lexicographic order on
`o₂ × o₁`. -/
instance : monoid ordinal.{u} :=
{ mul := λ a b, quotient.lift_on₂ a b
      (λ ⟨α, r, wo⟩ ⟨β, s, wo'⟩, ⟦⟨β × α, prod.lex s r, by exactI prod.lex.is_well_order⟩⟧
        : Well_order → Well_order → ordinal) $
    λ ⟨α₁, r₁, o₁⟩ ⟨α₂, r₂, o₂⟩ ⟨β₁, s₁, p₁⟩ ⟨β₂, s₂, p₂⟩ ⟨f⟩ ⟨g⟩,
    quot.sound ⟨rel_iso.prod_lex_congr g f⟩,
  one := 1,
  mul_assoc := λ a b c, quotient.induction_on₃ a b c $ λ ⟨α, r, _⟩ ⟨β, s, _⟩ ⟨γ, t, _⟩,
    eq.symm $ quotient.sound ⟨⟨prod_assoc _ _ _, λ a b, begin
      rcases a with ⟨⟨a₁, a₂⟩, a₃⟩,
      rcases b with ⟨⟨b₁, b₂⟩, b₃⟩,
      simp [prod.lex_def, and_or_distrib_left, or_assoc, and_assoc]
    end⟩⟩,
  mul_one := λ a, induction_on a $ λ α r _, quotient.sound
    ⟨⟨punit_prod _, λ a b, by rcases a with ⟨⟨⟨⟩⟩, a⟩; rcases b with ⟨⟨⟨⟩⟩, b⟩;
    simp only [prod.lex_def, empty_relation, false_or];
    simp only [eq_self_iff_true, true_and]; refl⟩⟩,
  one_mul := λ a, induction_on a $ λ α r _, quotient.sound
    ⟨⟨prod_punit _, λ a b, by rcases a with ⟨a, ⟨⟨⟩⟩⟩; rcases b with ⟨b, ⟨⟨⟩⟩⟩;
    simp only [prod.lex_def, empty_relation, and_false, or_false]; refl⟩⟩ }

@[simp] theorem type_mul {α β : Type u} (r : α → α → Prop) (s : β → β → Prop)
  [is_well_order α r] [is_well_order β s] : type r * type s = type (prod.lex s r) := rfl

@[simp] theorem lift_mul (a b) : lift (a * b) = lift a * lift b :=
quotient.induction_on₂ a b $ λ ⟨α, r, _⟩ ⟨β, s, _⟩,
quotient.sound ⟨(rel_iso.preimage equiv.ulift _).trans
 (rel_iso.prod_lex_congr (rel_iso.preimage equiv.ulift _)
   (rel_iso.preimage equiv.ulift _)).symm⟩

@[simp] theorem card_mul (a b) : card (a * b) = card a * card b :=
quotient.induction_on₂ a b $ λ ⟨α, r, _⟩ ⟨β, s, _⟩,
mul_comm (mk β) (mk α)

@[simp] theorem mul_zero (a : ordinal) : a * 0 = 0 :=
induction_on a $ λ α _ _, by exactI type_eq_zero_of_empty

@[simp] theorem zero_mul (a : ordinal) : 0 * a = 0 :=
induction_on a $ λ α _ _, by exactI type_eq_zero_of_empty

theorem mul_add (a b c : ordinal) : a * (b + c) = a * b + a * c :=
quotient.induction_on₃ a b c $ λ ⟨α, r, _⟩ ⟨β, s, _⟩ ⟨γ, t, _⟩,
quotient.sound ⟨⟨sum_prod_distrib _ _ _, begin
  rintro ⟨a₁|a₁, a₂⟩ ⟨b₁|b₁, b₂⟩; simp only [prod.lex_def,
    sum.lex_inl_inl, sum.lex.sep, sum.lex_inr_inl, sum.lex_inr_inr,
    sum_prod_distrib_apply_left, sum_prod_distrib_apply_right];
  simp only [sum.inl.inj_iff, true_or, false_and, false_or]
end⟩⟩

@[simp] theorem mul_add_one (a b : ordinal) : a * (b + 1) = a * b + a :=
by rw [mul_add, mul_one]

@[simp] theorem mul_one_add (a b : ordinal) : a * (1 + b) = a + a * b :=
by rw [mul_add, mul_one]

@[simp] theorem mul_succ (a b : ordinal) : a * succ b = a * b + a := mul_add_one _ _

instance has_le.le.mul_covariant_class : covariant_class ordinal.{u} ordinal.{u} (*) (≤) :=
⟨λ c a b, quotient.induction_on₃ a b c $ λ ⟨α, r, _⟩ ⟨β, s, _⟩ ⟨γ, t, _⟩ ⟨f⟩, begin
  resetI,
  refine type_le'.2 ⟨rel_embedding.of_monotone
    (λ a, (f a.1, a.2))
    (λ a b h, _)⟩, clear_,
  cases h with a₁ b₁ a₂ b₂ h' a b₁ b₂ h',
  { exact prod.lex.left _ _ (f.to_rel_embedding.map_rel_iff.2 h') },
  { exact prod.lex.right _ h' }
end⟩

instance has_le.le.mul_swap_covariant_class :
  covariant_class ordinal.{u} ordinal.{u} (function.swap (*)) (≤) :=
⟨λ c a b, quotient.induction_on₃ a b c $ λ ⟨α, r, _⟩ ⟨β, s, _⟩ ⟨γ, t, _⟩ ⟨f⟩, begin
  resetI,
  refine type_le'.2 ⟨rel_embedding.of_monotone
    (λ a, (a.1, f a.2))
    (λ a b h, _)⟩,
  cases h with a₁ b₁ a₂ b₂ h' a b₁ b₂ h',
  { exact prod.lex.left _ _ h' },
  { exact prod.lex.right _ (f.to_rel_embedding.map_rel_iff.2 h') }
end⟩

theorem le_mul_left (a : ordinal) {b : ordinal} (hb : 0 < b) : a ≤ a * b :=
by { convert mul_le_mul_left' (one_le_iff_pos.2 hb) a, rw mul_one a }

theorem le_mul_right (a : ordinal) {b : ordinal} (hb : 0 < b) : a ≤ b * a :=
by { convert mul_le_mul_right' (one_le_iff_pos.2 hb) a, rw one_mul a }

private lemma mul_le_of_limit_aux {α β r s} [is_well_order α r] [is_well_order β s]
  {c} (h : is_limit (type s)) (H : ∀ b' < type s, type r * b' ≤ c)
  (l : c < type r * type s) : false :=
begin
  suffices : ∀ a b, prod.lex s r (b, a) (enum _ _ l),
  { cases enum _ _ l with b a, exact irrefl _ (this _ _) },
  intros a b,
  rw [← typein_lt_typein (prod.lex s r), typein_enum],
  have := H _ (h.2 _ (typein_lt_type s b)),
  rw [mul_succ] at this,
  have := lt_of_lt_of_le ((add_lt_add_iff_left _).2
    (typein_lt_type _ a)) this,
  refine lt_of_le_of_lt _ this,
  refine (type_le'.2 _),
  constructor,
  refine rel_embedding.of_monotone (λ a, _) (λ a b, _),
  { rcases a with ⟨⟨b', a'⟩, h⟩,
    by_cases e : b = b',
    { refine sum.inr ⟨a', _⟩,
      subst e, cases h with _ _ _ _ h _ _ _ h,
      { exact (irrefl _ h).elim },
      { exact h } },
    { refine sum.inl (⟨b', _⟩, a'),
      cases h with _ _ _ _ h _ _ _ h,
      { exact h }, { exact (e rfl).elim } } },
  { rcases a with ⟨⟨b₁, a₁⟩, h₁⟩,
    rcases b with ⟨⟨b₂, a₂⟩, h₂⟩,
    intro h, by_cases e₁ : b = b₁; by_cases e₂ : b = b₂,
    { substs b₁ b₂,
      simpa only [subrel_val, prod.lex_def, @irrefl _ s _ b, true_and, false_or, eq_self_iff_true,
        dif_pos, sum.lex_inr_inr] using h },
    { subst b₁,
      simp only [subrel_val, prod.lex_def, e₂, prod.lex_def, dif_pos, subrel_val, eq_self_iff_true,
        or_false, dif_neg, not_false_iff, sum.lex_inr_inl, false_and] at h ⊢,
      cases h₂; [exact asymm h h₂_h, exact e₂ rfl] },
    { simp [e₂, dif_neg e₁, show b₂ ≠ b₁, by cc] },
    { simpa only [dif_neg e₁, dif_neg e₂, prod.lex_def, subrel_val, subtype.mk_eq_mk,
        sum.lex_inl_inl] using h } }
end

theorem mul_le_of_limit {a b c : ordinal.{u}}
  (h : is_limit b) : a * b ≤ c ↔ ∀ b' < b, a * b' ≤ c :=
⟨λ h b' l, (mul_le_mul_left' (le_of_lt l) _).trans h,
λ H, le_of_not_lt $ induction_on a (λ α r _, induction_on b $ λ β s _,
  by exactI mul_le_of_limit_aux) h H⟩

theorem mul_is_normal {a : ordinal} (h : 0 < a) : is_normal ((*) a) :=
⟨λ b, by rw mul_succ; simpa only [add_zero] using (add_lt_add_iff_left (a*b)).2 h,
 λ b l c, mul_le_of_limit l⟩

theorem lt_mul_of_limit {a b c : ordinal.{u}}
  (h : is_limit c) : a < b * c ↔ ∃ c' < c, a < b * c' :=
by simpa only [not_ball, not_le] using not_congr (@mul_le_of_limit b c a h)

theorem mul_lt_mul_iff_left {a b c : ordinal} (a0 : 0 < a) : a * b < a * c ↔ b < c :=
(mul_is_normal a0).lt_iff

theorem mul_le_mul_iff_left {a b c : ordinal} (a0 : 0 < a) : a * b ≤ a * c ↔ b ≤ c :=
(mul_is_normal a0).le_iff

theorem mul_lt_mul_of_pos_left {a b c : ordinal}
  (h : a < b) (c0 : 0 < c) : c * a < c * b :=
(mul_lt_mul_iff_left c0).2 h

theorem mul_pos {a b : ordinal} (h₁ : 0 < a) (h₂ : 0 < b) : 0 < a * b :=
by simpa only [mul_zero] using mul_lt_mul_of_pos_left h₂ h₁

theorem mul_ne_zero {a b : ordinal} : a ≠ 0 → b ≠ 0 → a * b ≠ 0 :=
by simpa only [ordinal.pos_iff_ne_zero] using mul_pos

theorem le_of_mul_le_mul_left {a b c : ordinal}
  (h : c * a ≤ c * b) (h0 : 0 < c) : a ≤ b :=
le_imp_le_of_lt_imp_lt (λ h', mul_lt_mul_of_pos_left h' h0) h

theorem mul_right_inj {a b c : ordinal} (a0 : 0 < a) : a * b = a * c ↔ b = c :=
(mul_is_normal a0).inj

theorem mul_is_limit {a b : ordinal}
  (a0 : 0 < a) : is_limit b → is_limit (a * b) :=
(mul_is_normal a0).is_limit

theorem mul_is_limit_left {a b : ordinal}
  (l : is_limit a) (b0 : 0 < b) : is_limit (a * b) :=
begin
  rcases zero_or_succ_or_limit b with rfl|⟨b,rfl⟩|lb,
  { exact b0.false.elim },
  { rw mul_succ, exact add_is_limit _ l },
  { exact mul_is_limit l.pos lb }
end

/-! ### Division on ordinals -/

protected lemma div_aux (a b : ordinal.{u}) (h : b ≠ 0) : set.nonempty {o | a < b * succ o} :=
⟨a, succ_le.1 $
  by simpa only [succ_zero, one_mul]
    using mul_le_mul_right' (succ_le.2 (ordinal.pos_iff_ne_zero.2 h)) (succ a)⟩

/-- `a / b` is the unique ordinal `o` satisfying
  `a = b * o + o'` with `o' < b`. -/
protected def div (a b : ordinal.{u}) : ordinal.{u} :=
if h : b = 0 then 0 else Inf {o | a < b * succ o}

/-- The set in the definition of division is nonempty. -/
theorem div_nonempty {a b : ordinal.{u}} (h : b ≠ 0) : {o | a < b * succ o}.nonempty :=
ordinal.div_aux a b h

instance : has_div ordinal := ⟨ordinal.div⟩

@[simp] theorem div_zero (a : ordinal) : a / 0 = 0 :=
dif_pos rfl

lemma div_def (a) {b : ordinal} (h : b ≠ 0) : a / b = Inf {o | a < b * succ o} :=
dif_neg h

theorem lt_mul_succ_div (a) {b : ordinal} (h : b ≠ 0) : a < b * succ (a / b) :=
by rw div_def a h; exact Inf_mem (div_nonempty h)

theorem lt_mul_div_add (a) {b : ordinal} (h : b ≠ 0) : a < b * (a / b) + b :=
by simpa only [mul_succ] using lt_mul_succ_div a h

theorem div_le {a b c : ordinal} (b0 : b ≠ 0) : a / b ≤ c ↔ a < b * succ c :=
⟨λ h, (lt_mul_succ_div a b0).trans_le (mul_le_mul_left' (succ_le_succ.2 h) _),
 λ h, by rw div_def a b0; exact cInf_le' h⟩

theorem lt_div {a b c : ordinal} (c0 : c ≠ 0) : a < b / c ↔ c * succ a ≤ b :=
by rw [← not_le, div_le c0, not_lt]

theorem le_div {a b c : ordinal} (c0 : c ≠ 0) :
  a ≤ b / c ↔ c * a ≤ b :=
begin
  apply limit_rec_on a,
  { simp only [mul_zero, ordinal.zero_le] },
  { intros, rw [succ_le, lt_div c0] },
  { simp only [mul_le_of_limit, limit_le, iff_self, forall_true_iff] {contextual := tt} }
end

theorem div_lt {a b c : ordinal} (b0 : b ≠ 0) :
  a / b < c ↔ a < b * c :=
lt_iff_lt_of_le_iff_le $ le_div b0

theorem div_le_of_le_mul {a b c : ordinal} (h : a ≤ b * c) : a / b ≤ c :=
if b0 : b = 0 then by simp only [b0, div_zero, ordinal.zero_le] else
(div_le b0).2 $ lt_of_le_of_lt h $
mul_lt_mul_of_pos_left (lt_succ_self _) (ordinal.pos_iff_ne_zero.2 b0)

theorem mul_lt_of_lt_div {a b c : ordinal} : a < b / c → c * a < b :=
lt_imp_lt_of_le_imp_le div_le_of_le_mul

@[simp] theorem zero_div (a : ordinal) : 0 / a = 0 :=
ordinal.le_zero.1 $ div_le_of_le_mul $ ordinal.zero_le _

theorem mul_div_le (a b : ordinal) : b * (a / b) ≤ a :=
if b0 : b = 0 then by simp only [b0, zero_mul, ordinal.zero_le] else (le_div b0).1 le_rfl

theorem mul_add_div (a) {b : ordinal} (b0 : b ≠ 0) (c) : (b * a + c) / b = a + c / b :=
begin
  apply le_antisymm,
  { apply (div_le b0).2,
    rw [mul_succ, mul_add, add_assoc, add_lt_add_iff_left],
    apply lt_mul_div_add _ b0 },
  { rw [le_div b0, mul_add, add_le_add_iff_left],
    apply mul_div_le }
end

theorem div_eq_zero_of_lt {a b : ordinal} (h : a < b) : a / b = 0 :=
begin
  rw [← ordinal.le_zero, div_le $ ordinal.pos_iff_ne_zero.1 $ lt_of_le_of_lt (ordinal.zero_le _) h],
  simpa only [succ_zero, mul_one] using h
end

@[simp] theorem mul_div_cancel (a) {b : ordinal} (b0 : b ≠ 0) : b * a / b = a :=
by simpa only [add_zero, zero_div] using mul_add_div a b0 0

@[simp] theorem div_one (a : ordinal) : a / 1 = a :=
by simpa only [one_mul] using mul_div_cancel a ordinal.one_ne_zero

@[simp] theorem div_self {a : ordinal} (h : a ≠ 0) : a / a = 1 :=
by simpa only [mul_one] using mul_div_cancel 1 h

theorem mul_sub (a b c : ordinal) : a * (b - c) = a * b - a * c :=
if a0 : a = 0 then by simp only [a0, zero_mul, sub_self] else
eq_of_forall_ge_iff $ λ d,
by rw [sub_le, ← le_div a0, sub_le, ← le_div a0, mul_add_div _ a0]

theorem is_limit_add_iff {a b} : is_limit (a + b) ↔ is_limit b ∨ (b = 0 ∧ is_limit a) :=
begin
  split; intro h,
  { by_cases h' : b = 0,
    { rw [h', add_zero] at h, right, exact ⟨h', h⟩ },
      left, rw [←add_sub_cancel a b], apply sub_is_limit h,
      suffices : a + 0 < a + b, simpa only [add_zero],
      rwa [add_lt_add_iff_left, ordinal.pos_iff_ne_zero] },
  rcases h with h|⟨rfl, h⟩, exact add_is_limit a h, simpa only [add_zero]
end

theorem dvd_add_iff : ∀ {a b c : ordinal}, a ∣ b → (a ∣ b + c ↔ a ∣ c)
| a _ c ⟨b, rfl⟩ :=
 ⟨λ ⟨d, e⟩, ⟨d - b, by rw [mul_sub, ← e, add_sub_cancel]⟩,
  λ ⟨d, e⟩, by { rw [e, ← mul_add], apply dvd_mul_right }⟩

theorem dvd_add {a b c : ordinal} (h₁ : a ∣ b) : a ∣ c → a ∣ b + c :=
(dvd_add_iff h₁).2

theorem dvd_zero (a : ordinal) : a ∣ 0 := ⟨_, (mul_zero _).symm⟩

theorem zero_dvd {a : ordinal} : 0 ∣ a ↔ a = 0 :=
⟨λ ⟨h, e⟩, by simp only [e, zero_mul], λ e, e.symm ▸ dvd_zero _⟩

theorem one_dvd (a : ordinal) : 1 ∣ a := ⟨a, (one_mul _).symm⟩

theorem div_mul_cancel : ∀ {a b : ordinal}, a ≠ 0 → a ∣ b → a * (b / a) = b
| a _ a0 ⟨b, rfl⟩ := by rw [mul_div_cancel _ a0]

theorem le_of_dvd : ∀ {a b : ordinal}, b ≠ 0 → a ∣ b → a ≤ b
| a _ b0 ⟨b, rfl⟩ := by simpa only [mul_one] using mul_le_mul_left'
  (one_le_iff_ne_zero.2 (λ h : b = 0, by simpa only [h, mul_zero] using b0)) a

theorem dvd_antisymm {a b : ordinal} (h₁ : a ∣ b) (h₂ : b ∣ a) : a = b :=
if a0 : a = 0 then by subst a; exact (zero_dvd.1 h₁).symm else
if b0 : b = 0 then by subst b; exact zero_dvd.1 h₂ else
le_antisymm (le_of_dvd b0 h₁) (le_of_dvd a0 h₂)

/-- `a % b` is the unique ordinal `o'` satisfying
  `a = b * o + o'` with `o' < b`. -/
instance : has_mod ordinal := ⟨λ a b, a - b * (a / b)⟩

theorem mod_def (a b : ordinal) : a % b = a - b * (a / b) := rfl

@[simp] theorem mod_zero (a : ordinal) : a % 0 = a :=
by simp only [mod_def, div_zero, zero_mul, sub_zero]

theorem mod_eq_of_lt {a b : ordinal} (h : a < b) : a % b = a :=
by simp only [mod_def, div_eq_zero_of_lt h, mul_zero, sub_zero]

@[simp] theorem zero_mod (b : ordinal) : 0 % b = 0 :=
by simp only [mod_def, zero_div, mul_zero, sub_self]

theorem div_add_mod (a b : ordinal) : b * (a / b) + a % b = a :=
ordinal.add_sub_cancel_of_le $ mul_div_le _ _

theorem mod_lt (a) {b : ordinal} (h : b ≠ 0) : a % b < b :=
(add_lt_add_iff_left (b * (a / b))).1 $
by rw div_add_mod; exact lt_mul_div_add a h

@[simp] theorem mod_self (a : ordinal) : a % a = 0 :=
if a0 : a = 0 then by simp only [a0, zero_mod] else
by simp only [mod_def, div_self a0, mul_one, sub_self]

@[simp] theorem mod_one (a : ordinal) : a % 1 = 0 :=
by simp only [mod_def, div_one, one_mul, sub_self]

theorem dvd_of_mod_eq_zero {a b : ordinal} (H : a % b = 0) : b ∣ a :=
⟨a / b, by simpa [H] using (div_add_mod a b).symm⟩

theorem mod_eq_zero_of_dvd {a b : ordinal} (H : b ∣ a) : a % b = 0 :=
begin
  rcases H with ⟨c, rfl⟩,
  rcases eq_or_ne b 0 with rfl | hb,
  { simp },
  { simp [mod_def, hb] }
end

theorem dvd_iff_mod_eq_zero {a b : ordinal} : b ∣ a ↔ a % b = 0 :=
⟨mod_eq_zero_of_dvd, dvd_of_mod_eq_zero⟩

/-! ### Families of ordinals

There are two kinds of indexed families that naturally arise when dealing with ordinals: those
indexed by some type in the appropriate universe, and those indexed by ordinals less than another.
The following API allows one to convert from one kind of family to the other.

In many cases, this makes it easy to prove claims about one kind of family via the corresponding
claim on the other. -/

/-- Converts a family indexed by a `Type u` to one indexed by an `ordinal.{u}` using a specified
well-ordering. -/
def bfamily_of_family' {ι : Type u} (r : ι → ι → Prop) [is_well_order ι r] (f : ι → α) :
  Π a < type r, α :=
λ a ha, f (enum r a ha)

/-- Converts a family indexed by a `Type u` to one indexed by an `ordinal.{u}` using a well-ordering
given by the axiom of choice. -/
def bfamily_of_family {ι : Type u} : (ι → α) → Π a < type (@well_ordering_rel ι), α :=
bfamily_of_family' well_ordering_rel

/-- Converts a family indexed by an `ordinal.{u}` to one indexed by an `Type u` using a specified
well-ordering. -/
def family_of_bfamily' {ι : Type u} (r : ι → ι → Prop) [is_well_order ι r] {o} (ho : type r = o)
  (f : Π a < o, α) : ι → α :=
λ i, f (typein r i) (by { rw ←ho, exact typein_lt_type r i })

/-- Converts a family indexed by an `ordinal.{u}` to one indexed by a `Type u` using a well-ordering
given by the axiom of choice. -/
def family_of_bfamily (o : ordinal) (f : Π a < o, α) : o.out.α → α :=
family_of_bfamily' o.out.r (type_out o) f

@[simp] theorem bfamily_of_family'_typein {ι} (r : ι → ι → Prop) [is_well_order ι r] (f : ι → α)
  (i) : bfamily_of_family' r f (typein r i) (typein_lt_type r i) = f i :=
by simp only [bfamily_of_family', enum_typein]

@[simp] theorem bfamily_of_family_typein {ι} (f : ι → α) (i) :
  bfamily_of_family f (typein _ i) (typein_lt_type _ i) = f i :=
bfamily_of_family'_typein  _ f i

@[simp] theorem family_of_bfamily'_enum {ι : Type u} (r : ι → ι → Prop) [is_well_order ι r] {o}
  (ho : type r = o) (f : Π a < o, α) (i hi) :
  family_of_bfamily' r ho f (enum r i (by rwa ho)) = f i hi :=
by simp only [family_of_bfamily', typein_enum]

@[simp] theorem family_of_bfamily_enum (o : ordinal) (f : Π a < o, α) (i hi) :
  family_of_bfamily o f (enum o.out.r i (by { convert hi, exact type_out _ })) = f i hi :=
family_of_bfamily'_enum _ (type_out o) f _ _

/-- The range of a family indexed by ordinals. -/
def brange (o : ordinal) (f : Π a < o, α) : set α :=
{a | ∃ i hi, f i hi = a}

theorem mem_brange {o : ordinal} {f : Π a < o, α} {a} : a ∈ brange o f ↔ ∃ i hi, f i hi = a :=
iff.rfl

theorem mem_brange_self {o} (f : Π a < o, α) (i hi) : f i hi ∈ brange o f :=
⟨i, hi, rfl⟩

@[simp] theorem range_family_of_bfamily' {ι : Type u} (r : ι → ι → Prop) [is_well_order ι r] {o}
  (ho : type r = o) (f : Π a < o, α) : range (family_of_bfamily' r ho f) = brange o f :=
begin
  refine set.ext (λ a, ⟨_, _⟩),
  { rintro ⟨b, rfl⟩,
    apply mem_brange_self },
  { rintro ⟨i, hi, rfl⟩,
    exact ⟨_, family_of_bfamily'_enum _ _ _ _ _⟩ }
end

@[simp] theorem range_family_of_bfamily {o} (f : Π a < o, α) :
  range (family_of_bfamily o f) = brange o f :=
range_family_of_bfamily' _ _ f

@[simp] theorem brange_bfamily_of_family' {ι : Type u} (r : ι → ι → Prop) [is_well_order ι r]
  (f : ι → α) : brange _ (bfamily_of_family' r f) = range f :=
begin
  refine set.ext (λ a, ⟨_, _⟩),
  { rintro ⟨i, hi, rfl⟩,
    apply mem_range_self },
  { rintro ⟨b, rfl⟩,
    exact ⟨_, _, bfamily_of_family'_typein _ _ _⟩ },
end

@[simp] theorem brange_bfamily_of_family {ι : Type u} (f : ι → α) :
  brange _ (bfamily_of_family f) = range f :=
brange_bfamily_of_family' _ _

@[simp] theorem brange_const {o : ordinal} (ho : o ≠ 0) {c : α} : brange o (λ _ _, c) = {c} :=
begin
  rw ←range_family_of_bfamily,
  exact @set.range_const _ o.out.α (out_nonempty_iff_ne_zero.2 ho) c
end

theorem comp_bfamily_of_family' {ι : Type u} (r : ι → ι → Prop) [is_well_order ι r] (f : ι → α)
  (g : α → β) : (λ i hi, g (bfamily_of_family' r f i hi)) = bfamily_of_family' r (g ∘ f) :=
rfl

theorem comp_bfamily_of_family {ι : Type u} (f : ι → α) (g : α → β) :
  (λ i hi, g (bfamily_of_family f i hi)) = bfamily_of_family (g ∘ f) :=
rfl

theorem comp_family_of_bfamily' {ι : Type u} (r : ι → ι → Prop) [is_well_order ι r] {o}
  (ho : type r = o) (f : Π a < o, α) (g : α → β) :
  g ∘ (family_of_bfamily' r ho f) = family_of_bfamily' r ho (λ i hi, g (f i hi)) :=
rfl

theorem comp_family_of_bfamily {o} (f : Π a < o, α) (g : α → β) :
  g ∘ (family_of_bfamily o f) = family_of_bfamily o (λ i hi, g (f i hi)) :=
rfl

/-! ### Supremum of a family of ordinals -/

/-- The supremum of a family of ordinals -/
def sup {ι : Type u} (f : ι → ordinal.{max u v}) : ordinal.{max u v} :=
Inf {c | ∀ i, f i ≤ c}

/-- The set in the definition of the supremum is nonempty. -/
theorem sup_nonempty {ι : Type u} {f : ι → ordinal.{max u v}} : {c | ∀ i, f i ≤ c}.nonempty :=
⟨(cardinal.sup.{u v} (cardinal.succ ∘ card ∘ f)).ord, λ i, le_of_lt $
  cardinal.lt_ord.2 ((cardinal.lt_succ_self _).trans_le (le_sup _ _))⟩

theorem le_sup {ι} (f : ι → ordinal) : ∀ i, f i ≤ sup f :=
Inf_mem sup_nonempty

theorem sup_le {ι} {f : ι → ordinal} {a} : sup f ≤ a ↔ ∀ i, f i ≤ a :=
⟨λ h i, le_trans (le_sup _ _) h, λ h, cInf_le' h⟩

theorem lt_sup {ι} {f : ι → ordinal} {a} : a < sup f ↔ ∃ i, a < f i :=
by simpa only [not_forall, not_le] using not_congr (@sup_le _ f a)

theorem lt_sup_of_ne_sup {ι} {f : ι → ordinal} : (∀ i, f i ≠ sup f) ↔ ∀ i, f i < sup f :=
⟨λ hf _, lt_of_le_of_ne (le_sup _ _) (hf _), λ hf _, ne_of_lt (hf _)⟩

theorem sup_not_succ_of_ne_sup {ι} {f : ι → ordinal} (hf : ∀ i, f i ≠ sup f) {a}
  (hao : a < sup f) : succ a < sup f :=
begin
  by_contra' hoa,
  exact hao.not_le (sup_le.2 (λ i, lt_succ.1 ((lt_of_le_of_ne (le_sup _ _) (hf i)).trans_le hoa)))
end

@[simp] theorem sup_eq_zero_iff {ι} {f : ι → ordinal} : sup f = 0 ↔ ∀ i, f i = 0 :=
begin
  refine ⟨λ h i, _, λ h, le_antisymm
    (sup_le.2 (λ i, ordinal.le_zero.2 (h i))) (ordinal.zero_le _)⟩,
  rw [←ordinal.le_zero, ←h],
  exact le_sup f i
end

theorem is_normal.sup {f} (H : is_normal f) {ι} {g : ι → ordinal} (h : nonempty ι) :
  f (sup g) = sup (f ∘ g) :=
eq_of_forall_ge_iff $ λ a,
by rw [sup_le, comp, H.le_set' (λ_:ι, true) g (let ⟨i⟩ := h in ⟨i, ⟨⟩⟩)];
  intros; simp only [sup_le, true_implies_iff]; tauto

theorem sup_empty {ι} [is_empty ι] (f : ι → ordinal) : sup f = 0 :=
sup_eq_zero_iff.2 is_empty_elim

theorem sup_ord {ι} (f : ι → cardinal) : sup (λ i, (f i).ord) = (cardinal.sup f).ord :=
eq_of_forall_ge_iff $ λ a, by simp only [sup_le, cardinal.ord_le, cardinal.sup_le]

theorem sup_const {ι} [hι : nonempty ι] (o : ordinal) : sup (λ _ : ι, o) = o :=
le_antisymm (sup_le.2 (λ _, le_rfl)) (le_sup _ hι.some)

theorem sup_le_of_range_subset {ι ι'} {f : ι → ordinal} {g : ι' → ordinal}
  (h : set.range f ⊆ set.range g) : sup.{u (max v w)} f ≤ sup.{v (max u w)} g :=
sup_le.2 $ λ i, match h (mem_range_self i) with ⟨j, hj⟩ := hj ▸ le_sup _ _ end

theorem sup_eq_of_range_eq {ι ι'} {f : ι → ordinal} {g : ι' → ordinal}
  (h : set.range f = set.range g) : sup.{u (max v w)} f = sup.{v (max u w)} g :=
(sup_le_of_range_subset h.le).antisymm (sup_le_of_range_subset.{v u w} h.ge)

lemma unbounded_range_of_sup_ge {α β : Type u} (r : α → α → Prop) [is_well_order α r] (f : β → α)
  (h : type r ≤ sup.{u u} (typein r ∘ f)) : unbounded r (range f) :=
(not_bounded_iff _).1 $ λ ⟨x, hx⟩, not_lt_of_le h $ lt_of_le_of_lt
  (sup_le.2 $ λ y, le_of_lt $ (typein_lt_typein r).2 $ hx _ $ mem_range_self y)
  (typein_lt_type r x)

theorem sup_eq_sup {ι ι' : Type u} (r : ι → ι → Prop) (r' : ι' → ι' → Prop) [is_well_order ι r]
  [is_well_order ι' r'] {o : ordinal.{u}} (ho : type r = o) (ho' : type r' = o)
  (f : Π a < o, ordinal.{max u v}) :
  sup (family_of_bfamily' r ho f) = sup (family_of_bfamily' r' ho' f) :=
sup_eq_of_range_eq.{u u v} (by simp)

/-- The supremum of a family of ordinals indexed by the set of ordinals less than some
  `o : ordinal.{u}`. This is a special case of `sup` over the family provided by
  `family_of_bfamily`. -/
def bsup (o : ordinal.{u}) (f : Π a < o, ordinal.{max u v}) : ordinal.{max u v} :=
sup (family_of_bfamily o f)

theorem bsup_eq_sup {o} (f : Π a < o, ordinal) : bsup o f = sup (family_of_bfamily o f) :=
rfl

theorem bsup_eq_sup' {o ι} (r : ι → ι → Prop) [is_well_order ι r] (ho : type r = o) (f) :
  bsup o f = sup (family_of_bfamily' r ho f) :=
sup_eq_sup _ r _ ho f

theorem sup_eq_bsup' {ι} (r : ι → ι → Prop) [is_well_order ι r] (f : ι → ordinal) :
  sup f = bsup _ (bfamily_of_family' r f) :=
by simp only [bsup_eq_sup' r, enum_typein, family_of_bfamily', bfamily_of_family']

theorem bsup_eq_bsup {ι : Type u} (r r' : ι → ι → Prop) [is_well_order ι r] [is_well_order ι r']
  (f : ι → ordinal) : bsup _ (bfamily_of_family' r f) = bsup _ (bfamily_of_family' r' f) :=
by rw [←sup_eq_bsup', ←sup_eq_bsup']

theorem sup_eq_bsup {ι} (f : ι → ordinal) : sup f = bsup _ (bfamily_of_family f) :=
sup_eq_bsup' _ f

theorem bsup_le {o f a} : bsup.{u v} o f ≤ a ↔ ∀ i h, f i h ≤ a :=
sup_le.trans ⟨λ h i hi, by { rw ←family_of_bfamily_enum o f, exact h _ }, λ h i, h _ _⟩

theorem le_bsup {o} (f : Π a < o, ordinal) (i h) : f i h ≤ bsup o f :=
bsup_le.1 le_rfl _ _

theorem lt_bsup {o} (f : Π a < o, ordinal) {a} : a < bsup o f ↔ ∃ i hi, a < f i hi :=
by simpa only [not_forall, not_le] using not_congr (@bsup_le _ f a)

theorem is_normal.bsup {f} (H : is_normal f) {o} :
  ∀ (g : Π a < o, ordinal) (h : o ≠ 0), f (bsup o g) = bsup o (λ a h, f (g a h)) :=
induction_on o $ λ α r _ g h,
by { resetI, rw [bsup_eq_sup' r, H.sup (type_ne_zero_iff_nonempty.1 h), bsup_eq_sup' r]; refl }

theorem lt_bsup_of_ne_bsup {o : ordinal} {f : Π a < o, ordinal} :
  (∀ i h, f i h ≠ o.bsup f) ↔ ∀ i h, f i h < o.bsup f :=
⟨λ hf _ _, lt_of_le_of_ne (le_bsup _ _ _) (hf _ _), λ hf _ _, ne_of_lt (hf _ _)⟩

theorem bsup_not_succ_of_ne_bsup {o} {f : Π a < o, ordinal}
  (hf : ∀ {i : ordinal} (h : i < o), f i h ≠ o.bsup f) (a) :
  a < bsup o f → succ a < bsup o f :=
by { rw bsup_eq_sup at *, exact sup_not_succ_of_ne_sup (λ i, hf _) }

@[simp] theorem bsup_eq_zero_iff {o} {f : Π a < o, ordinal} : bsup o f = 0 ↔ ∀ i hi, f i hi = 0 :=
begin
  refine ⟨λ h i hi, _, λ h, le_antisymm
    (bsup_le.2 (λ i hi, ordinal.le_zero.2 (h i hi))) (ordinal.zero_le _)⟩,
  rw [←ordinal.le_zero, ←h],
  exact le_bsup f i hi,
end

theorem lt_bsup_of_limit {o : ordinal} {f : Π a < o, ordinal}
  (hf : ∀ {a a'} (ha : a < o) (ha' : a' < o), a < a' → f a ha < f a' ha')
  (ho : ∀ a < o, succ a < o) (i h) : f i h < bsup o f :=
(hf _ _ $ lt_succ_self i).trans_le (le_bsup f i.succ $ ho _ h)

theorem bsup_zero {o : ordinal} (ho : o = 0) (f : Π a < o, ordinal) : bsup o f = 0 :=
bsup_eq_zero_iff.2 (λ i hi, by { subst ho, exact (ordinal.not_lt_zero i hi).elim })

theorem bsup_const {o : ordinal} (ho : o ≠ 0) (a : ordinal) : bsup o (λ _ _, a) = a :=
le_antisymm (bsup_le.2 (λ _ _, le_rfl)) (le_bsup _ 0 (ordinal.pos_iff_ne_zero.2 ho))

theorem bsup_le_of_brange_subset {o o'} {f : Π a < o, ordinal} {g : Π a < o', ordinal}
  (h : brange o f ⊆ brange o' g) : bsup.{u (max v w)} o f ≤ bsup.{v (max u w)} o' g :=
bsup_le.2 $ λ i hi, begin
  obtain ⟨j, hj, hj'⟩ := h ⟨i, hi, rfl⟩,
  rw ←hj',
  apply le_bsup
end

theorem bsup_eq_of_brange_eq {o o'} {f : Π a < o, ordinal} {g : Π a < o', ordinal}
  (h : brange o f = brange o' g) : bsup.{u (max v w)} o f = bsup.{v (max u w)} o' g :=
(bsup_le_of_brange_subset h.le).antisymm (bsup_le_of_brange_subset.{v u w} h.ge)

/-- The least strict upper bound of a family of ordinals. -/
def lsub {ι} (f : ι → ordinal) : ordinal :=
sup (ordinal.succ ∘ f)

theorem lsub_le {ι} {f : ι → ordinal} {a} : lsub f ≤ a ↔ ∀ i, f i < a :=
by { convert sup_le, simp [succ_le] }

theorem lt_lsub {ι} (f : ι → ordinal) (i) : f i < lsub f :=
succ_le.1 (le_sup _ i)

theorem lt_lsub_iff {ι} {f : ι → ordinal} {a} : a < lsub f ↔ ∃ i, a ≤ f i :=
by simpa only [not_forall, not_lt, not_le] using not_congr (@lsub_le _ f a)

theorem sup_le_lsub {ι} (f : ι → ordinal) : sup f ≤ lsub f :=
sup_le.2 $ λ i, le_of_lt (lt_lsub f i)

theorem lsub_le_sup_succ {ι} (f : ι → ordinal) : lsub f ≤ succ (sup f) :=
lsub_le.2 $ λ i, lt_succ.2 (le_sup f i)

theorem sup_eq_lsub_or_sup_succ_eq_lsub {ι} (f : ι → ordinal) :
  sup f = lsub f ∨ (sup f).succ = lsub f :=
begin
  cases eq_or_lt_of_le (sup_le_lsub f),
  { exact or.inl h },
  { exact or.inr ((succ_le.2 h).antisymm (lsub_le_sup_succ f)) }
end

theorem sup_succ_le_lsub {ι} (f : ι → ordinal) : (sup f).succ ≤ lsub f ↔ ∃ i, f i = sup f :=
begin
  refine ⟨λ h, _, _⟩,
  { by_contra' hf,
    exact ne_of_lt (succ_le.1 h) (le_antisymm (sup_le_lsub f)
      (lsub_le.2 (lt_sup_of_ne_sup.1 hf))) },
  rintro ⟨_, hf⟩,
  rw [succ_le, ←hf],
  exact lt_lsub _ _
end

theorem sup_succ_eq_lsub {ι} (f : ι → ordinal) : (sup f).succ = lsub f ↔ ∃ i, f i = sup f :=
(lsub_le_sup_succ f).le_iff_eq.symm.trans (sup_succ_le_lsub f)

theorem sup_eq_lsub_iff_succ {ι} (f : ι → ordinal) :
  sup f = lsub f ↔ ∀ a < lsub f, succ a < lsub f :=
begin
  refine ⟨λ h, _, λ hf, le_antisymm (sup_le_lsub f) (lsub_le.2 (λ i, _))⟩,
  { rw ←h,
    exact λ a, sup_not_succ_of_ne_sup (λ i, ne_of_lt (lsub_le.1 (le_of_eq h.symm) i)) },
  by_contra' hle,
  have heq := (sup_succ_eq_lsub f).2 ⟨i, le_antisymm (le_sup _ _) hle⟩,
  have := hf (sup f) (by { rw ←heq, exact lt_succ_self _ }),
  rw heq at this,
  exact this.false
end

theorem sup_eq_lsub_iff_lt_sup {ι} (f : ι → ordinal) : sup f = lsub f ↔ ∀ i, f i < sup f :=
⟨λ h i, (by { rw h, apply lt_lsub }), λ h, le_antisymm (sup_le_lsub f) (lsub_le.2 h)⟩

lemma lsub_empty {ι} [h : is_empty ι] (f : ι → ordinal) : lsub f = 0 :=
by { rw [←ordinal.le_zero, lsub_le], exact h.elim }

lemma lsub_pos {ι} [h : nonempty ι] (f : ι → ordinal) : 0 < lsub f :=
h.elim $ λ i, (ordinal.zero_le _).trans_lt (lt_lsub f i)

@[simp] theorem lsub_eq_zero_iff {ι} {f : ι → ordinal} : lsub f = 0 ↔ is_empty ι :=
begin
  refine ⟨λ h, ⟨λ i, _⟩, λ h, @lsub_empty _ h _⟩,
  have := @lsub_pos _ ⟨i⟩ f,
  rw h at this,
  exact this.false
end

theorem lsub_const {ι} [hι : nonempty ι] (o : ordinal) : lsub (λ _ : ι, o) = o + 1 :=
sup_const o.succ

theorem lsub_le_of_range_subset {ι ι'} {f : ι → ordinal} {g : ι' → ordinal}
  (h : set.range f ⊆ set.range g) : lsub.{u (max v w)} f ≤ lsub.{v (max u w)} g :=
sup_le_of_range_subset (by convert set.image_subset _ h; apply set.range_comp)

theorem lsub_eq_of_range_eq {ι ι'} {f : ι → ordinal} {g : ι' → ordinal}
  (h : set.range f = set.range g) : lsub.{u (max v w)} f = lsub.{v (max u w)} g :=
(lsub_le_of_range_subset h.le).antisymm (lsub_le_of_range_subset.{v u w} h.ge)

theorem lsub_nmem_range {ι} (f : ι → ordinal) : lsub f ∉ set.range f :=
λ ⟨i, h⟩, h.not_lt (lt_lsub f i)

@[simp] theorem lsub_typein (o : ordinal) : lsub.{u u} (typein o.out.r) = o :=
(lsub_le.{u u}.2 typein_lt_self).antisymm begin
  by_contra' h,
  nth_rewrite 0 ←type_out o at h,
  simpa [typein_enum] using lt_lsub.{u u} (typein o.out.r) (enum o.out.r _ h)
end

theorem sup_typein_limit {o : ordinal} (ho : ∀ a, a < o → succ a < o) :
  sup.{u u} (typein o.out.r) = o :=
by rw (sup_eq_lsub_iff_succ.{u u} (typein o.out.r)).2; rwa lsub_typein o

@[simp] theorem sup_typein_succ {o : ordinal} : sup.{u u} (typein o.succ.out.r) = o :=
begin
  cases sup_eq_lsub_or_sup_succ_eq_lsub.{u u} (typein o.succ.out.r) with h h,
  { rw sup_eq_lsub_iff_succ at h,
    simp only [lsub_typein] at h,
    exact (h o (lt_succ_self o)).false.elim },
  rw [←succ_inj, h],
  apply lsub_typein
end

/-- The bounded least strict upper bound of a family of ordinals. -/
def blsub (o : ordinal.{u}) (f : Π a < o, ordinal.{max u v}) : ordinal.{max u v} :=
o.bsup (λ a ha, (f a ha).succ)

theorem blsub_eq_lsub' {ι} (r : ι → ι → Prop) [is_well_order ι r] {o} (ho : type r = o) (f) :
  blsub o f = lsub (family_of_bfamily' r ho f) :=
bsup_eq_sup' r ho _

theorem lsub_eq_lsub {ι ι' : Type u} (r : ι → ι → Prop) (r' : ι' → ι' → Prop)
  [is_well_order ι r] [is_well_order ι' r'] {o} (ho : type r = o) (ho' : type r' = o)
  (f : Π a < o, ordinal) : lsub (family_of_bfamily' r ho f) = lsub (family_of_bfamily' r' ho' f) :=
by rw [←blsub_eq_lsub', ←blsub_eq_lsub']

theorem blsub_eq_lsub {o} (f : Π a < o, ordinal) : blsub o f = lsub (family_of_bfamily o f) :=
bsup_eq_sup _

theorem lsub_eq_blsub' {ι} (r : ι → ι → Prop) [is_well_order ι r] (f : ι → ordinal) :
  lsub f = blsub _ (bfamily_of_family' r f) :=
sup_eq_bsup' r _

theorem blsub_eq_blsub {ι : Type u} (r r' : ι → ι → Prop) [is_well_order ι r] [is_well_order ι r']
  (f : ι → ordinal) : blsub _ (bfamily_of_family' r f) = blsub _ (bfamily_of_family' r' f) :=
by rw [←lsub_eq_blsub', ←lsub_eq_blsub']

theorem lsub_eq_blsub {ι} (f : ι → ordinal) : lsub f = blsub _ (bfamily_of_family f) :=
sup_eq_bsup _

theorem blsub_le {o f a} : blsub o f ≤ a ↔ ∀ i h, f i h < a :=
by { convert bsup_le, apply propext, simp [succ_le] }

theorem lt_blsub {o} (f : Π a < o, ordinal) (i h) : f i h < blsub o f :=
blsub_le.1 le_rfl _ _

theorem lt_blsub_iff {o f a} : a < blsub o f ↔ ∃ i hi, a ≤ f i hi :=
by simpa only [not_forall, not_lt, not_le] using not_congr (@blsub_le _ f a)

theorem bsup_le_blsub {o} (f : Π a < o, ordinal) : bsup o f ≤ blsub o f :=
bsup_le.2 (λ i h, le_of_lt (lt_blsub f i h))

theorem blsub_le_bsup_succ {o} (f : Π a < o, ordinal) : blsub o f ≤ (bsup o f).succ :=
blsub_le.2 (λ i h, lt_succ.2 (le_bsup f i h))

theorem bsup_eq_blsub_or_succ_bsup_eq_blsub {o} (f : Π a < o, ordinal) :
  bsup o f = blsub o f ∨ succ (bsup o f) = blsub o f :=
by { rw [bsup_eq_sup, blsub_eq_lsub], exact sup_eq_lsub_or_sup_succ_eq_lsub _ }

theorem bsup_succ_le_blsub {o} (f : Π a < o, ordinal) :
  (bsup o f).succ ≤ blsub o f ↔ ∃ i hi, f i hi = bsup o f :=
begin
  refine ⟨λ h, _, _⟩,
  { by_contra' hf,
    exact ne_of_lt (succ_le.1 h) (le_antisymm (bsup_le_blsub f)
      (blsub_le.2 (lt_bsup_of_ne_bsup.1 hf))) },
  rintro ⟨_, _, hf⟩,
  rw [succ_le, ←hf],
  exact lt_blsub _ _ _
end

theorem bsup_succ_eq_blsub {o} (f : Π a < o, ordinal) :
  (bsup o f).succ = blsub o f ↔ ∃ i hi, f i hi = bsup o f :=
(blsub_le_bsup_succ f).le_iff_eq.symm.trans (bsup_succ_le_blsub f)

theorem bsup_eq_blsub_iff_succ {o} (f : Π a < o, ordinal) :
  bsup o f = blsub o f ↔ ∀ a < blsub o f, succ a < blsub o f :=
by { rw [bsup_eq_sup, blsub_eq_lsub], apply sup_eq_lsub_iff_succ }

theorem bsup_eq_blsub_iff_lt_bsup {o} (f : Π a < o, ordinal) :
  bsup o f = blsub o f ↔ ∀ i hi, f i hi < bsup o f :=
⟨λ h i, (by { rw h, apply lt_blsub }), λ h, le_antisymm (bsup_le_blsub f) (blsub_le.2 h)⟩

<<<<<<< HEAD
-- Another PR
=======
>>>>>>> 7b9b8170
theorem bsup_eq_blsub_of_lt_succ_limit {o} (ho : is_limit o) {f : Π a < o, ordinal}
  (hf : ∀ a ha, f a ha < f a.succ (ho.2 a ha)) : bsup o f = blsub o f :=
begin
  rw bsup_eq_blsub_iff_lt_bsup,
  exact λ i hi, (hf i hi).trans_le (le_bsup f _ _)
end

@[simp] theorem blsub_eq_zero_iff {o} {f : Π a < o, ordinal} : blsub o f = 0 ↔ o = 0 :=
by { rw [blsub_eq_lsub, lsub_eq_zero_iff], exact out_empty_iff_eq_zero }

lemma blsub_zero {o : ordinal} (ho : o = 0) (f : Π a < o, ordinal) : blsub o f = 0 :=
by rwa blsub_eq_zero_iff

lemma blsub_pos {o : ordinal} (ho : 0 < o) (f : Π a < o, ordinal) : 0 < blsub o f :=
(ordinal.zero_le _).trans_lt (lt_blsub f 0 ho)

theorem blsub_type (r : α → α → Prop) [is_well_order α r] (f) :
  blsub (type r) f = lsub (λ a, f (typein r a) (typein_lt_type _ _)) :=
eq_of_forall_ge_iff $ λ o,
by rw [blsub_le, lsub_le]; exact
  ⟨λ H b, H _ _, λ H i h, by simpa only [typein_enum] using H (enum r i h)⟩

theorem blsub_const {o : ordinal} (ho : o ≠ 0) (a : ordinal) : blsub.{u v} o (λ _ _, a) = a + 1 :=
bsup_const.{u v} ho a.succ

@[simp] theorem blsub_id : ∀ o, blsub.{u u} o (λ x _, x) = o :=
lsub_typein

theorem bsup_id_limit {o} : (∀ a < o, succ a < o) → bsup.{u u} o (λ x _, x) = o :=
sup_typein_limit

@[simp] theorem bsup_id_succ (o) : bsup.{u u} (succ o) (λ x _, x) = o :=
sup_typein_succ

theorem blsub_le_of_brange_subset {o o'} {f : Π a < o, ordinal} {g : Π a < o', ordinal}
  (h : brange o f ⊆ brange o' g) : blsub.{u (max v w)} o f ≤ blsub.{v (max u w)} o' g :=
bsup_le_of_brange_subset $ λ a ⟨b, hb, hb'⟩, begin
  obtain ⟨c, hc, hc'⟩ := h ⟨b, hb, rfl⟩,
  simp_rw ←hc' at hb',
  exact ⟨c, hc, hb'⟩
end

theorem blsub_eq_of_brange_eq {o o'} {f : Π a < o, ordinal} {g : Π a < o', ordinal}
  (h : {o | ∃ i hi, f i hi = o} = {o | ∃ i hi, g i hi = o}) :
  blsub.{u (max v w)} o f = blsub.{v (max u w)} o' g :=
(blsub_le_of_brange_subset h.le).antisymm (blsub_le_of_brange_subset.{v u w} h.ge)

theorem bsup_comp {o o' : ordinal} {f : Π a < o, ordinal}
  (hf : ∀ {i j} (hi) (hj), i ≤ j → f i hi ≤ f j hj) {g : Π a < o', ordinal} (hg : blsub o' g = o) :
  bsup o' (λ a ha, f (g a ha) (by { rw ←hg, apply lt_blsub })) = bsup o f :=
begin
  apply le_antisymm;
  refine bsup_le.2 (λ i hi, _),
  { apply le_bsup },
  { rw [←hg, lt_blsub_iff] at hi,
    rcases hi with ⟨j, hj, hj'⟩,
    exact (hf _ _ hj').trans (le_bsup _ _ _) }
end

theorem blsub_comp {o o' : ordinal} {f : Π a < o, ordinal}
  (hf : ∀ {i j} (hi) (hj), i ≤ j → f i hi ≤ f j hj) {g : Π a < o', ordinal} (hg : blsub o' g = o) :
  blsub o' (λ a ha, f (g a ha) (by { rw ←hg, apply lt_blsub })) = blsub o f :=
@bsup_comp o _ (λ a ha, (f a ha).succ) (λ i j _ _ h, succ_le_succ.2 (hf _ _ h)) g hg

theorem is_normal.bsup_eq {f} (H : is_normal f) {o : ordinal} (h : is_limit o) :
  bsup.{u} o (λ x _, f x) = f o :=
by { rw [←is_normal.bsup.{u u} H (λ x _, x) h.1, bsup_id_limit h.2] }

theorem is_normal.blsub_eq {f} (H : is_normal f) {o : ordinal} (h : is_limit o) :
  blsub.{u} o (λ x _, f x) = f o :=
by { rw [←H.bsup_eq h, bsup_eq_blsub_of_lt_succ_limit h], exact (λ a _, H.1 a) }

theorem is_normal_iff_lt_succ_and_bsup_eq {f} :
  is_normal f ↔ (∀ a, f a < f a.succ) ∧ ∀ o, is_limit o → bsup o (λ x _, f x) = f o :=
⟨λ h, ⟨h.1, @is_normal.bsup_eq f h⟩, λ ⟨h₁, h₂⟩, ⟨h₁, λ o ho a, (by {rw ←h₂ o ho, exact bsup_le})⟩⟩

theorem is_normal_iff_lt_succ_and_blsub_eq {f} :
  is_normal f ↔ (∀ a, f a < f a.succ) ∧ ∀ o, is_limit o → blsub o (λ x _, f x) = f o :=
begin
<<<<<<< HEAD
  rw [←H.bsup_eq h, bsup_eq_blsub_of_lt_succ_limit h],
  exact (λ a _, H.1 a)
end

-- Another PR
theorem is_normal_iff_lt_succ_and_bsup_eq {f} :
  is_normal f ↔ (∀ a, f a < f a.succ) ∧ ∀ o, is_limit o → bsup o (λ x _, f x) = f o :=
begin
  use λ hf, ⟨hf.1, @is_normal.bsup_eq f hf⟩,
  rintro ⟨hf, hf'⟩,
  refine ⟨hf, λ o ho a, _⟩,
  rw ←hf' o ho,
  exact bsup_le
end

-- Another PR
theorem is_normal_iff_lt_succ_and_blsub_eq {f} :
  is_normal f ↔ (∀ a, f a < f a.succ) ∧ ∀ o, is_limit o → blsub o (λ x _, f x) = f o :=
begin
=======
>>>>>>> 7b9b8170
  rw [is_normal_iff_lt_succ_and_bsup_eq, and.congr_right_iff],
  intro h,
  split;
  intros H o ho;
  have := H o ho;
  rwa ←bsup_eq_blsub_of_lt_succ_limit ho (λ a _, h a) at *
end

theorem is_normal.eq_iff_zero_and_succ {f : ordinal.{u} → ordinal.{u}} (hf : is_normal f) {g}
  (hg : is_normal g) : f = g ↔ (f 0 = g 0 ∧ ∀ a : ordinal, f a = g a → f a.succ = g a.succ) :=
⟨λ h, by simp [h], λ ⟨h₁, h₂⟩, funext (λ a, begin
  apply a.limit_rec_on,
  assumption',
  intros o ho H,
  rw [←is_normal.bsup_eq.{u u} hf ho, ←is_normal.bsup_eq.{u u} hg ho],
  congr,
  ext b hb,
  exact H b hb
end)⟩

end ordinal

/-! ### Results about injectivity and surjectivity -/

lemma not_surjective_of_ordinal {α : Type u} (f : α → ordinal.{u}) : ¬ function.surjective f :=
λ h, ordinal.lsub_nmem_range.{u u} f (h _)

lemma not_injective_of_ordinal {α : Type u} (f : ordinal.{u} → α) : ¬ function.injective f :=
λ h, not_surjective_of_ordinal _ (inv_fun_surjective h)

lemma not_surjective_of_ordinal_of_small {α : Type v} [small.{u} α] (f : α → ordinal.{u}) :
  ¬ function.surjective f :=
λ h, not_surjective_of_ordinal _ (h.comp (equiv_shrink _).symm.surjective)

lemma not_injective_of_ordinal_of_small {α : Type v} [small.{u} α] (f : ordinal.{u} → α) :
  ¬ function.injective f :=
λ h, not_injective_of_ordinal _ ((equiv_shrink _).injective.comp h)

/-- The type of ordinals in universe `u` is not `small.{u}`. This is the type-theoretic analog of
the Burali-Forti paradox. -/
theorem not_small_ordinal : ¬ small.{u} ordinal.{max u v} :=
λ h, @not_injective_of_ordinal_of_small _ h _ (λ a b, ordinal.lift_inj.1)

/-! ### Enumerating unbounded sets of ordinals with ordinals -/

namespace ordinal

section
variables {S : set ordinal.{u}}

/-- Enumerator function for an unbounded set of ordinals. -/
def enum_ord (S : set ordinal.{u}) : ordinal → ordinal :=
wf.fix (λ o f, Inf (S ∩ set.Ici (blsub.{u u} o f)))

/-- The equation that characterizes `enum_ord` definitionally. This isn't the nicest expression to
    work with, so consider using `enum_ord_def` instead. -/
theorem enum_ord_def' (o) :
  enum_ord S o = Inf (S ∩ set.Ici (blsub.{u u} o (λ a _, enum_ord S a))) :=
wf.fix_eq _ _

/-- The set in `enum_ord_def'` is nonempty. -/
theorem enum_ord_def'_nonempty (hS : unbounded (<) S) (a) : (S ∩ set.Ici a).nonempty :=
let ⟨b, hb, hb'⟩ := hS a in ⟨b, hb, le_of_not_gt hb'⟩

private theorem enum_ord_mem_aux (hS : unbounded (<) S) (o) :
  (enum_ord S o) ∈ S ∩ set.Ici (blsub.{u u} o (λ c _, enum_ord S c)) :=
by { rw enum_ord_def', exact Inf_mem (enum_ord_def'_nonempty hS _) }

theorem enum_ord_mem (hS : unbounded (<) S) (o) : enum_ord S o ∈ S :=
(enum_ord_mem_aux hS o).left

theorem blsub_le_enum_ord (hS : unbounded (<) S) (o) :
  blsub.{u u} o (λ c _, enum_ord S c) ≤ enum_ord S o :=
(enum_ord_mem_aux hS o).right

theorem enum_ord.strict_mono (hS : unbounded (<) S) : strict_mono (enum_ord S) :=
λ _ _ h, (lt_blsub.{u u} _ _ h).trans_le (blsub_le_enum_ord hS _)

/-- A more workable definition for `enum_ord`. -/
theorem enum_ord_def (o) :
  enum_ord S o = Inf (S ∩ {b | ∀ c, c < o → enum_ord S c < b}) :=
begin
  rw enum_ord_def',
  congr, ext,
  exact ⟨λ h a hao, (lt_blsub.{u u} _ _ hao).trans_le h, λ h, blsub_le.2 h⟩
end

/-- The set in `enum_ord_def` is nonempty. -/
lemma enum_ord_def_nonempty (hS : unbounded (<) S) {o} :
  {x | x ∈ S ∧ ∀ c, c < o → enum_ord S c < x}.nonempty :=
(⟨_, enum_ord_mem hS o, λ _ b, enum_ord.strict_mono hS b⟩)

@[simp] theorem enum_ord_range {f : ordinal → ordinal} (hf : strict_mono f) :
  enum_ord (range f) = f :=
funext (λ o, begin
  apply wf.induction o,
  intros a H,
  rw enum_ord_def a,
  have Hfa : f a ∈ range f ∩ {b | ∀ c, c < a → enum_ord (range f) c < b} :=
    ⟨mem_range_self a, λ b hb, (by {rw H b hb, exact hf hb})⟩,
  refine (cInf_le' Hfa).antisymm ((le_cInf_iff'' ⟨_, Hfa⟩).2 _),
  rintros _ ⟨⟨c, rfl⟩, hc : ∀ b < a, enum_ord (range f) b < f c⟩,
  rw hf.le_iff_le,
  contrapose! hc,
  exact ⟨c, hc, (H c hc).ge⟩,
end)

@[simp] theorem enum_ord_univ : enum_ord set.univ = id :=
by { rw ←range_id, exact enum_ord_range strict_mono_id }

@[simp] theorem enum_ord_zero : enum_ord S 0 = Inf S :=
by { rw enum_ord_def, simp [ordinal.not_lt_zero] }

theorem enum_ord_succ_le {a b} (hS : unbounded (<) S) (ha : a ∈ S) (hb : enum_ord S b < a) :
  enum_ord S b.succ ≤ a :=
begin
  rw enum_ord_def,
  exact cInf_le' ⟨ha, λ c hc, ((enum_ord.strict_mono hS).monotone (lt_succ.1 hc)).trans_lt hb⟩
end

theorem enum_ord_le_of_subset {S T : set ordinal} (hS : unbounded (<) S) (hST : S ⊆ T) (a) :
  enum_ord T a ≤ enum_ord S a :=
begin
  apply wf.induction a,
  intros b H,
  rw enum_ord_def,
  exact cInf_le' ⟨hST (enum_ord_mem hS b), λ c h, (H c h).trans_lt (enum_ord.strict_mono hS h)⟩
end

theorem enum_ord_surjective (hS : unbounded (<) S) : ∀ s ∈ S, ∃ a, enum_ord S a = s :=
λ s hs, ⟨Sup {a | enum_ord S a ≤ s}, begin
  apply le_antisymm,
  { rw enum_ord_def,
    refine cInf_le' ⟨hs, λ a ha, _⟩,
    have : enum_ord S 0 ≤ s := by { rw enum_ord_zero, exact cInf_le' hs },
    rcases exists_lt_of_lt_cSup (by exact ⟨0, this⟩) ha with ⟨b, hb, hab⟩,
    exact (enum_ord.strict_mono hS hab).trans_le hb },
  { by_contra' h,
    exact (le_cSup ⟨s, λ a,
      (well_founded.self_le_of_strict_mono wf (enum_ord.strict_mono hS) a).trans⟩
      (enum_ord_succ_le hS hs h)).not_lt (lt_succ_self _) }
end⟩

/-- An order isomorphism between an unbounded set of ordinals and the ordinals. -/
def enum_ord_order_iso (hS : unbounded (<) S) : ordinal ≃o S :=
strict_mono.order_iso_of_surjective (λ o, ⟨_, enum_ord_mem hS o⟩) (enum_ord.strict_mono hS)
  (λ s, let ⟨a, ha⟩ := enum_ord_surjective hS s s.prop in ⟨a, subtype.eq ha⟩)

theorem range_enum_ord (hS : unbounded (<) S) : range (enum_ord S) = S :=
by { rw range_eq_iff, exact ⟨enum_ord_mem hS, enum_ord_surjective hS⟩ }

/-- A characterization of `enum_ord`: it is the unique strict monotonic function with range `S`. -/
theorem eq_enum_ord (f : ordinal → ordinal) (hS : unbounded (<) S) :
  strict_mono f ∧ range f = S ↔ f = enum_ord S :=
begin
  split,
  { rintro ⟨h₁, h₂⟩,
    rwa [←wf.eq_strict_mono_iff_eq_range h₁ (enum_ord.strict_mono hS), range_enum_ord hS] },
  { rintro rfl,
    exact ⟨enum_ord.strict_mono hS, range_enum_ord hS⟩ }
end

end

/-! ### Ordinal exponential -/

/-- The ordinal exponential, defined by transfinite recursion. -/
def opow (a b : ordinal) : ordinal :=
if a = 0 then 1 - b else
limit_rec_on b 1 (λ _ IH, IH * a) (λ b _, bsup.{u u} b)

instance : has_pow ordinal ordinal := ⟨opow⟩
local infixr ^ := @pow ordinal ordinal ordinal.has_pow

theorem zero_opow' (a : ordinal) : 0 ^ a = 1 - a :=
by simp only [pow, opow, if_pos rfl]

@[simp] theorem zero_opow {a : ordinal} (a0 : a ≠ 0) : 0 ^ a = 0 :=
by rwa [zero_opow', ordinal.sub_eq_zero_iff_le, one_le_iff_ne_zero]

@[simp] theorem opow_zero (a : ordinal) : a ^ 0 = 1 :=
by by_cases a = 0; [simp only [pow, opow, if_pos h, sub_zero],
simp only [pow, opow, if_neg h, limit_rec_on_zero]]

@[simp] theorem opow_succ (a b : ordinal) : a ^ succ b = a ^ b * a :=
if h : a = 0 then by subst a; simp only [zero_opow (succ_ne_zero _), mul_zero]
else by simp only [pow, opow, limit_rec_on_succ, if_neg h]

theorem opow_limit {a b : ordinal} (a0 : a ≠ 0) (h : is_limit b) :
  a ^ b = bsup.{u u} b (λ c _, a ^ c) :=
by simp only [pow, opow, if_neg a0]; rw limit_rec_on_limit _ _ _ _ h; refl

theorem opow_le_of_limit {a b c : ordinal} (a0 : a ≠ 0) (h : is_limit b) :
  a ^ b ≤ c ↔ ∀ b' < b, a ^ b' ≤ c :=
by rw [opow_limit a0 h, bsup_le]

theorem lt_opow_of_limit {a b c : ordinal} (b0 : b ≠ 0) (h : is_limit c) :
  a < b ^ c ↔ ∃ c' < c, a < b ^ c' :=
by rw [← not_iff_not, not_exists]; simp only [not_lt, opow_le_of_limit b0 h, exists_prop, not_and]

@[simp] theorem opow_one (a : ordinal) : a ^ 1 = a :=
by rw [← succ_zero, opow_succ]; simp only [opow_zero, one_mul]

@[simp] theorem one_opow (a : ordinal) : 1 ^ a = 1 :=
begin
  apply limit_rec_on a,
  { simp only [opow_zero] },
  { intros _ ih, simp only [opow_succ, ih, mul_one] },
  refine λ b l IH, eq_of_forall_ge_iff (λ c, _),
  rw [opow_le_of_limit ordinal.one_ne_zero l],
  exact ⟨λ H, by simpa only [opow_zero] using H 0 l.pos,
         λ H b' h, by rwa IH _ h⟩,
end

theorem opow_pos {a : ordinal} (b)
  (a0 : 0 < a) : 0 < a ^ b :=
begin
  have h0 : 0 < a ^ 0, {simp only [opow_zero, zero_lt_one]},
  apply limit_rec_on b,
  { exact h0 },
  { intros b IH, rw [opow_succ],
    exact mul_pos IH a0 },
  { exact λ b l _, (lt_opow_of_limit (ordinal.pos_iff_ne_zero.1 a0) l).2
      ⟨0, l.pos, h0⟩ },
end

theorem opow_ne_zero {a : ordinal} (b)
  (a0 : a ≠ 0) : a ^ b ≠ 0 :=
ordinal.pos_iff_ne_zero.1 $ opow_pos b $ ordinal.pos_iff_ne_zero.2 a0

theorem opow_is_normal {a : ordinal} (h : 1 < a) : is_normal ((^) a) :=
have a0 : 0 < a, from lt_trans zero_lt_one h,
⟨λ b, by simpa only [mul_one, opow_succ] using
  (mul_lt_mul_iff_left (opow_pos b a0)).2 h,
 λ b l c, opow_le_of_limit (ne_of_gt a0) l⟩

theorem opow_lt_opow_iff_right {a b c : ordinal}
  (a1 : 1 < a) : a ^ b < a ^ c ↔ b < c :=
(opow_is_normal a1).lt_iff

theorem opow_le_opow_iff_right {a b c : ordinal}
  (a1 : 1 < a) : a ^ b ≤ a ^ c ↔ b ≤ c :=
(opow_is_normal a1).le_iff

theorem opow_right_inj {a b c : ordinal}
  (a1 : 1 < a) : a ^ b = a ^ c ↔ b = c :=
(opow_is_normal a1).inj

theorem opow_is_limit {a b : ordinal}
  (a1 : 1 < a) : is_limit b → is_limit (a ^ b) :=
(opow_is_normal a1).is_limit

theorem opow_is_limit_left {a b : ordinal}
  (l : is_limit a) (hb : b ≠ 0) : is_limit (a ^ b) :=
begin
  rcases zero_or_succ_or_limit b with e|⟨b,rfl⟩|l',
  { exact absurd e hb },
  { rw opow_succ,
    exact mul_is_limit (opow_pos _ l.pos) l },
  { exact opow_is_limit l.one_lt l' }
end

theorem opow_le_opow_right {a b c : ordinal}
  (h₁ : 0 < a) (h₂ : b ≤ c) : a ^ b ≤ a ^ c :=
begin
  cases lt_or_eq_of_le (one_le_iff_pos.2 h₁) with h₁ h₁,
  { exact (opow_le_opow_iff_right h₁).2 h₂ },
  { subst a, simp only [one_opow] }
end

theorem opow_le_opow_left {a b : ordinal} (c)
  (ab : a ≤ b) : a ^ c ≤ b ^ c :=
begin
  by_cases a0 : a = 0,
  { subst a, by_cases c0 : c = 0,
    { subst c, simp only [opow_zero] },
    { simp only [zero_opow c0, ordinal.zero_le] } },
  { apply limit_rec_on c,
    { simp only [opow_zero] },
    { intros c IH, simpa only [opow_succ] using mul_le_mul' IH ab },
    { exact λ c l IH, (opow_le_of_limit a0 l).2
        (λ b' h, le_trans (IH _ h) (opow_le_opow_right
          (lt_of_lt_of_le (ordinal.pos_iff_ne_zero.2 a0) ab) (le_of_lt h))) } }
end

theorem le_opow_self {a : ordinal} (b) (a1 : 1 < a) : b ≤ a ^ b :=
(opow_is_normal a1).self_le _

theorem opow_lt_opow_left_of_succ {a b c : ordinal}
  (ab : a < b) : a ^ succ c < b ^ succ c :=
by rw [opow_succ, opow_succ]; exact
  (mul_le_mul_right' (opow_le_opow_left _ (le_of_lt ab)) a).trans_lt
  (mul_lt_mul_of_pos_left ab (opow_pos _ (lt_of_le_of_lt (ordinal.zero_le _) ab)))

theorem opow_add (a b c : ordinal) : a ^ (b + c) = a ^ b * a ^ c :=
begin
  by_cases a0 : a = 0,
  { subst a,
    by_cases c0 : c = 0, {simp only [c0, add_zero, opow_zero, mul_one]},
    have : b+c ≠ 0 := ne_of_gt (lt_of_lt_of_le
      (ordinal.pos_iff_ne_zero.2 c0) (le_add_left _ _)),
    simp only [zero_opow c0, zero_opow this, mul_zero] },
  cases eq_or_lt_of_le (one_le_iff_ne_zero.2 a0) with a1 a1,
  { subst a1, simp only [one_opow, mul_one] },
  apply limit_rec_on c,
  { simp only [add_zero, opow_zero, mul_one] },
  { intros c IH,
    rw [add_succ, opow_succ, IH, opow_succ, mul_assoc] },
  { intros c l IH,
    refine eq_of_forall_ge_iff (λ d, (((opow_is_normal a1).trans
      (add_is_normal b)).limit_le l).trans _),
    simp only [IH] {contextual := tt},
    exact (((mul_is_normal $ opow_pos b (ordinal.pos_iff_ne_zero.2 a0)).trans
      (opow_is_normal a1)).limit_le l).symm }
end

theorem opow_dvd_opow (a) {b c : ordinal}
  (h : b ≤ c) : a ^ b ∣ a ^ c :=
by { rw [← ordinal.add_sub_cancel_of_le h, opow_add], apply dvd_mul_right }

theorem opow_dvd_opow_iff {a b c : ordinal}
  (a1 : 1 < a) : a ^ b ∣ a ^ c ↔ b ≤ c :=
⟨λ h, le_of_not_lt $ λ hn,
  not_le_of_lt ((opow_lt_opow_iff_right a1).2 hn) $
   le_of_dvd (opow_ne_zero _ $ one_le_iff_ne_zero.1 $ le_of_lt a1) h,
opow_dvd_opow _⟩

theorem opow_mul (a b c : ordinal) : a ^ (b * c) = (a ^ b) ^ c :=
begin
  by_cases b0 : b = 0, {simp only [b0, zero_mul, opow_zero, one_opow]},
  by_cases a0 : a = 0,
  { subst a,
    by_cases c0 : c = 0, {simp only [c0, mul_zero, opow_zero]},
    simp only [zero_opow b0, zero_opow c0, zero_opow (mul_ne_zero b0 c0)] },
  cases eq_or_lt_of_le (one_le_iff_ne_zero.2 a0) with a1 a1,
  { subst a1, simp only [one_opow] },
  apply limit_rec_on c,
  { simp only [mul_zero, opow_zero] },
  { intros c IH,
    rw [mul_succ, opow_add, IH, opow_succ] },
  { intros c l IH,
    refine eq_of_forall_ge_iff (λ d, (((opow_is_normal a1).trans
      (mul_is_normal (ordinal.pos_iff_ne_zero.2 b0))).limit_le l).trans _),
    simp only [IH] {contextual := tt},
    exact (opow_le_of_limit (opow_ne_zero _ a0) l).symm }
end

/-! ### Ordinal logarithm -/

/-- The ordinal logarithm is the solution `u` to the equation `x = b ^ u * v + w` where `v < b` and
    `w < b ^ u`. -/
def log (b : ordinal) (x : ordinal) : ordinal :=
if h : 1 < b then pred (Inf {o | x < b ^ o}) else 0

/-- The set in the definition of `log` is nonempty. -/
theorem log_nonempty {b x : ordinal} (h : 1 < b) : {o | x < b ^ o}.nonempty :=
⟨succ x, succ_le.1 (le_opow_self _ h)⟩

@[simp] theorem log_not_one_lt {b : ordinal} (b1 : ¬ 1 < b) (x : ordinal) : log b x = 0 :=
by simp only [log, dif_neg b1]

theorem log_def {b : ordinal} (b1 : 1 < b) (x : ordinal) : log b x = pred (Inf {o | x < b ^ o}) :=
by simp only [log, dif_pos b1]

@[simp] theorem log_zero (b : ordinal) : log b 0 = 0 :=
if b1 : 1 < b then begin
  rw [log_def b1, ← ordinal.le_zero, pred_le],
  apply cInf_le',
  dsimp,
  rw [succ_zero, opow_one],
  exact zero_lt_one.trans b1
end
else by simp only [log_not_one_lt b1]

theorem succ_log_def {b x : ordinal} (b1 : 1 < b) (x0 : 0 < x) :
  succ (log b x) = Inf {o | x < b ^ o} :=
begin
  let t := Inf {o | x < b ^ o},
  have : x < b ^ t := Inf_mem (log_nonempty b1),
  rcases zero_or_succ_or_limit t with h|h|h,
  { refine (not_lt_of_le (one_le_iff_pos.2 x0) _).elim,
    simpa only [h, opow_zero] },
  { rw [show log b x = pred t, from log_def b1 x,
        succ_pred_iff_is_succ.2 h] },
  { rcases (lt_opow_of_limit (ne_of_gt $ lt_trans zero_lt_one b1) h).1 this with ⟨a, h₁, h₂⟩,
    exact (not_le_of_lt h₁).elim ((le_cInf_iff'' (log_nonempty b1)).1 (le_refl t) a h₂) }
end

theorem lt_opow_succ_log {b : ordinal} (b1 : 1 < b) (x : ordinal) :
  x < b ^ succ (log b x) :=
begin
  cases lt_or_eq_of_le (ordinal.zero_le x) with x0 x0,
  { rw [succ_log_def b1 x0], exact Inf_mem (log_nonempty b1) },
  { subst x, apply opow_pos _ (lt_trans zero_lt_one b1) }
end

theorem opow_log_le (b) {x : ordinal} (x0 : 0 < x) :
  b ^ log b x ≤ x :=
begin
  by_cases b0 : b = 0,
  { rw [b0, zero_opow'],
    refine le_trans (sub_le_self _ _) (one_le_iff_pos.2 x0) },
  cases lt_or_eq_of_le (one_le_iff_ne_zero.2 b0) with b1 b1,
  { refine le_of_not_lt (λ h, not_le_of_lt (lt_succ_self (log b x)) _),
    have := @cInf_le' _ _ {o | x < b ^ o} _ h,
    rwa ← succ_log_def b1 x0 at this },
  { rw [← b1, one_opow], exact one_le_iff_pos.2 x0 }
end

theorem le_log {b x c : ordinal} (b1 : 1 < b) (x0 : 0 < x) :
  c ≤ log b x ↔ b ^ c ≤ x :=
⟨λ h, le_trans ((opow_le_opow_iff_right b1).2 h) (opow_log_le b x0),
 λ h, le_of_not_lt $ λ hn,
   not_le_of_lt (lt_opow_succ_log b1 x) $
   le_trans ((opow_le_opow_iff_right b1).2 (succ_le.2 hn)) h⟩

theorem log_lt {b x c : ordinal} (b1 : 1 < b) (x0 : 0 < x) :
  log b x < c ↔ x < b ^ c :=
lt_iff_lt_of_le_iff_le (le_log b1 x0)

theorem log_le_log (b) {x y : ordinal} (xy : x ≤ y) :
  log b x ≤ log b y :=
if x0 : x = 0 then by simp only [x0, log_zero, ordinal.zero_le] else
have x0 : 0 < x, from ordinal.pos_iff_ne_zero.2 x0,
if b1 : 1 < b then
  (le_log b1 (lt_of_lt_of_le x0 xy)).2 $ le_trans (opow_log_le _ x0) xy
else by simp only [log_not_one_lt b1, ordinal.zero_le]

theorem log_le_self (b x : ordinal) : log b x ≤ x :=
if x0 : x = 0 then by simp only [x0, log_zero, ordinal.zero_le] else
if b1 : 1 < b then
  le_trans (le_opow_self _ b1) (opow_log_le b (ordinal.pos_iff_ne_zero.2 x0))
else by simp only [log_not_one_lt b1, ordinal.zero_le]

@[simp] theorem log_one (b : ordinal) : log b 1 = 0 :=
if hb : 1 < b then by rwa [←lt_one_iff_zero, log_lt hb zero_lt_one, opow_one]
else log_not_one_lt hb 1

lemma opow_mul_add_pos {b v : ordinal} (hb : 0 < b) (u) (hv : 0 < v) (w) :
  0 < b ^ u * v + w :=
(opow_pos u hb).trans_le ((le_mul_left _ hv).trans (le_add_right _ _))

lemma opow_mul_add_lt_opow_mul_succ {b u w : ordinal} (v : ordinal) (hw : w < b ^ u) :
  b ^ u * v + w < b ^ u * v.succ :=
by rwa [mul_succ, add_lt_add_iff_left]

lemma opow_mul_add_lt_opow_succ {b u v w : ordinal} (hvb : v < b) (hw : w < b ^ u) :
  b ^ u * v + w < b ^ u.succ :=
begin
  convert (opow_mul_add_lt_opow_mul_succ v hw).trans_le (mul_le_mul_left' (succ_le.2 hvb) _),
  exact opow_succ b u
end

theorem log_opow_mul_add {b u v w : ordinal} (hb : 1 < b) (hv : 0 < v) (hvb : v < b)
  (hw : w < b ^ u) : log b (b ^ u * v + w) = u :=
begin
  have hpos := opow_mul_add_pos (zero_lt_one.trans hb) u hv w,
  by_contra' hne,
  cases lt_or_gt_of_ne hne with h h,
  { rw log_lt hb hpos at h,
    exact not_le_of_lt h ((le_mul_left _ hv).trans (le_add_right _ _)) },
  { change _ < _ at h,
    rw [←succ_le, le_log hb hpos] at h,
    exact (not_lt_of_le h) (opow_mul_add_lt_opow_succ hvb hw) }
end

@[simp] theorem log_opow {b : ordinal} (hb : 1 < b) (x : ordinal) : log b (b ^ x) = x :=
begin
  convert log_opow_mul_add hb zero_lt_one hb (opow_pos x (zero_lt_one.trans hb)),
  rw [add_zero, mul_one]
end

theorem add_log_le_log_mul {x y : ordinal} (b : ordinal) (x0 : 0 < x) (y0 : 0 < y) :
  log b x + log b y ≤ log b (x * y) :=
begin
  by_cases hb : 1 < b,
  { rw [le_log hb (mul_pos x0 y0), opow_add],
    exact mul_le_mul' (opow_log_le b x0) (opow_log_le b y0) },
  simp only [log_not_one_lt hb, zero_add]
end

/-! ### The Cantor normal form -/

theorem CNF_aux {b o : ordinal} (b0 : b ≠ 0) (o0 : o ≠ 0) :
  o % b ^ log b o < o :=
lt_of_lt_of_le
  (mod_lt _ $ opow_ne_zero _ b0)
  (opow_log_le _ $ ordinal.pos_iff_ne_zero.2 o0)

/-- Proving properties of ordinals by induction over their Cantor normal form. -/
@[elab_as_eliminator] noncomputable def CNF_rec {b : ordinal} (b0 : b ≠ 0)
  {C : ordinal → Sort*}
  (H0 : C 0)
  (H : ∀ o, o ≠ 0 → o % b ^ log b o < o → C (o % b ^ log b o) → C o)
  : ∀ o, C o
| o :=
  if o0 : o = 0 then by rw o0; exact H0 else
  have _, from CNF_aux b0 o0,
  H o o0 this (CNF_rec (o % b ^ log b o))
using_well_founded {dec_tac := `[assumption]}

@[simp] theorem CNF_rec_zero {b} (b0) {C H0 H} : @CNF_rec b b0 C H0 H 0 = H0 :=
by rw [CNF_rec, dif_pos rfl]; refl

@[simp] theorem CNF_rec_ne_zero {b} (b0) {C H0 H o} (o0) :
  @CNF_rec b b0 C H0 H o = H o o0 (CNF_aux b0 o0) (@CNF_rec b b0 C H0 H _) :=
by rw [CNF_rec, dif_neg o0]

/-- The Cantor normal form of an ordinal is the list of coefficients
  in the base-`b` expansion of `o`.

    CNF b (b ^ u₁ * v₁ + b ^ u₂ * v₂) = [(u₁, v₁), (u₂, v₂)] -/
def CNF (b := omega) (o : ordinal) : list (ordinal × ordinal) :=
if b0 : b = 0 then [] else
CNF_rec b0 [] (λ o o0 h IH, (log b o, o / b ^ log b o) :: IH) o

@[simp] theorem zero_CNF (o) : CNF 0 o = [] :=
dif_pos rfl

@[simp] theorem CNF_zero (b) : CNF b 0 = [] :=
if b0 : b = 0 then dif_pos b0 else
(dif_neg b0).trans $ CNF_rec_zero _

theorem CNF_ne_zero {b o : ordinal} (b0 : b ≠ 0) (o0 : o ≠ 0) :
  CNF b o = (log b o, o / b ^ log b o) :: CNF b (o % b ^ log b o) :=
by unfold CNF; rw [dif_neg b0, dif_neg b0, CNF_rec_ne_zero b0 o0]

theorem one_CNF {o : ordinal} (o0 : o ≠ 0) :
  CNF 1 o = [(0, o)] :=
by rw [CNF_ne_zero ordinal.one_ne_zero o0, log_not_one_lt (lt_irrefl _), opow_zero, mod_one,
       CNF_zero, div_one]

theorem CNF_foldr {b : ordinal} (b0 : b ≠ 0) (o) :
  (CNF b o).foldr (λ p r, b ^ p.1 * p.2 + r) 0 = o :=
CNF_rec b0 (by rw CNF_zero; refl)
  (λ o o0 h IH, by rw [CNF_ne_zero b0 o0, list.foldr_cons, IH, div_add_mod]) o

theorem CNF_pairwise_aux (b := omega) (o) :
  (∀ p ∈ CNF b o, prod.fst p ≤ log b o) ∧
  (CNF b o).pairwise (λ p q, q.1 < p.1) :=
begin
  by_cases b0 : b = 0,
  { simp only [b0, zero_CNF, list.pairwise.nil, and_true], exact λ _, false.elim },
  cases lt_or_eq_of_le (one_le_iff_ne_zero.2 b0) with b1 b1,
  { refine CNF_rec b0 _ _ o,
    { simp only [CNF_zero, list.pairwise.nil, and_true], exact λ _, false.elim },
    intros o o0 H IH, cases IH with IH₁ IH₂,
    simp only [CNF_ne_zero b0 o0, list.forall_mem_cons, list.pairwise_cons, IH₂, and_true],
    refine ⟨⟨le_rfl, λ p m, _⟩, λ p m, _⟩,
    { exact le_trans (IH₁ p m) (log_le_log _ $ le_of_lt H) },
    { refine lt_of_le_of_lt (IH₁ p m) ((log_lt b1 _).2 _),
      { rw ordinal.pos_iff_ne_zero, intro e,
        rw e at m, simpa only [CNF_zero] using m },
      { exact mod_lt _ (opow_ne_zero _ b0) } } },
  { by_cases o0 : o = 0,
    { simp only [o0, CNF_zero, list.pairwise.nil, and_true], exact λ _, false.elim },
    rw [← b1, one_CNF o0],
    simp only [list.mem_singleton, log_not_one_lt (lt_irrefl _), forall_eq, le_refl, true_and,
      list.pairwise_singleton] }
end

theorem CNF_pairwise (b := omega) (o) :
  (CNF b o).pairwise (λ p q, prod.fst q < p.1) :=
(CNF_pairwise_aux _ _).2

theorem CNF_fst_le_log (b := omega) (o) :
  ∀ p ∈ CNF b o, prod.fst p ≤ log b o :=
(CNF_pairwise_aux _ _).1

theorem CNF_fst_le (b := omega) (o) (p ∈ CNF b o) : prod.fst p ≤ o :=
le_trans (CNF_fst_le_log _ _ p H) (log_le_self _ _)

theorem CNF_snd_lt {b : ordinal} (b1 : 1 < b) (o) :
  ∀ p ∈ CNF b o, prod.snd p < b :=
begin
  have b0 := ne_of_gt (lt_trans zero_lt_one b1),
  refine CNF_rec b0 (λ _, by rw [CNF_zero]; exact false.elim) _ o,
  intros o o0 H IH,
  simp only [CNF_ne_zero b0 o0, list.mem_cons_iff, forall_eq_or_imp, iff_true_intro IH, and_true],
  rw [div_lt (opow_ne_zero _ b0), ← opow_succ],
  exact lt_opow_succ_log b1 _,
end

theorem CNF_sorted (b := omega) (o) :
  ((CNF b o).map prod.fst).sorted (>) :=
by rw [list.sorted, list.pairwise_map]; exact CNF_pairwise b o

/-! ### Casting naturals into ordinals, compatibility with operations -/

@[simp] theorem nat_cast_mul {m n : ℕ} : ((m * n : ℕ) : ordinal) = m * n :=
by induction n with n IH; [simp only [nat.cast_zero, nat.mul_zero, mul_zero],
  rw [nat.mul_succ, nat.cast_add, IH, nat.cast_succ, mul_add_one]]

@[simp] theorem nat_cast_opow {m n : ℕ} : ((pow m n : ℕ) : ordinal) = m ^ n :=
by induction n with n IH; [simp only [pow_zero, nat.cast_zero, opow_zero, nat.cast_one],
  rw [pow_succ', nat_cast_mul, IH, nat.cast_succ, ← succ_eq_add_one, opow_succ]]

@[simp] theorem nat_cast_le {m n : ℕ} : (m : ordinal) ≤ n ↔ m ≤ n :=
by rw [← cardinal.ord_nat, ← cardinal.ord_nat,
       cardinal.ord_le_ord, cardinal.nat_cast_le]

@[simp] theorem nat_cast_lt {m n : ℕ} : (m : ordinal) < n ↔ m < n :=
by simp only [lt_iff_le_not_le, nat_cast_le]

@[simp] theorem nat_cast_inj {m n : ℕ} : (m : ordinal) = n ↔ m = n :=
by simp only [le_antisymm_iff, nat_cast_le]

@[simp] theorem nat_cast_eq_zero {n : ℕ} : (n : ordinal) = 0 ↔ n = 0 :=
@nat_cast_inj n 0

theorem nat_cast_ne_zero {n : ℕ} : (n : ordinal) ≠ 0 ↔ n ≠ 0 :=
not_congr nat_cast_eq_zero

@[simp] theorem nat_cast_pos {n : ℕ} : (0 : ordinal) < n ↔ 0 < n :=
@nat_cast_lt 0 n

@[simp] theorem nat_cast_sub {m n : ℕ} : ((m - n : ℕ) : ordinal) = m - n :=
(_root_.le_total m n).elim
  (λ h, by rw [tsub_eq_zero_iff_le.2 h, ordinal.sub_eq_zero_iff_le.2 (nat_cast_le.2 h)]; refl)
  (λ h, (add_left_cancel n).1 $ by rw [← nat.cast_add,
     add_tsub_cancel_of_le h, ordinal.add_sub_cancel_of_le (nat_cast_le.2 h)])

@[simp] theorem nat_cast_div {m n : ℕ} : ((m / n : ℕ) : ordinal) = m / n :=
if n0 : n = 0 then by simp only [n0, nat.div_zero, nat.cast_zero, div_zero] else
have n0':_, from nat_cast_ne_zero.2 n0,
le_antisymm
  (by rw [le_div n0', ← nat_cast_mul, nat_cast_le, mul_comm];
      apply nat.div_mul_le_self)
  (by rw [div_le n0', succ, ← nat.cast_succ, ← nat_cast_mul,
          nat_cast_lt, mul_comm, ← nat.div_lt_iff_lt_mul _ _ (nat.pos_of_ne_zero n0)];
      apply nat.lt_succ_self)

@[simp] theorem nat_cast_mod {m n : ℕ} : ((m % n : ℕ) : ordinal) = m % n :=
by rw [← add_left_cancel (n*(m/n)), div_add_mod, ← nat_cast_div, ← nat_cast_mul, ← nat.cast_add,
       nat.div_add_mod]

@[simp] theorem nat_le_card {o} {n : ℕ} : (n : cardinal) ≤ card o ↔ (n : ordinal) ≤ o :=
⟨λ h, by rwa [← cardinal.ord_le, cardinal.ord_nat] at h,
 λ h, card_nat n ▸ card_le_card h⟩

@[simp] theorem nat_lt_card {o} {n : ℕ} : (n : cardinal) < card o ↔ (n : ordinal) < o :=
by rw [← succ_le, ← cardinal.succ_le, ← cardinal.nat_succ, nat_le_card]; refl

@[simp] theorem card_lt_nat {o} {n : ℕ} : card o < n ↔ o < n :=
lt_iff_lt_of_le_iff_le nat_le_card

@[simp] theorem card_le_nat {o} {n : ℕ} : card o ≤ n ↔ o ≤ n :=
le_iff_le_iff_lt_iff_lt.2 nat_lt_card

@[simp] theorem card_eq_nat {o} {n : ℕ} : card o = n ↔ o = n :=
by simp only [le_antisymm_iff, card_le_nat, nat_le_card]

@[simp] theorem type_fin (n : ℕ) : @type (fin n) (<) _ = n :=
by rw [← card_eq_nat, card_type, mk_fin]

@[simp] theorem lift_nat_cast (n : ℕ) : lift n = n :=
by induction n with n ih; [simp only [nat.cast_zero, lift_zero],
  simp only [nat.cast_succ, lift_add, ih, lift_one]]

theorem lift_type_fin (n : ℕ) : lift (@type (fin n) (<) _) = n :=
by simp only [type_fin, lift_nat_cast]

theorem type_fintype (r : α → α → Prop) [is_well_order α r] [fintype α] : type r = fintype.card α :=
by rw [← card_eq_nat, card_type, mk_fintype]

end ordinal

/-! ### Properties of `omega` -/

namespace cardinal
open ordinal

@[simp] theorem ord_omega : ord.{u} omega = ordinal.omega :=
le_antisymm (ord_le.2 $ le_rfl) $
le_of_forall_lt $ λ o h, begin
  rcases ordinal.lt_lift_iff.1 h with ⟨o, rfl, h'⟩,
  rw [lt_ord, ← lift_card, ← lift_omega.{0 u},
      lift_lt, ← typein_enum (<) h'],
  exact lt_omega_iff_fintype.2 ⟨set.fintype_lt_nat _⟩
end

@[simp] theorem add_one_of_omega_le {c} (h : omega ≤ c) : c + 1 = c :=
by rw [add_comm, ← card_ord c, ← card_one,
       ← card_add, one_add_of_omega_le];
   rwa [← ord_omega, ord_le_ord]

end cardinal

namespace ordinal

theorem lt_add_of_limit {a b c : ordinal.{u}}
  (h : is_limit c) : a < b + c ↔ ∃ c' < c, a < b + c' :=
by rw [←is_normal.bsup_eq.{u u} (add_is_normal b) h, lt_bsup]

theorem lt_omega {o : ordinal.{u}} : o < omega ↔ ∃ n : ℕ, o = n :=
by rw [← cardinal.ord_omega, cardinal.lt_ord, lt_omega]; simp only [card_eq_nat]

theorem nat_lt_omega (n : ℕ) : (n : ordinal) < omega :=
lt_omega.2 ⟨_, rfl⟩

theorem omega_pos : 0 < omega := nat_lt_omega 0

theorem omega_ne_zero : omega ≠ 0 := ne_of_gt omega_pos

theorem one_lt_omega : 1 < omega := by simpa only [nat.cast_one] using nat_lt_omega 1

theorem omega_is_limit : is_limit omega :=
⟨omega_ne_zero, λ o h,
  let ⟨n, e⟩ := lt_omega.1 h in
  by rw [e]; exact nat_lt_omega (n+1)⟩

theorem omega_le {o : ordinal.{u}} : omega ≤ o ↔ ∀ n : ℕ, (n : ordinal) ≤ o :=
⟨λ h n, le_trans (le_of_lt (nat_lt_omega _)) h,
 λ H, le_of_forall_lt $ λ a h,
   let ⟨n, e⟩ := lt_omega.1 h in
   by rw [e, ← succ_le]; exact H (n+1)⟩

@[simp] theorem sup_nat_cast : sup nat.cast = omega :=
(sup_le.2 $ λ n, (nat_lt_omega n).le).antisymm $ omega_le.2 $ le_sup _

theorem nat_lt_limit {o} (h : is_limit o) : ∀ n : ℕ, (n : ordinal) < o
| 0     := lt_of_le_of_ne (ordinal.zero_le o) h.1.symm
| (n+1) := h.2 _ (nat_lt_limit n)

theorem omega_le_of_is_limit {o} (h : is_limit o) : omega ≤ o :=
omega_le.2 $ λ n, le_of_lt $ nat_lt_limit h n

theorem mul_lt_omega {a b : ordinal} (ha : a < omega) (hb : b < omega) : a * b < omega :=
match a, b, lt_omega.1 ha, lt_omega.1 hb with
| _, _, ⟨m, rfl⟩, ⟨n, rfl⟩ := by rw [← nat_cast_mul]; apply nat_lt_omega
end

theorem is_limit_iff_omega_dvd {a : ordinal} : is_limit a ↔ a ≠ 0 ∧ omega ∣ a :=
begin
  refine ⟨λ l, ⟨l.1, ⟨a / omega, le_antisymm _ (mul_div_le _ _)⟩⟩, λ h, _⟩,
  { refine (limit_le l).2 (λ x hx, le_of_lt _),
    rw [← div_lt omega_ne_zero, ← succ_le, le_div omega_ne_zero,
        mul_succ, add_le_of_limit omega_is_limit],
    intros b hb,
    rcases lt_omega.1 hb with ⟨n, rfl⟩,
    exact le_trans (add_le_add_right (mul_div_le _ _) _)
      (le_of_lt $ lt_sub.1 $ nat_lt_limit (sub_is_limit l hx) _) },
  { rcases h with ⟨a0, b, rfl⟩,
    refine mul_is_limit_left omega_is_limit
      (ordinal.pos_iff_ne_zero.2 $ mt _ a0),
    intro e, simp only [e, mul_zero] }
end

local infixr ^ := @pow ordinal ordinal ordinal.has_pow

theorem opow_lt_omega {a b : ordinal} (ha : a < omega) (hb : b < omega) : a ^ b < omega :=
match a, b, lt_omega.1 ha, lt_omega.1 hb with
| _, _, ⟨m, rfl⟩, ⟨n, rfl⟩ := by rw [← nat_cast_opow]; apply nat_lt_omega
end

theorem add_mul_limit_aux {a b c : ordinal} (ba : b + a = a)
  (l : is_limit c)
  (IH : ∀ c' < c, (a + b) * succ c' = a * succ c' + b) :
  (a + b) * c = a * c :=
le_antisymm
  ((mul_le_of_limit l).2 $ λ c' h, begin
    apply le_trans (mul_le_mul_left' (le_of_lt $ lt_succ_self _) _),
    rw IH _ h,
    apply le_trans (add_le_add_left _ _),
    { rw ← mul_succ, exact mul_le_mul_left' (succ_le.2 $ l.2 _ h) _ },
    { apply_instance },
    { rw ← ba, exact le_add_right _ _ }
  end)
  (mul_le_mul_right' (le_add_right _ _) _)

theorem add_mul_succ {a b : ordinal} (c) (ba : b + a = a) :
  (a + b) * succ c = a * succ c + b :=
begin
  apply limit_rec_on c,
  { simp only [succ_zero, mul_one] },
  { intros c IH,
    rw [mul_succ, IH, ← add_assoc, add_assoc _ b, ba, ← mul_succ] },
  { intros c l IH,
    have := add_mul_limit_aux ba l IH,
    rw [mul_succ, add_mul_limit_aux ba l IH, mul_succ, add_assoc] }
end

theorem add_mul_limit {a b c : ordinal} (ba : b + a = a)
  (l : is_limit c) : (a + b) * c = a * c :=
add_mul_limit_aux ba l (λ c' _, add_mul_succ c' ba)

theorem mul_omega {a : ordinal} (a0 : 0 < a) (ha : a < omega) : a * omega = omega :=
le_antisymm
  ((mul_le_of_limit omega_is_limit).2 $ λ b hb, le_of_lt (mul_lt_omega ha hb))
  (by simpa only [one_mul] using mul_le_mul_right' (one_le_iff_pos.2 a0) omega)

theorem mul_lt_omega_opow {a b c : ordinal}
  (c0 : 0 < c) (ha : a < omega ^ c) (hb : b < omega) : a * b < omega ^ c :=
begin
  rcases zero_or_succ_or_limit c with rfl|⟨c,rfl⟩|l,
  { exact (lt_irrefl _).elim c0 },
  { rw opow_succ at ha,
    rcases ((mul_is_normal $ opow_pos _ omega_pos).limit_lt
      omega_is_limit).1 ha with ⟨n, hn, an⟩,
    refine (mul_le_mul_right' (le_of_lt an) _).trans_lt _,
    rw [opow_succ, mul_assoc, mul_lt_mul_iff_left (opow_pos _ omega_pos)],
    exact mul_lt_omega hn hb },
  { rcases ((opow_is_normal one_lt_omega).limit_lt l).1 ha with ⟨x, hx, ax⟩,
    refine (mul_le_mul' (le_of_lt ax) (le_of_lt hb)).trans_lt _,
    rw [← opow_succ, opow_lt_opow_iff_right one_lt_omega],
    exact l.2 _ hx }
end

theorem mul_omega_dvd {a : ordinal}
  (a0 : 0 < a) (ha : a < omega) : ∀ {b}, omega ∣ b → a * b = b
| _ ⟨b, rfl⟩ := by rw [← mul_assoc, mul_omega a0 ha]

/- This will be part of a future PR on multiplicative principal ordinals.

theorem mul_omega_opow_opow {a b : ordinal} (a0 : 0 < a) (h : a < omega ^ omega ^ b) :
  a * omega ^ omega ^ b = omega ^ omega ^ b :=
begin
  by_cases b0 : b = 0, {rw [b0, opow_zero, opow_one] at h ⊢, exact mul_omega a0 h},
  refine le_antisymm _
    (by simpa only [one_mul] using mul_le_mul_right' (one_le_iff_pos.2 a0) (omega ^ omega ^ b)),
  rcases (lt_opow_of_limit omega_ne_zero (opow_is_limit_left omega_is_limit b0)).1 h
    with ⟨x, xb, ax⟩,
  apply (mul_le_mul_right' (le_of_lt ax) _).trans,
  rw [← opow_add, add_omega_opow xb]
end
--/

theorem add_le_of_forall_add_lt {a b c : ordinal} (hb : 0 < b) (h : ∀ d < b, a + d < c) :
  a + b ≤ c :=
begin
  have H : a + (c - a) = c := ordinal.add_sub_cancel_of_le (by {rw ←add_zero a, exact (h _ hb).le}),
  rw ←H,
  apply add_le_add_left _ a,
  by_contra' hb,
  exact (h _ hb).ne H
end

theorem opow_omega {a : ordinal} (a1 : 1 < a) (h : a < omega) : a ^ omega = omega :=
le_antisymm
  ((opow_le_of_limit (one_le_iff_ne_zero.1 $ le_of_lt a1) omega_is_limit).2
    (λ b hb, le_of_lt (opow_lt_omega h hb)))
  (le_opow_self _ a1)

theorem is_normal.apply_omega {f : ordinal.{u} → ordinal.{u}} (hf : is_normal f) :
  sup.{0 u} (f ∘ nat.cast) = f omega :=
by rw [←sup_nat_cast, is_normal.sup.{0 u u} hf ⟨0⟩]

@[simp] theorem sup_add_nat (o : ordinal.{u}) : sup (λ n : ℕ, o + n) = o + omega :=
(add_is_normal o).apply_omega

@[simp] theorem sup_mul_nat (o : ordinal) : sup (λ n : ℕ, o * n) = o * omega :=
begin
  rcases eq_zero_or_pos o with rfl | ho,
  { rw zero_mul, exact sup_eq_zero_iff.2 (λ n, zero_mul n) },
  { exact (mul_is_normal ho).apply_omega }
end

theorem sup_opow_nat {o : ordinal.{u}} (ho : 0 < o) :
  sup (λ n : ℕ, o ^ n) = o ^ omega :=
begin
  rcases lt_or_eq_of_le (one_le_iff_pos.2 ho) with ho₁ | rfl,
  { exact (opow_is_normal ho₁).apply_omega },
  { rw one_opow,
    refine le_antisymm (sup_le.2 (λ n, by rw one_opow)) _,
    convert le_sup _ 0,
    rw [nat.cast_zero, opow_zero] }
end

end ordinal<|MERGE_RESOLUTION|>--- conflicted
+++ resolved
@@ -1333,10 +1333,6 @@
   bsup o f = blsub o f ↔ ∀ i hi, f i hi < bsup o f :=
 ⟨λ h i, (by { rw h, apply lt_blsub }), λ h, le_antisymm (bsup_le_blsub f) (blsub_le.2 h)⟩
 
-<<<<<<< HEAD
--- Another PR
-=======
->>>>>>> 7b9b8170
 theorem bsup_eq_blsub_of_lt_succ_limit {o} (ho : is_limit o) {f : Π a < o, ordinal}
   (hf : ∀ a ha, f a ha < f a.succ (ho.2 a ha)) : bsup o f = blsub o f :=
 begin
@@ -1416,28 +1412,6 @@
 theorem is_normal_iff_lt_succ_and_blsub_eq {f} :
   is_normal f ↔ (∀ a, f a < f a.succ) ∧ ∀ o, is_limit o → blsub o (λ x _, f x) = f o :=
 begin
-<<<<<<< HEAD
-  rw [←H.bsup_eq h, bsup_eq_blsub_of_lt_succ_limit h],
-  exact (λ a _, H.1 a)
-end
-
--- Another PR
-theorem is_normal_iff_lt_succ_and_bsup_eq {f} :
-  is_normal f ↔ (∀ a, f a < f a.succ) ∧ ∀ o, is_limit o → bsup o (λ x _, f x) = f o :=
-begin
-  use λ hf, ⟨hf.1, @is_normal.bsup_eq f hf⟩,
-  rintro ⟨hf, hf'⟩,
-  refine ⟨hf, λ o ho a, _⟩,
-  rw ←hf' o ho,
-  exact bsup_le
-end
-
--- Another PR
-theorem is_normal_iff_lt_succ_and_blsub_eq {f} :
-  is_normal f ↔ (∀ a, f a < f a.succ) ∧ ∀ o, is_limit o → blsub o (λ x _, f x) = f o :=
-begin
-=======
->>>>>>> 7b9b8170
   rw [is_normal_iff_lt_succ_and_bsup_eq, and.congr_right_iff],
   intro h,
   split;
