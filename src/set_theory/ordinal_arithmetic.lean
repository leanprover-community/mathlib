/-
Copyright (c) 2017 Johannes Hölzl. All rights reserved.
Released under Apache 2.0 license as described in the file LICENSE.
Authors: Mario Carneiro, Floris van Doorn, Violeta Hernández Palacios
-/
import logic.small
import set_theory.ordinal
import tactic.by_contra

/-!
# Ordinal arithmetic

Ordinals have an addition (corresponding to disjoint union) that turns them into an additive
monoid, and a multiplication (corresponding to the lexicographic order on the product) that turns
them into a monoid. One can also define correspondingly a subtraction, a division, a successor
function, a power function and a logarithm function.

We also define limit ordinals and prove the basic induction principle on ordinals separating
successor ordinals and limit ordinals, in `limit_rec_on`.

## Main definitions and results

* `o₁ + o₂` is the order on the disjoint union of `o₁` and `o₂` obtained by declaring that
  every element of `o₁` is smaller than every element of `o₂`.
* `o₁ - o₂` is the unique ordinal `o` such that `o₂ + o = o₁`, when `o₂ ≤ o₁`.
* `o₁ * o₂` is the lexicographic order on `o₂ × o₁`.
* `o₁ / o₂` is the ordinal `o` such that `o₁ = o₂ * o + o'` with `o' < o₂`. We also define the
  divisibility predicate, and a modulo operation.
* `succ o = o + 1` is the successor of `o`.
* `pred o` if the predecessor of `o`. If `o` is not a successor, we set `pred o = o`.

We also define the power function and the logarithm function on ordinals, and discuss the properties
of casts of natural numbers of and of `omega` with respect to these operations.

Some properties of the operations are also used to discuss general tools on ordinals:

* `is_limit o`: an ordinal is a limit ordinal if it is neither `0` nor a successor.
* `limit_rec_on` is the main induction principle of ordinals: if one can prove a property by
  induction at successor ordinals and at limit ordinals, then it holds for all ordinals.
* `is_normal`: a function `f : ordinal → ordinal` satisfies `is_normal` if it is strictly increasing
  and order-continuous, i.e., the image `f o` of a limit ordinal `o` is the sup of `f a` for
  `a < o`.
* `enum_ord`: enumerates an unbounded set of ordinals by the ordinals themselves.
* `nfp f a`: the next fixed point of a function `f` on ordinals, above `a`. It behaves well
  for normal functions.
* `CNF b o` is the Cantor normal form of the ordinal `o` in base `b`.
* `sup`, `lsub`: the supremum / least strict upper bound of an indexed family of ordinals in
  `Type u`, as an ordinal in `Type u`.
* `bsup`, `blsub`: the supremum / least strict upper bound of a set of ordinals indexed by ordinals
  less than a given ordinal `o`.

Various other basic arithmetic results are given in `principal.lean` instead.
-/

noncomputable theory

open function cardinal set equiv
open_locale classical cardinal

universes u v w
variables {α : Type*} {β : Type*} {γ : Type*}
  {r : α → α → Prop} {s : β → β → Prop} {t : γ → γ → Prop}

namespace ordinal

/-! ### Further properties of addition on ordinals -/

@[simp] theorem lift_add (a b) : lift (a + b) = lift a + lift b :=
quotient.induction_on₂ a b $ λ ⟨α, r, _⟩ ⟨β, s, _⟩,
quotient.sound ⟨(rel_iso.preimage equiv.ulift _).trans
 (rel_iso.sum_lex_congr (rel_iso.preimage equiv.ulift _)
   (rel_iso.preimage equiv.ulift _)).symm⟩

@[simp] theorem lift_succ (a) : lift (succ a) = succ (lift a) :=
by unfold succ; simp only [lift_add, lift_one]

instance has_le.le.add_contravariant_class : contravariant_class ordinal.{u} ordinal.{u} (+) (≤) :=
⟨λ a b c, induction_on a $ λ α r hr, induction_on b $ λ β₁ s₁ hs₁, induction_on c $ λ β₂ s₂ hs₂ ⟨f⟩,
  ⟨have fl : ∀ a, f (sum.inl a) = sum.inl a := λ a,
    by simpa only [initial_seg.trans_apply, initial_seg.le_add_apply]
      using @initial_seg.eq _ _ _ _ (@sum.lex.is_well_order _ _ _ _ hr hs₂)
        ((initial_seg.le_add r s₁).trans f) (initial_seg.le_add r s₂) a,
  have ∀ b, {b' // f (sum.inr b) = sum.inr b'}, begin
    intro b, cases e : f (sum.inr b),
    { rw ← fl at e, have := f.inj' e, contradiction },
    { exact ⟨_, rfl⟩ }
  end,
  let g (b) := (this b).1 in
  have fr : ∀ b, f (sum.inr b) = sum.inr (g b), from λ b, (this b).2,
  ⟨⟨⟨g, λ x y h, by injection f.inj'
    (by rw [fr, fr, h] : f (sum.inr x) = f (sum.inr y))⟩,
    λ a b, by simpa only [sum.lex_inr_inr, fr, rel_embedding.coe_fn_to_embedding,
        initial_seg.coe_fn_to_rel_embedding, function.embedding.coe_fn_mk]
      using @rel_embedding.map_rel_iff _ _ _ _ f.to_rel_embedding (sum.inr a) (sum.inr b)⟩,
    λ a b H, begin
      rcases f.init' (by rw fr; exact sum.lex_inr_inr.2 H) with ⟨a'|a', h⟩,
      { rw fl at h, cases h },
      { rw fr at h, exact ⟨a', sum.inr.inj h⟩ }
    end⟩⟩⟩

theorem add_succ (o₁ o₂ : ordinal) : o₁ + succ o₂ = succ (o₁ + o₂) :=
(add_assoc _ _ _).symm

@[simp] theorem succ_zero : succ 0 = 1 := zero_add _

theorem one_le_iff_pos {o : ordinal} : 1 ≤ o ↔ 0 < o :=
by rw [← succ_zero, succ_le]

theorem one_le_iff_ne_zero {o : ordinal} : 1 ≤ o ↔ o ≠ 0 :=
by rw [one_le_iff_pos, ordinal.pos_iff_ne_zero]

theorem succ_pos (o : ordinal) : 0 < succ o :=
lt_of_le_of_lt (ordinal.zero_le _) (lt_succ_self _)

theorem succ_ne_zero (o : ordinal) : succ o ≠ 0 :=
ne_of_gt $ succ_pos o

@[simp] theorem card_succ (o : ordinal) : card (succ o) = card o + 1 :=
by simp only [succ, card_add, card_one]

theorem nat_cast_succ (n : ℕ) : (succ n : ordinal) = n.succ := rfl

theorem add_left_cancel (a) {b c : ordinal} : a + b = a + c ↔ b = c :=
by simp only [le_antisymm_iff, add_le_add_iff_left]

theorem lt_succ {a b : ordinal} : a < succ b ↔ a ≤ b :=
by rw [← not_le, succ_le, not_lt]

theorem lt_one_iff_zero {a : ordinal} : a < 1 ↔ a = 0 :=
by rw [←succ_zero, lt_succ, ordinal.le_zero]

private theorem add_lt_add_iff_left' (a) {b c : ordinal} : a + b < a + c ↔ b < c :=
by rw [← not_le, ← not_le, add_le_add_iff_left]

instance : covariant_class ordinal.{u} ordinal.{u} (+) (<) :=
⟨λ a b c, (add_lt_add_iff_left' a).2⟩

instance : contravariant_class ordinal.{u} ordinal.{u} (+) (<) :=
⟨λ a b c, (add_lt_add_iff_left' a).1⟩

theorem lt_of_add_lt_add_right {a b c : ordinal} : a + b < c + b → a < c :=
lt_imp_lt_of_le_imp_le (λ h, add_le_add_right h _)

@[simp] theorem succ_lt_succ {a b : ordinal} : succ a < succ b ↔ a < b :=
by rw [lt_succ, succ_le]

@[simp] theorem succ_le_succ {a b : ordinal} : succ a ≤ succ b ↔ a ≤ b :=
le_iff_le_iff_lt_iff_lt.2 succ_lt_succ

theorem succ_inj {a b : ordinal} : succ a = succ b ↔ a = b :=
by simp only [le_antisymm_iff, succ_le_succ]

theorem add_le_add_iff_right {a b : ordinal} (n : ℕ) : a + n ≤ b + n ↔ a ≤ b :=
by induction n with n ih; [rw [nat.cast_zero, add_zero, add_zero],
  rw [← nat_cast_succ, add_succ, add_succ, succ_le_succ, ih]]

theorem add_right_cancel {a b : ordinal} (n : ℕ) : a + n = b + n ↔ a = b :=
by simp only [le_antisymm_iff, add_le_add_iff_right]

/-! ### The zero ordinal -/

@[simp] theorem card_eq_zero {o} : card o = 0 ↔ o = 0 :=
⟨induction_on o $ λ α r _ h, begin
  refine le_antisymm (le_of_not_lt $
    λ hn, mk_ne_zero_iff.2 _ h) (ordinal.zero_le _),
  rw [← succ_le, succ_zero] at hn, cases hn with f,
  exact ⟨f punit.star⟩
end, λ e, by simp only [e, card_zero]⟩

@[simp] theorem type_eq_zero_of_empty [is_well_order α r] [is_empty α] : type r = 0 :=
card_eq_zero.symm.mpr (mk_eq_zero _)

@[simp] theorem type_eq_zero_iff_is_empty [is_well_order α r] : type r = 0 ↔ is_empty α :=
(@card_eq_zero (type r)).symm.trans mk_eq_zero_iff

theorem type_ne_zero_iff_nonempty [is_well_order α r] : type r ≠ 0 ↔ nonempty α :=
(not_congr (@card_eq_zero (type r))).symm.trans mk_ne_zero_iff

protected lemma one_ne_zero : (1 : ordinal) ≠ 0 :=
type_ne_zero_iff_nonempty.2 ⟨punit.star⟩

instance : nontrivial ordinal.{u} :=
⟨⟨1, 0, ordinal.one_ne_zero⟩⟩

theorem zero_lt_one : (0 : ordinal) < 1 :=
lt_iff_le_and_ne.2 ⟨ordinal.zero_le _, ne.symm $ ordinal.one_ne_zero⟩

theorem le_one_iff {a : ordinal} : a ≤ 1 ↔ a = 0 ∨ a = 1 :=
begin
  refine ⟨λ ha, _, _⟩,
  { rcases eq_or_lt_of_le ha with rfl | ha,
    exacts [or.inr rfl, or.inl (lt_one_iff_zero.1 ha)], },
  { rintro (rfl | rfl),
    exacts [le_of_lt zero_lt_one, le_refl _], }
end

theorem add_eq_zero_iff {a b : ordinal} : a + b = 0 ↔ (a = 0 ∧ b = 0) :=
induction_on a $ λ α r _, induction_on b $ λ β s _, begin
  simp_rw [type_add, type_eq_zero_iff_is_empty],
  exact is_empty_sum
end

theorem left_eq_zero_of_add_eq_zero {a b : ordinal} (h : a + b = 0) : a = 0 :=
(add_eq_zero_iff.1 h).1

theorem right_eq_zero_of_add_eq_zero {a b : ordinal} (h : a + b = 0) : b = 0 :=
(add_eq_zero_iff.1 h).2

/-! ### The predecessor of an ordinal -/

/-- The ordinal predecessor of `o` is `o'` if `o = succ o'`,
  and `o` otherwise. -/
def pred (o : ordinal.{u}) : ordinal.{u} :=
if h : ∃ a, o = succ a then classical.some h else o

@[simp] theorem pred_succ (o) : pred (succ o) = o :=
by have h : ∃ a, succ o = succ a := ⟨_, rfl⟩;
   simpa only [pred, dif_pos h] using (succ_inj.1 $ classical.some_spec h).symm

theorem pred_le_self (o) : pred o ≤ o :=
if h : ∃ a, o = succ a then let ⟨a, e⟩ := h in
by rw [e, pred_succ]; exact le_of_lt (lt_succ_self _)
else by rw [pred, dif_neg h]

theorem pred_eq_iff_not_succ {o} : pred o = o ↔ ¬ ∃ a, o = succ a :=
⟨λ e ⟨a, e'⟩, by rw [e', pred_succ] at e; exact ne_of_lt (lt_succ_self _) e,
 λ h, dif_neg h⟩

theorem pred_lt_iff_is_succ {o} : pred o < o ↔ ∃ a, o = succ a :=
iff.trans (by simp only [le_antisymm_iff, pred_le_self, true_and, not_le])
  (iff_not_comm.1 pred_eq_iff_not_succ).symm

theorem succ_pred_iff_is_succ {o} : succ (pred o) = o ↔ ∃ a, o = succ a :=
⟨λ e, ⟨_, e.symm⟩, λ ⟨a, e⟩, by simp only [e, pred_succ]⟩

theorem succ_lt_of_not_succ {o} (h : ¬ ∃ a, o = succ a) {b} : succ b < o ↔ b < o :=
⟨lt_trans (lt_succ_self _), λ l,
  lt_of_le_of_ne (succ_le.2 l) (λ e, h ⟨_, e.symm⟩)⟩

theorem lt_pred {a b} : a < pred b ↔ succ a < b :=
if h : ∃ a, b = succ a then let ⟨c, e⟩ := h in
by rw [e, pred_succ, succ_lt_succ]
else by simp only [pred, dif_neg h, succ_lt_of_not_succ h]

theorem pred_le {a b} : pred a ≤ b ↔ a ≤ succ b :=
le_iff_le_iff_lt_iff_lt.2 lt_pred

@[simp] theorem lift_is_succ {o} : (∃ a, lift o = succ a) ↔ (∃ a, o = succ a) :=
⟨λ ⟨a, h⟩,
  let ⟨b, e⟩ := lift_down $ show a ≤ lift o, from le_of_lt $
    h.symm ▸ lt_succ_self _ in
  ⟨b, lift_inj.1 $ by rw [h, ← e, lift_succ]⟩,
 λ ⟨a, h⟩, ⟨lift a, by simp only [h, lift_succ]⟩⟩

@[simp] theorem lift_pred (o) : lift (pred o) = pred (lift o) :=
if h : ∃ a, o = succ a then
by cases h with a e; simp only [e, pred_succ, lift_succ]
else by rw [pred_eq_iff_not_succ.2 h,
            pred_eq_iff_not_succ.2 (mt lift_is_succ.1 h)]

/-! ### Limit ordinals -/

/-- A limit ordinal is an ordinal which is not zero and not a successor. -/
def is_limit (o : ordinal) : Prop := o ≠ 0 ∧ ∀ a < o, succ a < o

theorem not_zero_is_limit : ¬ is_limit 0
| ⟨h, _⟩ := h rfl

theorem not_succ_is_limit (o) : ¬ is_limit (succ o)
| ⟨_, h⟩ := lt_irrefl _ (h _ (lt_succ_self _))

theorem not_succ_of_is_limit {o} (h : is_limit o) : ¬ ∃ a, o = succ a
| ⟨a, e⟩ := not_succ_is_limit a (e ▸ h)

theorem succ_lt_of_is_limit {o} (h : is_limit o) {a} : succ a < o ↔ a < o :=
⟨lt_trans (lt_succ_self _), h.2 _⟩

theorem le_succ_of_is_limit {o} (h : is_limit o) {a} : o ≤ succ a ↔ o ≤ a :=
le_iff_le_iff_lt_iff_lt.2 $ succ_lt_of_is_limit h

theorem limit_le {o} (h : is_limit o) {a} : o ≤ a ↔ ∀ x < o, x ≤ a :=
⟨λ h x l, le_trans (le_of_lt l) h,
 λ H, (le_succ_of_is_limit h).1 $ le_of_not_lt $ λ hn,
  not_lt_of_le (H _ hn) (lt_succ_self _)⟩

theorem lt_limit {o} (h : is_limit o) {a} : a < o ↔ ∃ x < o, a < x :=
by simpa only [not_ball, not_le] using not_congr (@limit_le _ h a)

@[simp] theorem lift_is_limit (o) : is_limit (lift o) ↔ is_limit o :=
and_congr (not_congr $ by simpa only [lift_zero] using @lift_inj o 0)
⟨λ H a h, lift_lt.1 $ by simpa only [lift_succ] using H _ (lift_lt.2 h),
 λ H a h, let ⟨a', e⟩ := lift_down (le_of_lt h) in
   by rw [← e, ← lift_succ, lift_lt];
      rw [← e, lift_lt] at h; exact H a' h⟩

theorem is_limit.pos {o : ordinal} (h : is_limit o) : 0 < o :=
lt_of_le_of_ne (ordinal.zero_le _) h.1.symm

theorem is_limit.one_lt {o : ordinal} (h : is_limit o) : 1 < o :=
by simpa only [succ_zero] using h.2 _ h.pos

theorem is_limit.nat_lt {o : ordinal} (h : is_limit o) : ∀ n : ℕ, (n : ordinal) < o
| 0     := h.pos
| (n+1) := h.2 _ (is_limit.nat_lt n)

theorem zero_or_succ_or_limit (o : ordinal) :
  o = 0 ∨ (∃ a, o = succ a) ∨ is_limit o :=
if o0 : o = 0 then or.inl o0 else
if h : ∃ a, o = succ a then or.inr (or.inl h) else
or.inr $ or.inr ⟨o0, λ a, (succ_lt_of_not_succ h).2⟩

/-- Main induction principle of ordinals: if one can prove a property by
  induction at successor ordinals and at limit ordinals, then it holds for all ordinals. -/
@[elab_as_eliminator] def limit_rec_on {C : ordinal → Sort*}
  (o : ordinal) (H₁ : C 0) (H₂ : ∀ o, C o → C (succ o))
  (H₃ : ∀ o, is_limit o → (∀ o' < o, C o') → C o) : C o :=
wf.fix (λ o IH,
  if o0 : o = 0 then by rw o0; exact H₁ else
  if h : ∃ a, o = succ a then
    by rw ← succ_pred_iff_is_succ.2 h; exact
    H₂ _ (IH _ $ pred_lt_iff_is_succ.2 h)
  else H₃ _ ⟨o0, λ a, (succ_lt_of_not_succ h).2⟩ IH) o

@[simp] theorem limit_rec_on_zero {C} (H₁ H₂ H₃) : @limit_rec_on C 0 H₁ H₂ H₃ = H₁ :=
by rw [limit_rec_on, wf.fix_eq, dif_pos rfl]; refl

@[simp] theorem limit_rec_on_succ {C} (o H₁ H₂ H₃) :
  @limit_rec_on C (succ o) H₁ H₂ H₃ = H₂ o (@limit_rec_on C o H₁ H₂ H₃) :=
begin
  have h : ∃ a, succ o = succ a := ⟨_, rfl⟩,
  rw [limit_rec_on, wf.fix_eq, dif_neg (succ_ne_zero o), dif_pos h],
  generalize : limit_rec_on._proof_2 (succ o) h = h₂,
  generalize : limit_rec_on._proof_3 (succ o) h = h₃,
  revert h₂ h₃, generalize e : pred (succ o) = o', intros,
  rw pred_succ at e, subst o', refl
end

@[simp] theorem limit_rec_on_limit {C} (o H₁ H₂ H₃ h) :
  @limit_rec_on C o H₁ H₂ H₃ = H₃ o h (λ x h, @limit_rec_on C x H₁ H₂ H₃) :=
by rw [limit_rec_on, wf.fix_eq, dif_neg h.1, dif_neg (not_succ_of_is_limit h)]; refl

lemma has_succ_of_is_limit {α} {r : α → α → Prop} [wo : is_well_order α r]
  (h : (type r).is_limit) (x : α) : ∃y, r x y :=
begin
  use enum r (typein r x).succ (h.2 _ (typein_lt_type r x)),
  convert (enum_lt_enum (typein_lt_type r x) _).mpr (lt_succ_self _), rw [enum_typein]
end

lemma type_subrel_lt (o : ordinal.{u}) :
  type (subrel (<) {o' : ordinal | o' < o}) = ordinal.lift.{u+1} o :=
begin
  refine quotient.induction_on o _,
  rintro ⟨α, r, wo⟩, resetI, apply quotient.sound,
  constructor, symmetry, refine (rel_iso.preimage equiv.ulift r).trans (typein_iso r)
end

lemma mk_initial_seg (o : ordinal.{u}) :
  #{o' : ordinal | o' < o} = cardinal.lift.{u+1} o.card :=
by rw [lift_card, ←type_subrel_lt, card_type]

/-! ### Normal ordinal functions -/

/-- A normal ordinal function is a strictly increasing function which is
  order-continuous, i.e., the image `f o` of a limit ordinal `o` is the sup of `f a` for
  `a < o`.  -/
def is_normal (f : ordinal → ordinal) : Prop :=
(∀ o, f o < f (succ o)) ∧ ∀ o, is_limit o → ∀ a, f o ≤ a ↔ ∀ b < o, f b ≤ a

theorem is_normal.limit_le {f} (H : is_normal f) : ∀ {o}, is_limit o →
  ∀ {a}, f o ≤ a ↔ ∀ b < o, f b ≤ a := H.2

theorem is_normal.limit_lt {f} (H : is_normal f) {o} (h : is_limit o) {a} :
  a < f o ↔ ∃ b < o, a < f b :=
not_iff_not.1 $ by simpa only [exists_prop, not_exists, not_and, not_lt] using H.2 _ h a

theorem is_normal.strict_mono {f} (H : is_normal f) : strict_mono f :=
λ a b, limit_rec_on b (not.elim (not_lt_of_le $ ordinal.zero_le _))
  (λ b IH h, (lt_or_eq_of_le (lt_succ.1 h)).elim
    (λ h, lt_trans (IH h) (H.1 _))
    (λ e, e ▸ H.1 _))
  (λ b l IH h, lt_of_lt_of_le (H.1 a)
    ((H.2 _ l _).1 le_rfl _ (l.2 _ h)))

theorem is_normal_iff_strict_mono_limit (f : ordinal → ordinal) :
  is_normal f ↔ (strict_mono f ∧ ∀ o, is_limit o → ∀ a, (∀ b < o, f b ≤ a) → f o ≤ a) :=
⟨λ hf, ⟨hf.strict_mono, λ a ha c, (hf.2 a ha c).2⟩, λ ⟨hs, hl⟩, ⟨λ a, hs (ordinal.lt_succ_self a),
  λ a ha c, ⟨λ hac b hba, ((hs hba).trans_le hac).le, hl a ha c⟩⟩⟩

theorem is_normal.lt_iff {f} (H : is_normal f) {a b} : f a < f b ↔ a < b :=
strict_mono.lt_iff_lt $ H.strict_mono

theorem is_normal.le_iff {f} (H : is_normal f) {a b} : f a ≤ f b ↔ a ≤ b :=
le_iff_le_iff_lt_iff_lt.2 H.lt_iff

theorem is_normal.inj {f} (H : is_normal f) {a b} : f a = f b ↔ a = b :=
by simp only [le_antisymm_iff, H.le_iff]

theorem is_normal.self_le {f} (H : is_normal f) (a) : a ≤ f a :=
wf.self_le_of_strict_mono H.strict_mono a

theorem is_normal.le_set {f} (H : is_normal f) (p : set ordinal) (p0 : p.nonempty) (b)
  (H₂ : ∀ o, b ≤ o ↔ ∀ a ∈ p, a ≤ o) {o} : f b ≤ o ↔ ∀ a ∈ p, f a ≤ o :=
⟨λ h a pa, (H.le_iff.2 ((H₂ _).1 (le_refl _) _ pa)).trans h,
λ h, begin
  revert H₂, refine limit_rec_on b (λ H₂, _) (λ S _ H₂, _) (λ S L _ H₂, (H.2 _ L _).2 (λ a h', _)),
  { cases p0 with x px,
    have := ordinal.le_zero.1 ((H₂ _).1 (ordinal.zero_le _) _ px),
    rw this at px, exact h _ px },
  { rcases not_ball.1 (mt (H₂ S).2 $ not_le_of_lt $ lt_succ_self _) with ⟨a, h₁, h₂⟩,
    exact (H.le_iff.2 $ succ_le.2 $ not_le.1 h₂).trans (h _ h₁) },
  { rcases not_ball.1 (mt (H₂ a).2 (not_le.2 h')) with ⟨b, h₁, h₂⟩,
    exact (H.le_iff.2 $ le_of_lt $ not_le.1 h₂).trans (h _ h₁) }
end⟩

theorem is_normal.le_set' {f} (H : is_normal f) (p : set α) (g : α → ordinal) (p0 : p.nonempty) (b)
  (H₂ : ∀ o, b ≤ o ↔ ∀ a ∈ p, g a ≤ o) {o} : f b ≤ o ↔ ∀ a ∈ p, f (g a) ≤ o :=
(H.le_set (λ x, ∃ y, p y ∧ x = g y)
  (let ⟨x, px⟩ := p0 in ⟨_, _, px, rfl⟩) _
  (λ o, (H₂ o).trans ⟨λ H a ⟨y, h1, h2⟩, h2.symm ▸ H y h1,
    λ H a h1, H (g a) ⟨a, h1, rfl⟩⟩)).trans
⟨λ H a h, H (g a) ⟨a, h, rfl⟩, λ H a ⟨y, h1, h2⟩, h2.symm ▸ H y h1⟩

theorem is_normal.refl : is_normal id :=
⟨λ x, lt_succ_self _, λ o l a, limit_le l⟩

theorem is_normal.trans {f g} (H₁ : is_normal f) (H₂ : is_normal g) :
  is_normal (λ x, f (g x)) :=
⟨λ x, H₁.lt_iff.2 (H₂.1 _),
 λ o l a, H₁.le_set' (< o) g ⟨_, l.pos⟩ _ (λ c, H₂.2 _ l _)⟩

theorem is_normal.is_limit {f} (H : is_normal f) {o} (l : is_limit o) :
  is_limit (f o) :=
⟨ne_of_gt $ lt_of_le_of_lt (ordinal.zero_le _) $ H.lt_iff.2 l.pos,
λ a h, let ⟨b, h₁, h₂⟩ := (H.limit_lt l).1 h in
  lt_of_le_of_lt (succ_le.2 h₂) (H.lt_iff.2 h₁)⟩

theorem is_normal.le_iff_eq {f} (H : is_normal f) {a} : f a ≤ a ↔ f a = a :=
(H.self_le a).le_iff_eq

theorem add_le_of_limit {a b c : ordinal.{u}}
  (h : is_limit b) : a + b ≤ c ↔ ∀ b' < b, a + b' ≤ c :=
⟨λ h b' l, le_trans (add_le_add_left (le_of_lt l) _) h,
λ H, le_of_not_lt $
induction_on a (λ α r _, induction_on b $ λ β s _ h H l, begin
  resetI,
  suffices : ∀ x : β, sum.lex r s (sum.inr x) (enum _ _ l),
  { cases enum _ _ l with x x,
    { cases this (enum s 0 h.pos) },
    { exact irrefl _ (this _) } },
  intros x,
  rw [← typein_lt_typein (sum.lex r s), typein_enum],
  have := H _ (h.2 _ (typein_lt_type s x)),
  rw [add_succ, succ_le] at this,
  refine lt_of_le_of_lt (type_le'.2
    ⟨rel_embedding.of_monotone (λ a, _) (λ a b, _)⟩) this,
  { rcases a with ⟨a | b, h⟩,
    { exact sum.inl a },
    { exact sum.inr ⟨b, by cases h; assumption⟩ } },
  { rcases a with ⟨a | a, h₁⟩; rcases b with ⟨b | b, h₂⟩; cases h₁; cases h₂;
      rintro ⟨⟩; constructor; assumption }
end) h H⟩

theorem add_is_normal (a : ordinal) : is_normal ((+) a) :=
⟨λ b, (add_lt_add_iff_left a).2 (lt_succ_self _),
 λ b l c, add_le_of_limit l⟩

theorem add_is_limit (a) {b} : is_limit b → is_limit (a + b) :=
(add_is_normal a).is_limit

/-! ### Subtraction on ordinals-/

/-- `a - b` is the unique ordinal satisfying `b + (a - b) = a` when `b ≤ a`. -/
def sub (a b : ordinal.{u}) : ordinal.{u} :=
Inf {o | a ≤ b + o}

/-- The set in the definition of subtraction is nonempty. -/
theorem sub_nonempty {a b : ordinal.{u}} : {o | a ≤ b + o}.nonempty :=
⟨a, le_add_left _ _⟩

instance : has_sub ordinal := ⟨sub⟩

theorem le_add_sub (a b : ordinal) : a ≤ b + (a - b) :=
Inf_mem sub_nonempty

theorem sub_le {a b c : ordinal} : a - b ≤ c ↔ a ≤ b + c :=
⟨λ h, le_trans (le_add_sub a b) (add_le_add_left h _), λ h, cInf_le' h⟩

theorem lt_sub {a b c : ordinal} : a < b - c ↔ c + a < b :=
lt_iff_lt_of_le_iff_le sub_le

theorem add_sub_cancel (a b : ordinal) : a + b - a = b :=
le_antisymm (sub_le.2 $ le_rfl)
  ((add_le_add_iff_left a).1 $ le_add_sub _ _)

theorem sub_eq_of_add_eq {a b c : ordinal} (h : a + b = c) : c - a = b :=
h ▸ add_sub_cancel _ _

theorem sub_le_self (a b : ordinal) : a - b ≤ a :=
sub_le.2 $ le_add_left _ _

protected theorem add_sub_cancel_of_le {a b : ordinal} (h : b ≤ a) : b + (a - b) = a :=
le_antisymm begin
  rcases zero_or_succ_or_limit (a-b) with e|⟨c,e⟩|l,
  { simp only [e, add_zero, h] },
  { rw [e, add_succ, succ_le, ← lt_sub, e], apply lt_succ_self },
  { exact (add_le_of_limit l).2 (λ c l, le_of_lt (lt_sub.1 l)) }
end (le_add_sub _ _)

@[simp] theorem sub_zero (a : ordinal) : a - 0 = a :=
by simpa only [zero_add] using add_sub_cancel 0 a

@[simp] theorem zero_sub (a : ordinal) : 0 - a = 0 :=
by rw ← ordinal.le_zero; apply sub_le_self

@[simp] theorem sub_self (a : ordinal) : a - a = 0 :=
by simpa only [add_zero] using add_sub_cancel a 0

protected theorem sub_eq_zero_iff_le {a b : ordinal} : a - b = 0 ↔ a ≤ b :=
⟨λ h, by simpa only [h, add_zero] using le_add_sub a b,
 λ h, by rwa [← ordinal.le_zero, sub_le, add_zero]⟩

theorem sub_sub (a b c : ordinal) : a - b - c = a - (b + c) :=
eq_of_forall_ge_iff $ λ d, by rw [sub_le, sub_le, sub_le, add_assoc]

theorem add_sub_add_cancel (a b c : ordinal) : a + b - (a + c) = b - c :=
by rw [← sub_sub, add_sub_cancel]

theorem sub_is_limit {a b} (l : is_limit a) (h : b < a) : is_limit (a - b) :=
⟨ne_of_gt $ lt_sub.2 $ by rwa add_zero,
 λ c h, by rw [lt_sub, add_succ]; exact l.2 _ (lt_sub.1 h)⟩

@[simp] theorem one_add_omega : 1 + omega.{u} = omega :=
begin
  refine le_antisymm _ (le_add_left _ _),
  rw [omega, one_eq_lift_type_unit, ← lift_add, lift_le, type_add],
  have : is_well_order unit empty_relation := by apply_instance,
  refine ⟨rel_embedding.collapse (rel_embedding.of_monotone _ _)⟩,
  { apply sum.rec, exact λ _, 0, exact nat.succ },
  { intros a b, cases a; cases b; intro H; cases H with _ _ H _ _ H;
    [cases H, exact nat.succ_pos _, exact nat.succ_lt_succ H] }
end

@[simp, priority 990]
theorem one_add_of_omega_le {o} (h : omega ≤ o) : 1 + o = o :=
by rw [← ordinal.add_sub_cancel_of_le h, ← add_assoc, one_add_omega]

/-! ### Multiplication of ordinals-/

/-- The multiplication of ordinals `o₁` and `o₂` is the (well founded) lexicographic order on
`o₂ × o₁`. -/
instance : monoid ordinal.{u} :=
{ mul := λ a b, quotient.lift_on₂ a b
      (λ ⟨α, r, wo⟩ ⟨β, s, wo'⟩, ⟦⟨β × α, prod.lex s r, by exactI prod.lex.is_well_order⟩⟧
        : Well_order → Well_order → ordinal) $
    λ ⟨α₁, r₁, o₁⟩ ⟨α₂, r₂, o₂⟩ ⟨β₁, s₁, p₁⟩ ⟨β₂, s₂, p₂⟩ ⟨f⟩ ⟨g⟩,
    quot.sound ⟨rel_iso.prod_lex_congr g f⟩,
  one := 1,
  mul_assoc := λ a b c, quotient.induction_on₃ a b c $ λ ⟨α, r, _⟩ ⟨β, s, _⟩ ⟨γ, t, _⟩,
    eq.symm $ quotient.sound ⟨⟨prod_assoc _ _ _, λ a b, begin
      rcases a with ⟨⟨a₁, a₂⟩, a₃⟩,
      rcases b with ⟨⟨b₁, b₂⟩, b₃⟩,
      simp [prod.lex_def, and_or_distrib_left, or_assoc, and_assoc]
    end⟩⟩,
  mul_one := λ a, induction_on a $ λ α r _, quotient.sound
    ⟨⟨punit_prod _, λ a b, by rcases a with ⟨⟨⟨⟩⟩, a⟩; rcases b with ⟨⟨⟨⟩⟩, b⟩;
    simp only [prod.lex_def, empty_relation, false_or];
    simp only [eq_self_iff_true, true_and]; refl⟩⟩,
  one_mul := λ a, induction_on a $ λ α r _, quotient.sound
    ⟨⟨prod_punit _, λ a b, by rcases a with ⟨a, ⟨⟨⟩⟩⟩; rcases b with ⟨b, ⟨⟨⟩⟩⟩;
    simp only [prod.lex_def, empty_relation, and_false, or_false]; refl⟩⟩ }

@[simp] theorem type_mul {α β : Type u} (r : α → α → Prop) (s : β → β → Prop)
  [is_well_order α r] [is_well_order β s] : type r * type s = type (prod.lex s r) := rfl

@[simp] theorem lift_mul (a b) : lift (a * b) = lift a * lift b :=
quotient.induction_on₂ a b $ λ ⟨α, r, _⟩ ⟨β, s, _⟩,
quotient.sound ⟨(rel_iso.preimage equiv.ulift _).trans
 (rel_iso.prod_lex_congr (rel_iso.preimage equiv.ulift _)
   (rel_iso.preimage equiv.ulift _)).symm⟩

@[simp] theorem card_mul (a b) : card (a * b) = card a * card b :=
quotient.induction_on₂ a b $ λ ⟨α, r, _⟩ ⟨β, s, _⟩,
mul_comm (mk β) (mk α)

theorem mul_eq_zero_iff {a b : ordinal} : a * b = 0 ↔ (a = 0 ∨ b = 0) :=
induction_on a $ λ α _ _, induction_on b $ λ β _ _, begin
  simp_rw [type_mul, type_eq_zero_iff_is_empty],
  rw or_comm,
  exact is_empty_prod
end

@[simp] theorem mul_zero (a : ordinal) : a * 0 = 0 :=
mul_eq_zero_iff.2 $ or.inr rfl

@[simp] theorem zero_mul (a : ordinal) : 0 * a = 0 :=
mul_eq_zero_iff.2 $ or.inl rfl

theorem mul_add (a b c : ordinal) : a * (b + c) = a * b + a * c :=
quotient.induction_on₃ a b c $ λ ⟨α, r, _⟩ ⟨β, s, _⟩ ⟨γ, t, _⟩,
quotient.sound ⟨⟨sum_prod_distrib _ _ _, begin
  rintro ⟨a₁|a₁, a₂⟩ ⟨b₁|b₁, b₂⟩; simp only [prod.lex_def,
    sum.lex_inl_inl, sum.lex.sep, sum.lex_inr_inl, sum.lex_inr_inr,
    sum_prod_distrib_apply_left, sum_prod_distrib_apply_right];
  simp only [sum.inl.inj_iff, true_or, false_and, false_or]
end⟩⟩

@[simp] theorem mul_add_one (a b : ordinal) : a * (b + 1) = a * b + a :=
by rw [mul_add, mul_one]

@[simp] theorem mul_one_add (a b : ordinal) : a * (1 + b) = a + a * b :=
by rw [mul_add, mul_one]

@[simp] theorem mul_succ (a b : ordinal) : a * succ b = a * b + a := mul_add_one _ _

instance has_le.le.mul_covariant_class : covariant_class ordinal.{u} ordinal.{u} (*) (≤) :=
⟨λ c a b, quotient.induction_on₃ a b c $ λ ⟨α, r, _⟩ ⟨β, s, _⟩ ⟨γ, t, _⟩ ⟨f⟩, begin
  resetI,
  refine type_le'.2 ⟨rel_embedding.of_monotone
    (λ a, (f a.1, a.2))
    (λ a b h, _)⟩, clear_,
  cases h with a₁ b₁ a₂ b₂ h' a b₁ b₂ h',
  { exact prod.lex.left _ _ (f.to_rel_embedding.map_rel_iff.2 h') },
  { exact prod.lex.right _ h' }
end⟩

instance has_le.le.mul_swap_covariant_class :
  covariant_class ordinal.{u} ordinal.{u} (function.swap (*)) (≤) :=
⟨λ c a b, quotient.induction_on₃ a b c $ λ ⟨α, r, _⟩ ⟨β, s, _⟩ ⟨γ, t, _⟩ ⟨f⟩, begin
  resetI,
  refine type_le'.2 ⟨rel_embedding.of_monotone
    (λ a, (a.1, f a.2))
    (λ a b h, _)⟩,
  cases h with a₁ b₁ a₂ b₂ h' a b₁ b₂ h',
  { exact prod.lex.left _ _ h' },
  { exact prod.lex.right _ (f.to_rel_embedding.map_rel_iff.2 h') }
end⟩

theorem le_mul_left (a : ordinal) {b : ordinal} (hb : 0 < b) : a ≤ a * b :=
by { convert mul_le_mul_left' (one_le_iff_pos.2 hb) a, rw mul_one a }

theorem le_mul_right (a : ordinal) {b : ordinal} (hb : 0 < b) : a ≤ b * a :=
by { convert mul_le_mul_right' (one_le_iff_pos.2 hb) a, rw one_mul a }

private lemma mul_le_of_limit_aux {α β r s} [is_well_order α r] [is_well_order β s]
  {c} (h : is_limit (type s)) (H : ∀ b' < type s, type r * b' ≤ c)
  (l : c < type r * type s) : false :=
begin
  suffices : ∀ a b, prod.lex s r (b, a) (enum _ _ l),
  { cases enum _ _ l with b a, exact irrefl _ (this _ _) },
  intros a b,
  rw [← typein_lt_typein (prod.lex s r), typein_enum],
  have := H _ (h.2 _ (typein_lt_type s b)),
  rw [mul_succ] at this,
  have := lt_of_lt_of_le ((add_lt_add_iff_left _).2
    (typein_lt_type _ a)) this,
  refine lt_of_le_of_lt _ this,
  refine (type_le'.2 _),
  constructor,
  refine rel_embedding.of_monotone (λ a, _) (λ a b, _),
  { rcases a with ⟨⟨b', a'⟩, h⟩,
    by_cases e : b = b',
    { refine sum.inr ⟨a', _⟩,
      subst e, cases h with _ _ _ _ h _ _ _ h,
      { exact (irrefl _ h).elim },
      { exact h } },
    { refine sum.inl (⟨b', _⟩, a'),
      cases h with _ _ _ _ h _ _ _ h,
      { exact h }, { exact (e rfl).elim } } },
  { rcases a with ⟨⟨b₁, a₁⟩, h₁⟩,
    rcases b with ⟨⟨b₂, a₂⟩, h₂⟩,
    intro h, by_cases e₁ : b = b₁; by_cases e₂ : b = b₂,
    { substs b₁ b₂,
      simpa only [subrel_val, prod.lex_def, @irrefl _ s _ b, true_and, false_or, eq_self_iff_true,
        dif_pos, sum.lex_inr_inr] using h },
    { subst b₁,
      simp only [subrel_val, prod.lex_def, e₂, prod.lex_def, dif_pos, subrel_val, eq_self_iff_true,
        or_false, dif_neg, not_false_iff, sum.lex_inr_inl, false_and] at h ⊢,
      cases h₂; [exact asymm h h₂_h, exact e₂ rfl] },
    { simp [e₂, dif_neg e₁, show b₂ ≠ b₁, by cc] },
    { simpa only [dif_neg e₁, dif_neg e₂, prod.lex_def, subrel_val, subtype.mk_eq_mk,
        sum.lex_inl_inl] using h } }
end

theorem mul_le_of_limit {a b c : ordinal.{u}}
  (h : is_limit b) : a * b ≤ c ↔ ∀ b' < b, a * b' ≤ c :=
⟨λ h b' l, (mul_le_mul_left' (le_of_lt l) _).trans h,
λ H, le_of_not_lt $ induction_on a (λ α r _, induction_on b $ λ β s _,
  by exactI mul_le_of_limit_aux) h H⟩

theorem mul_is_normal {a : ordinal} (h : 0 < a) : is_normal ((*) a) :=
⟨λ b, by rw mul_succ; simpa only [add_zero] using (add_lt_add_iff_left (a*b)).2 h,
 λ b l c, mul_le_of_limit l⟩

theorem lt_mul_of_limit {a b c : ordinal.{u}}
  (h : is_limit c) : a < b * c ↔ ∃ c' < c, a < b * c' :=
by simpa only [not_ball, not_le] using not_congr (@mul_le_of_limit b c a h)

theorem mul_lt_mul_iff_left {a b c : ordinal} (a0 : 0 < a) : a * b < a * c ↔ b < c :=
(mul_is_normal a0).lt_iff

theorem mul_le_mul_iff_left {a b c : ordinal} (a0 : 0 < a) : a * b ≤ a * c ↔ b ≤ c :=
(mul_is_normal a0).le_iff

theorem mul_lt_mul_of_pos_left {a b c : ordinal}
  (h : a < b) (c0 : 0 < c) : c * a < c * b :=
(mul_lt_mul_iff_left c0).2 h

theorem mul_pos {a b : ordinal} (h₁ : 0 < a) (h₂ : 0 < b) : 0 < a * b :=
by simpa only [mul_zero] using mul_lt_mul_of_pos_left h₂ h₁

theorem mul_ne_zero {a b : ordinal} : a ≠ 0 → b ≠ 0 → a * b ≠ 0 :=
by simpa only [ordinal.pos_iff_ne_zero] using mul_pos

theorem le_of_mul_le_mul_left {a b c : ordinal}
  (h : c * a ≤ c * b) (h0 : 0 < c) : a ≤ b :=
le_imp_le_of_lt_imp_lt (λ h', mul_lt_mul_of_pos_left h' h0) h

theorem mul_right_inj {a b c : ordinal} (a0 : 0 < a) : a * b = a * c ↔ b = c :=
(mul_is_normal a0).inj

theorem mul_is_limit {a b : ordinal}
  (a0 : 0 < a) : is_limit b → is_limit (a * b) :=
(mul_is_normal a0).is_limit

theorem mul_is_limit_left {a b : ordinal}
  (l : is_limit a) (b0 : 0 < b) : is_limit (a * b) :=
begin
  rcases zero_or_succ_or_limit b with rfl|⟨b,rfl⟩|lb,
  { exact b0.false.elim },
  { rw mul_succ, exact add_is_limit _ l },
  { exact mul_is_limit l.pos lb }
end

/-! ### Division on ordinals -/

protected lemma div_aux (a b : ordinal.{u}) (h : b ≠ 0) : set.nonempty {o | a < b * succ o} :=
⟨a, succ_le.1 $
  by simpa only [succ_zero, one_mul]
    using mul_le_mul_right' (succ_le.2 (ordinal.pos_iff_ne_zero.2 h)) (succ a)⟩

/-- `a / b` is the unique ordinal `o` satisfying
  `a = b * o + o'` with `o' < b`. -/
protected def div (a b : ordinal.{u}) : ordinal.{u} :=
if h : b = 0 then 0 else Inf {o | a < b * succ o}

/-- The set in the definition of division is nonempty. -/
theorem div_nonempty {a b : ordinal.{u}} (h : b ≠ 0) : {o | a < b * succ o}.nonempty :=
ordinal.div_aux a b h

instance : has_div ordinal := ⟨ordinal.div⟩

@[simp] theorem div_zero (a : ordinal) : a / 0 = 0 :=
dif_pos rfl

lemma div_def (a) {b : ordinal} (h : b ≠ 0) : a / b = Inf {o | a < b * succ o} :=
dif_neg h

theorem lt_mul_succ_div (a) {b : ordinal} (h : b ≠ 0) : a < b * succ (a / b) :=
by rw div_def a h; exact Inf_mem (div_nonempty h)

theorem lt_mul_div_add (a) {b : ordinal} (h : b ≠ 0) : a < b * (a / b) + b :=
by simpa only [mul_succ] using lt_mul_succ_div a h

theorem div_le {a b c : ordinal} (b0 : b ≠ 0) : a / b ≤ c ↔ a < b * succ c :=
⟨λ h, (lt_mul_succ_div a b0).trans_le (mul_le_mul_left' (succ_le_succ.2 h) _),
 λ h, by rw div_def a b0; exact cInf_le' h⟩

theorem lt_div {a b c : ordinal} (c0 : c ≠ 0) : a < b / c ↔ c * succ a ≤ b :=
by rw [← not_le, div_le c0, not_lt]

theorem le_div {a b c : ordinal} (c0 : c ≠ 0) :
  a ≤ b / c ↔ c * a ≤ b :=
begin
  apply limit_rec_on a,
  { simp only [mul_zero, ordinal.zero_le] },
  { intros, rw [succ_le, lt_div c0] },
  { simp only [mul_le_of_limit, limit_le, iff_self, forall_true_iff] {contextual := tt} }
end

theorem div_lt {a b c : ordinal} (b0 : b ≠ 0) :
  a / b < c ↔ a < b * c :=
lt_iff_lt_of_le_iff_le $ le_div b0

theorem div_le_of_le_mul {a b c : ordinal} (h : a ≤ b * c) : a / b ≤ c :=
if b0 : b = 0 then by simp only [b0, div_zero, ordinal.zero_le] else
(div_le b0).2 $ lt_of_le_of_lt h $
mul_lt_mul_of_pos_left (lt_succ_self _) (ordinal.pos_iff_ne_zero.2 b0)

theorem mul_lt_of_lt_div {a b c : ordinal} : a < b / c → c * a < b :=
lt_imp_lt_of_le_imp_le div_le_of_le_mul

@[simp] theorem zero_div (a : ordinal) : 0 / a = 0 :=
ordinal.le_zero.1 $ div_le_of_le_mul $ ordinal.zero_le _

theorem mul_div_le (a b : ordinal) : b * (a / b) ≤ a :=
if b0 : b = 0 then by simp only [b0, zero_mul, ordinal.zero_le] else (le_div b0).1 le_rfl

theorem mul_add_div (a) {b : ordinal} (b0 : b ≠ 0) (c) : (b * a + c) / b = a + c / b :=
begin
  apply le_antisymm,
  { apply (div_le b0).2,
    rw [mul_succ, mul_add, add_assoc, add_lt_add_iff_left],
    apply lt_mul_div_add _ b0 },
  { rw [le_div b0, mul_add, add_le_add_iff_left],
    apply mul_div_le }
end

theorem div_eq_zero_of_lt {a b : ordinal} (h : a < b) : a / b = 0 :=
begin
  rw [← ordinal.le_zero, div_le $ ordinal.pos_iff_ne_zero.1 $ lt_of_le_of_lt (ordinal.zero_le _) h],
  simpa only [succ_zero, mul_one] using h
end

@[simp] theorem mul_div_cancel (a) {b : ordinal} (b0 : b ≠ 0) : b * a / b = a :=
by simpa only [add_zero, zero_div] using mul_add_div a b0 0

@[simp] theorem div_one (a : ordinal) : a / 1 = a :=
by simpa only [one_mul] using mul_div_cancel a ordinal.one_ne_zero

@[simp] theorem div_self {a : ordinal} (h : a ≠ 0) : a / a = 1 :=
by simpa only [mul_one] using mul_div_cancel 1 h

theorem mul_sub (a b c : ordinal) : a * (b - c) = a * b - a * c :=
if a0 : a = 0 then by simp only [a0, zero_mul, sub_self] else
eq_of_forall_ge_iff $ λ d,
by rw [sub_le, ← le_div a0, sub_le, ← le_div a0, mul_add_div _ a0]

theorem is_limit_add_iff {a b} : is_limit (a + b) ↔ is_limit b ∨ (b = 0 ∧ is_limit a) :=
begin
  split; intro h,
  { by_cases h' : b = 0,
    { rw [h', add_zero] at h, right, exact ⟨h', h⟩ },
      left, rw [←add_sub_cancel a b], apply sub_is_limit h,
      suffices : a + 0 < a + b, simpa only [add_zero],
      rwa [add_lt_add_iff_left, ordinal.pos_iff_ne_zero] },
  rcases h with h|⟨rfl, h⟩, exact add_is_limit a h, simpa only [add_zero]
end

theorem dvd_add_iff : ∀ {a b c : ordinal}, a ∣ b → (a ∣ b + c ↔ a ∣ c)
| a _ c ⟨b, rfl⟩ :=
 ⟨λ ⟨d, e⟩, ⟨d - b, by rw [mul_sub, ← e, add_sub_cancel]⟩,
  λ ⟨d, e⟩, by { rw [e, ← mul_add], apply dvd_mul_right }⟩

theorem dvd_add {a b c : ordinal} (h₁ : a ∣ b) : a ∣ c → a ∣ b + c :=
(dvd_add_iff h₁).2

theorem dvd_zero (a : ordinal) : a ∣ 0 := ⟨_, (mul_zero _).symm⟩

theorem zero_dvd {a : ordinal} : 0 ∣ a ↔ a = 0 :=
⟨λ ⟨h, e⟩, by simp only [e, zero_mul], λ e, e.symm ▸ dvd_zero _⟩

theorem one_dvd (a : ordinal) : 1 ∣ a := ⟨a, (one_mul _).symm⟩

theorem div_mul_cancel : ∀ {a b : ordinal}, a ≠ 0 → a ∣ b → a * (b / a) = b
| a _ a0 ⟨b, rfl⟩ := by rw [mul_div_cancel _ a0]

theorem le_of_dvd : ∀ {a b : ordinal}, b ≠ 0 → a ∣ b → a ≤ b
| a _ b0 ⟨b, rfl⟩ := by simpa only [mul_one] using mul_le_mul_left'
  (one_le_iff_ne_zero.2 (λ h : b = 0, by simpa only [h, mul_zero] using b0)) a

theorem dvd_antisymm {a b : ordinal} (h₁ : a ∣ b) (h₂ : b ∣ a) : a = b :=
if a0 : a = 0 then by subst a; exact (zero_dvd.1 h₁).symm else
if b0 : b = 0 then by subst b; exact zero_dvd.1 h₂ else
le_antisymm (le_of_dvd b0 h₁) (le_of_dvd a0 h₂)

/-- `a % b` is the unique ordinal `o'` satisfying
  `a = b * o + o'` with `o' < b`. -/
instance : has_mod ordinal := ⟨λ a b, a - b * (a / b)⟩

theorem mod_def (a b : ordinal) : a % b = a - b * (a / b) := rfl

@[simp] theorem mod_zero (a : ordinal) : a % 0 = a :=
by simp only [mod_def, div_zero, zero_mul, sub_zero]

theorem mod_eq_of_lt {a b : ordinal} (h : a < b) : a % b = a :=
by simp only [mod_def, div_eq_zero_of_lt h, mul_zero, sub_zero]

@[simp] theorem zero_mod (b : ordinal) : 0 % b = 0 :=
by simp only [mod_def, zero_div, mul_zero, sub_self]

theorem div_add_mod (a b : ordinal) : b * (a / b) + a % b = a :=
ordinal.add_sub_cancel_of_le $ mul_div_le _ _

theorem mod_lt (a) {b : ordinal} (h : b ≠ 0) : a % b < b :=
(add_lt_add_iff_left (b * (a / b))).1 $
by rw div_add_mod; exact lt_mul_div_add a h

@[simp] theorem mod_self (a : ordinal) : a % a = 0 :=
if a0 : a = 0 then by simp only [a0, zero_mod] else
by simp only [mod_def, div_self a0, mul_one, sub_self]

@[simp] theorem mod_one (a : ordinal) : a % 1 = 0 :=
by simp only [mod_def, div_one, one_mul, sub_self]

theorem dvd_of_mod_eq_zero {a b : ordinal} (H : a % b = 0) : b ∣ a :=
⟨a / b, by simpa [H] using (div_add_mod a b).symm⟩

theorem mod_eq_zero_of_dvd {a b : ordinal} (H : b ∣ a) : a % b = 0 :=
begin
  rcases H with ⟨c, rfl⟩,
  rcases eq_or_ne b 0 with rfl | hb,
  { simp },
  { simp [mod_def, hb] }
end

theorem dvd_iff_mod_eq_zero {a b : ordinal} : b ∣ a ↔ a % b = 0 :=
⟨mod_eq_zero_of_dvd, dvd_of_mod_eq_zero⟩

/-! ### Families of ordinals

There are two kinds of indexed families that naturally arise when dealing with ordinals: those
indexed by some type in the appropriate universe, and those indexed by ordinals less than another.
The following API allows one to convert from one kind of family to the other.

In many cases, this makes it easy to prove claims about one kind of family via the corresponding
claim on the other. -/

/-- Converts a family indexed by a `Type u` to one indexed by an `ordinal.{u}` using a specified
well-ordering. -/
def bfamily_of_family' {ι : Type u} (r : ι → ι → Prop) [is_well_order ι r] (f : ι → α) :
  Π a < type r, α :=
λ a ha, f (enum r a ha)

/-- Converts a family indexed by a `Type u` to one indexed by an `ordinal.{u}` using a well-ordering
given by the axiom of choice. -/
def bfamily_of_family {ι : Type u} : (ι → α) → Π a < type (@well_ordering_rel ι), α :=
bfamily_of_family' well_ordering_rel

/-- Converts a family indexed by an `ordinal.{u}` to one indexed by an `Type u` using a specified
well-ordering. -/
def family_of_bfamily' {ι : Type u} (r : ι → ι → Prop) [is_well_order ι r] {o} (ho : type r = o)
  (f : Π a < o, α) : ι → α :=
λ i, f (typein r i) (by { rw ←ho, exact typein_lt_type r i })

/-- Converts a family indexed by an `ordinal.{u}` to one indexed by a `Type u` using a well-ordering
given by the axiom of choice. -/
def family_of_bfamily (o : ordinal) (f : Π a < o, α) : o.out.α → α :=
family_of_bfamily' (<) (type_lt o) f

@[simp] theorem bfamily_of_family'_typein {ι} (r : ι → ι → Prop) [is_well_order ι r] (f : ι → α)
  (i) : bfamily_of_family' r f (typein r i) (typein_lt_type r i) = f i :=
by simp only [bfamily_of_family', enum_typein]

@[simp] theorem bfamily_of_family_typein {ι} (f : ι → α) (i) :
  bfamily_of_family f (typein _ i) (typein_lt_type _ i) = f i :=
bfamily_of_family'_typein  _ f i

@[simp] theorem family_of_bfamily'_enum {ι : Type u} (r : ι → ι → Prop) [is_well_order ι r] {o}
  (ho : type r = o) (f : Π a < o, α) (i hi) :
  family_of_bfamily' r ho f (enum r i (by rwa ho)) = f i hi :=
by simp only [family_of_bfamily', typein_enum]

@[simp] theorem family_of_bfamily_enum (o : ordinal) (f : Π a < o, α) (i hi) :
  family_of_bfamily o f (enum (<) i (by { convert hi, exact type_lt _ })) = f i hi :=
family_of_bfamily'_enum _ (type_lt o) f _ _

/-- The range of a family indexed by ordinals. -/
def brange (o : ordinal) (f : Π a < o, α) : set α :=
{a | ∃ i hi, f i hi = a}

theorem mem_brange {o : ordinal} {f : Π a < o, α} {a} : a ∈ brange o f ↔ ∃ i hi, f i hi = a :=
iff.rfl

theorem mem_brange_self {o} (f : Π a < o, α) (i hi) : f i hi ∈ brange o f :=
⟨i, hi, rfl⟩

@[simp] theorem range_family_of_bfamily' {ι : Type u} (r : ι → ι → Prop) [is_well_order ι r] {o}
  (ho : type r = o) (f : Π a < o, α) : range (family_of_bfamily' r ho f) = brange o f :=
begin
  refine set.ext (λ a, ⟨_, _⟩),
  { rintro ⟨b, rfl⟩,
    apply mem_brange_self },
  { rintro ⟨i, hi, rfl⟩,
    exact ⟨_, family_of_bfamily'_enum _ _ _ _ _⟩ }
end

@[simp] theorem range_family_of_bfamily {o} (f : Π a < o, α) :
  range (family_of_bfamily o f) = brange o f :=
range_family_of_bfamily' _ _ f

@[simp] theorem brange_bfamily_of_family' {ι : Type u} (r : ι → ι → Prop) [is_well_order ι r]
  (f : ι → α) : brange _ (bfamily_of_family' r f) = range f :=
begin
  refine set.ext (λ a, ⟨_, _⟩),
  { rintro ⟨i, hi, rfl⟩,
    apply mem_range_self },
  { rintro ⟨b, rfl⟩,
    exact ⟨_, _, bfamily_of_family'_typein _ _ _⟩ },
end

@[simp] theorem brange_bfamily_of_family {ι : Type u} (f : ι → α) :
  brange _ (bfamily_of_family f) = range f :=
brange_bfamily_of_family' _ _

@[simp] theorem brange_const {o : ordinal} (ho : o ≠ 0) {c : α} : brange o (λ _ _, c) = {c} :=
begin
  rw ←range_family_of_bfamily,
  exact @set.range_const _ o.out.α (out_nonempty_iff_ne_zero.2 ho) c
end

theorem comp_bfamily_of_family' {ι : Type u} (r : ι → ι → Prop) [is_well_order ι r] (f : ι → α)
  (g : α → β) : (λ i hi, g (bfamily_of_family' r f i hi)) = bfamily_of_family' r (g ∘ f) :=
rfl

theorem comp_bfamily_of_family {ι : Type u} (f : ι → α) (g : α → β) :
  (λ i hi, g (bfamily_of_family f i hi)) = bfamily_of_family (g ∘ f) :=
rfl

theorem comp_family_of_bfamily' {ι : Type u} (r : ι → ι → Prop) [is_well_order ι r] {o}
  (ho : type r = o) (f : Π a < o, α) (g : α → β) :
  g ∘ (family_of_bfamily' r ho f) = family_of_bfamily' r ho (λ i hi, g (f i hi)) :=
rfl

theorem comp_family_of_bfamily {o} (f : Π a < o, α) (g : α → β) :
  g ∘ (family_of_bfamily o f) = family_of_bfamily o (λ i hi, g (f i hi)) :=
rfl

/-! ### Supremum of a family of ordinals -/

/-- The supremum of a family of ordinals -/
def sup {ι : Type u} (f : ι → ordinal.{max u v}) : ordinal.{max u v} :=
Inf {c | ∀ i, f i ≤ c}

/-- The set in the definition of the supremum is nonempty. -/
theorem sup_nonempty {ι : Type u} {f : ι → ordinal.{max u v}} : {c | ∀ i, f i ≤ c}.nonempty :=
⟨(cardinal.sup.{u v} (cardinal.succ ∘ card ∘ f)).ord, λ i, le_of_lt $
  cardinal.lt_ord.2 ((cardinal.lt_succ_self _).trans_le (le_sup _ _))⟩

theorem le_sup {ι} (f : ι → ordinal) : ∀ i, f i ≤ sup f :=
Inf_mem sup_nonempty

theorem sup_le {ι} {f : ι → ordinal} {a} : sup f ≤ a ↔ ∀ i, f i ≤ a :=
⟨λ h i, le_trans (le_sup _ _) h, λ h, cInf_le' h⟩

theorem lt_sup {ι} {f : ι → ordinal} {a} : a < sup f ↔ ∃ i, a < f i :=
by simpa only [not_forall, not_le] using not_congr (@sup_le _ f a)

theorem lt_sup_of_ne_sup {ι} {f : ι → ordinal} : (∀ i, f i ≠ sup f) ↔ ∀ i, f i < sup f :=
⟨λ hf _, lt_of_le_of_ne (le_sup _ _) (hf _), λ hf _, ne_of_lt (hf _)⟩

theorem sup_not_succ_of_ne_sup {ι} {f : ι → ordinal} (hf : ∀ i, f i ≠ sup f) {a}
  (hao : a < sup f) : succ a < sup f :=
begin
  by_contra' hoa,
  exact hao.not_le (sup_le.2 (λ i, lt_succ.1 ((lt_of_le_of_ne (le_sup _ _) (hf i)).trans_le hoa)))
end

@[simp] theorem sup_eq_zero_iff {ι} {f : ι → ordinal} : sup f = 0 ↔ ∀ i, f i = 0 :=
begin
  refine ⟨λ h i, _, λ h, le_antisymm
    (sup_le.2 (λ i, ordinal.le_zero.2 (h i))) (ordinal.zero_le _)⟩,
  rw [←ordinal.le_zero, ←h],
  exact le_sup f i
end

theorem is_normal.sup {f} (H : is_normal f) {ι} {g : ι → ordinal} (h : nonempty ι) :
  f (sup g) = sup (f ∘ g) :=
eq_of_forall_ge_iff $ λ a,
by rw [sup_le, comp, H.le_set' (λ_:ι, true) g (let ⟨i⟩ := h in ⟨i, ⟨⟩⟩)];
  intros; simp only [sup_le, true_implies_iff]; tauto

theorem sup_empty {ι} [is_empty ι] (f : ι → ordinal) : sup f = 0 :=
sup_eq_zero_iff.2 is_empty_elim

theorem sup_ord {ι} (f : ι → cardinal) : sup (λ i, (f i).ord) = (cardinal.sup f).ord :=
eq_of_forall_ge_iff $ λ a, by simp only [sup_le, cardinal.ord_le, cardinal.sup_le]

theorem sup_const {ι} [hι : nonempty ι] (o : ordinal) : sup (λ _ : ι, o) = o :=
le_antisymm (sup_le.2 (λ _, le_rfl)) (le_sup _ hι.some)

theorem sup_le_of_range_subset {ι ι'} {f : ι → ordinal} {g : ι' → ordinal}
  (h : set.range f ⊆ set.range g) : sup.{u (max v w)} f ≤ sup.{v (max u w)} g :=
sup_le.2 $ λ i, match h (mem_range_self i) with ⟨j, hj⟩ := hj ▸ le_sup _ _ end

theorem sup_eq_of_range_eq {ι ι'} {f : ι → ordinal} {g : ι' → ordinal}
  (h : set.range f = set.range g) : sup.{u (max v w)} f = sup.{v (max u w)} g :=
(sup_le_of_range_subset h.le).antisymm (sup_le_of_range_subset.{v u w} h.ge)

lemma unbounded_range_of_sup_ge {α β : Type u} (r : α → α → Prop) [is_well_order α r] (f : β → α)
  (h : type r ≤ sup.{u u} (typein r ∘ f)) : unbounded r (range f) :=
(not_bounded_iff _).1 $ λ ⟨x, hx⟩, not_lt_of_le h $ lt_of_le_of_lt
  (sup_le.2 $ λ y, le_of_lt $ (typein_lt_typein r).2 $ hx _ $ mem_range_self y)
  (typein_lt_type r x)

theorem sup_eq_sup {ι ι' : Type u} (r : ι → ι → Prop) (r' : ι' → ι' → Prop) [is_well_order ι r]
  [is_well_order ι' r'] {o : ordinal.{u}} (ho : type r = o) (ho' : type r' = o)
  (f : Π a < o, ordinal.{max u v}) :
  sup (family_of_bfamily' r ho f) = sup (family_of_bfamily' r' ho' f) :=
sup_eq_of_range_eq.{u u v} (by simp)

/-- The supremum of a family of ordinals indexed by the set of ordinals less than some
  `o : ordinal.{u}`. This is a special case of `sup` over the family provided by
  `family_of_bfamily`. -/
def bsup (o : ordinal.{u}) (f : Π a < o, ordinal.{max u v}) : ordinal.{max u v} :=
sup (family_of_bfamily o f)

theorem bsup_eq_sup {o} (f : Π a < o, ordinal) : bsup o f = sup (family_of_bfamily o f) :=
rfl

theorem bsup_eq_sup' {o ι} (r : ι → ι → Prop) [is_well_order ι r] (ho : type r = o) (f) :
  bsup o f = sup (family_of_bfamily' r ho f) :=
sup_eq_sup _ r _ ho f

theorem sup_eq_bsup' {ι} (r : ι → ι → Prop) [is_well_order ι r] (f : ι → ordinal) :
  sup f = bsup _ (bfamily_of_family' r f) :=
by simp only [bsup_eq_sup' r, enum_typein, family_of_bfamily', bfamily_of_family']

theorem bsup_eq_bsup {ι : Type u} (r r' : ι → ι → Prop) [is_well_order ι r] [is_well_order ι r']
  (f : ι → ordinal) : bsup _ (bfamily_of_family' r f) = bsup _ (bfamily_of_family' r' f) :=
by rw [←sup_eq_bsup', ←sup_eq_bsup']

theorem sup_eq_bsup {ι} (f : ι → ordinal) : sup f = bsup _ (bfamily_of_family f) :=
sup_eq_bsup' _ f

theorem bsup_le {o f a} : bsup.{u v} o f ≤ a ↔ ∀ i h, f i h ≤ a :=
sup_le.trans ⟨λ h i hi, by { rw ←family_of_bfamily_enum o f, exact h _ }, λ h i, h _ _⟩

theorem le_bsup {o} (f : Π a < o, ordinal) (i h) : f i h ≤ bsup o f :=
bsup_le.1 le_rfl _ _

theorem lt_bsup {o} (f : Π a < o, ordinal) {a} : a < bsup o f ↔ ∃ i hi, a < f i hi :=
by simpa only [not_forall, not_le] using not_congr (@bsup_le _ f a)

theorem is_normal.bsup {f} (H : is_normal f) {o} :
  ∀ (g : Π a < o, ordinal) (h : o ≠ 0), f (bsup o g) = bsup o (λ a h, f (g a h)) :=
induction_on o $ λ α r _ g h,
by { resetI, rw [bsup_eq_sup' r, H.sup (type_ne_zero_iff_nonempty.1 h), bsup_eq_sup' r]; refl }

theorem lt_bsup_of_ne_bsup {o : ordinal} {f : Π a < o, ordinal} :
  (∀ i h, f i h ≠ o.bsup f) ↔ ∀ i h, f i h < o.bsup f :=
⟨λ hf _ _, lt_of_le_of_ne (le_bsup _ _ _) (hf _ _), λ hf _ _, ne_of_lt (hf _ _)⟩

theorem bsup_not_succ_of_ne_bsup {o} {f : Π a < o, ordinal}
  (hf : ∀ {i : ordinal} (h : i < o), f i h ≠ o.bsup f) (a) :
  a < bsup o f → succ a < bsup o f :=
by { rw bsup_eq_sup at *, exact sup_not_succ_of_ne_sup (λ i, hf _) }

@[simp] theorem bsup_eq_zero_iff {o} {f : Π a < o, ordinal} : bsup o f = 0 ↔ ∀ i hi, f i hi = 0 :=
begin
  refine ⟨λ h i hi, _, λ h, le_antisymm
    (bsup_le.2 (λ i hi, ordinal.le_zero.2 (h i hi))) (ordinal.zero_le _)⟩,
  rw [←ordinal.le_zero, ←h],
  exact le_bsup f i hi,
end

theorem lt_bsup_of_limit {o : ordinal} {f : Π a < o, ordinal}
  (hf : ∀ {a a'} (ha : a < o) (ha' : a' < o), a < a' → f a ha < f a' ha')
  (ho : ∀ a < o, succ a < o) (i h) : f i h < bsup o f :=
(hf _ _ $ lt_succ_self i).trans_le (le_bsup f i.succ $ ho _ h)

theorem bsup_zero {o : ordinal} (ho : o = 0) (f : Π a < o, ordinal) : bsup o f = 0 :=
bsup_eq_zero_iff.2 (λ i hi, by { subst ho, exact (ordinal.not_lt_zero i hi).elim })

theorem bsup_const {o : ordinal} (ho : o ≠ 0) (a : ordinal) : bsup o (λ _ _, a) = a :=
le_antisymm (bsup_le.2 (λ _ _, le_rfl)) (le_bsup _ 0 (ordinal.pos_iff_ne_zero.2 ho))

theorem bsup_le_of_brange_subset {o o'} {f : Π a < o, ordinal} {g : Π a < o', ordinal}
  (h : brange o f ⊆ brange o' g) : bsup.{u (max v w)} o f ≤ bsup.{v (max u w)} o' g :=
bsup_le.2 $ λ i hi, begin
  obtain ⟨j, hj, hj'⟩ := h ⟨i, hi, rfl⟩,
  rw ←hj',
  apply le_bsup
end

theorem bsup_eq_of_brange_eq {o o'} {f : Π a < o, ordinal} {g : Π a < o', ordinal}
  (h : brange o f = brange o' g) : bsup.{u (max v w)} o f = bsup.{v (max u w)} o' g :=
(bsup_le_of_brange_subset h.le).antisymm (bsup_le_of_brange_subset.{v u w} h.ge)

/-- The least strict upper bound of a family of ordinals. -/
def lsub {ι} (f : ι → ordinal) : ordinal :=
sup (ordinal.succ ∘ f)

theorem lsub_le {ι} {f : ι → ordinal} {a} : lsub f ≤ a ↔ ∀ i, f i < a :=
by { convert sup_le, simp [succ_le] }

theorem lt_lsub {ι} (f : ι → ordinal) (i) : f i < lsub f :=
succ_le.1 (le_sup _ i)

theorem lt_lsub_iff {ι} {f : ι → ordinal} {a} : a < lsub f ↔ ∃ i, a ≤ f i :=
by simpa only [not_forall, not_lt, not_le] using not_congr (@lsub_le _ f a)

theorem sup_le_lsub {ι} (f : ι → ordinal) : sup f ≤ lsub f :=
sup_le.2 $ λ i, le_of_lt (lt_lsub f i)

theorem lsub_le_sup_succ {ι} (f : ι → ordinal) : lsub f ≤ succ (sup f) :=
lsub_le.2 $ λ i, lt_succ.2 (le_sup f i)

theorem sup_eq_lsub_or_sup_succ_eq_lsub {ι} (f : ι → ordinal) :
  sup f = lsub f ∨ (sup f).succ = lsub f :=
begin
  cases eq_or_lt_of_le (sup_le_lsub f),
  { exact or.inl h },
  { exact or.inr ((succ_le.2 h).antisymm (lsub_le_sup_succ f)) }
end

theorem sup_succ_le_lsub {ι} (f : ι → ordinal) : (sup f).succ ≤ lsub f ↔ ∃ i, f i = sup f :=
begin
  refine ⟨λ h, _, _⟩,
  { by_contra' hf,
    exact ne_of_lt (succ_le.1 h) (le_antisymm (sup_le_lsub f)
      (lsub_le.2 (lt_sup_of_ne_sup.1 hf))) },
  rintro ⟨_, hf⟩,
  rw [succ_le, ←hf],
  exact lt_lsub _ _
end

theorem sup_succ_eq_lsub {ι} (f : ι → ordinal) : (sup f).succ = lsub f ↔ ∃ i, f i = sup f :=
(lsub_le_sup_succ f).le_iff_eq.symm.trans (sup_succ_le_lsub f)

theorem sup_eq_lsub_iff_succ {ι} (f : ι → ordinal) :
  sup f = lsub f ↔ ∀ a < lsub f, succ a < lsub f :=
begin
  refine ⟨λ h, _, λ hf, le_antisymm (sup_le_lsub f) (lsub_le.2 (λ i, _))⟩,
  { rw ←h,
    exact λ a, sup_not_succ_of_ne_sup (λ i, ne_of_lt (lsub_le.1 (le_of_eq h.symm) i)) },
  by_contra' hle,
  have heq := (sup_succ_eq_lsub f).2 ⟨i, le_antisymm (le_sup _ _) hle⟩,
  have := hf (sup f) (by { rw ←heq, exact lt_succ_self _ }),
  rw heq at this,
  exact this.false
end

theorem sup_eq_lsub_iff_lt_sup {ι} (f : ι → ordinal) : sup f = lsub f ↔ ∀ i, f i < sup f :=
⟨λ h i, (by { rw h, apply lt_lsub }), λ h, le_antisymm (sup_le_lsub f) (lsub_le.2 h)⟩

lemma lsub_empty {ι} [h : is_empty ι] (f : ι → ordinal) : lsub f = 0 :=
by { rw [←ordinal.le_zero, lsub_le], exact h.elim }

lemma lsub_pos {ι} [h : nonempty ι] (f : ι → ordinal) : 0 < lsub f :=
h.elim $ λ i, (ordinal.zero_le _).trans_lt (lt_lsub f i)

@[simp] theorem lsub_eq_zero_iff {ι} {f : ι → ordinal} : lsub f = 0 ↔ is_empty ι :=
begin
  refine ⟨λ h, ⟨λ i, _⟩, λ h, @lsub_empty _ h _⟩,
  have := @lsub_pos _ ⟨i⟩ f,
  rw h at this,
  exact this.false
end

theorem lsub_const {ι} [hι : nonempty ι] (o : ordinal) : lsub (λ _ : ι, o) = o + 1 :=
sup_const o.succ

theorem lsub_le_of_range_subset {ι ι'} {f : ι → ordinal} {g : ι' → ordinal}
  (h : set.range f ⊆ set.range g) : lsub.{u (max v w)} f ≤ lsub.{v (max u w)} g :=
sup_le_of_range_subset (by convert set.image_subset _ h; apply set.range_comp)

theorem lsub_eq_of_range_eq {ι ι'} {f : ι → ordinal} {g : ι' → ordinal}
  (h : set.range f = set.range g) : lsub.{u (max v w)} f = lsub.{v (max u w)} g :=
(lsub_le_of_range_subset h.le).antisymm (lsub_le_of_range_subset.{v u w} h.ge)

theorem lsub_nmem_range {ι} (f : ι → ordinal) : lsub f ∉ set.range f :=
λ ⟨i, h⟩, h.not_lt (lt_lsub f i)

@[simp] theorem lsub_typein (o : ordinal) :
  lsub.{u u} (typein ((<) : o.out.α → o.out.α → Prop)) = o :=
(lsub_le.{u u}.2 typein_lt_self).antisymm begin
  by_contra' h,
  nth_rewrite 0 ←type_lt o at h,
  simpa [typein_enum] using lt_lsub.{u u} (typein (<)) (enum (<) _ h)
end

theorem sup_typein_limit {o : ordinal} (ho : ∀ a, a < o → succ a < o) :
  sup.{u u} (typein ((<) : o.out.α → o.out.α → Prop)) = o :=
by rw (sup_eq_lsub_iff_succ.{u u} (typein (<))).2; rwa lsub_typein o

@[simp] theorem sup_typein_succ {o : ordinal} :
  sup.{u u} (typein ((<) : o.succ.out.α → o.succ.out.α → Prop)) = o :=
begin
  cases sup_eq_lsub_or_sup_succ_eq_lsub.{u u} (typein ((<) : o.succ.out.α → o.succ.out.α → Prop))
    with h h,
  { rw sup_eq_lsub_iff_succ at h,
    simp only [lsub_typein] at h,
    exact (h o (lt_succ_self o)).false.elim },
  rw [←succ_inj, h],
  apply lsub_typein
end

/-- The bounded least strict upper bound of a family of ordinals. -/
def blsub (o : ordinal.{u}) (f : Π a < o, ordinal.{max u v}) : ordinal.{max u v} :=
o.bsup (λ a ha, (f a ha).succ)

theorem blsub_eq_lsub' {ι} (r : ι → ι → Prop) [is_well_order ι r] {o} (ho : type r = o) (f) :
  blsub o f = lsub (family_of_bfamily' r ho f) :=
bsup_eq_sup' r ho _

theorem lsub_eq_lsub {ι ι' : Type u} (r : ι → ι → Prop) (r' : ι' → ι' → Prop)
  [is_well_order ι r] [is_well_order ι' r'] {o} (ho : type r = o) (ho' : type r' = o)
  (f : Π a < o, ordinal) : lsub (family_of_bfamily' r ho f) = lsub (family_of_bfamily' r' ho' f) :=
by rw [←blsub_eq_lsub', ←blsub_eq_lsub']

theorem blsub_eq_lsub {o} (f : Π a < o, ordinal) : blsub o f = lsub (family_of_bfamily o f) :=
bsup_eq_sup _

theorem lsub_eq_blsub' {ι} (r : ι → ι → Prop) [is_well_order ι r] (f : ι → ordinal) :
  lsub f = blsub _ (bfamily_of_family' r f) :=
sup_eq_bsup' r _

theorem blsub_eq_blsub {ι : Type u} (r r' : ι → ι → Prop) [is_well_order ι r] [is_well_order ι r']
  (f : ι → ordinal) : blsub _ (bfamily_of_family' r f) = blsub _ (bfamily_of_family' r' f) :=
by rw [←lsub_eq_blsub', ←lsub_eq_blsub']

theorem lsub_eq_blsub {ι} (f : ι → ordinal) : lsub f = blsub _ (bfamily_of_family f) :=
sup_eq_bsup _

theorem blsub_le {o f a} : blsub o f ≤ a ↔ ∀ i h, f i h < a :=
by { convert bsup_le, apply propext, simp [succ_le] }

theorem lt_blsub {o} (f : Π a < o, ordinal) (i h) : f i h < blsub o f :=
blsub_le.1 le_rfl _ _

theorem lt_blsub_iff {o f a} : a < blsub o f ↔ ∃ i hi, a ≤ f i hi :=
by simpa only [not_forall, not_lt, not_le] using not_congr (@blsub_le _ f a)

theorem bsup_le_blsub {o} (f : Π a < o, ordinal) : bsup o f ≤ blsub o f :=
bsup_le.2 (λ i h, le_of_lt (lt_blsub f i h))

theorem blsub_le_bsup_succ {o} (f : Π a < o, ordinal) : blsub o f ≤ (bsup o f).succ :=
blsub_le.2 (λ i h, lt_succ.2 (le_bsup f i h))

theorem bsup_eq_blsub_or_succ_bsup_eq_blsub {o} (f : Π a < o, ordinal) :
  bsup o f = blsub o f ∨ succ (bsup o f) = blsub o f :=
by { rw [bsup_eq_sup, blsub_eq_lsub], exact sup_eq_lsub_or_sup_succ_eq_lsub _ }

theorem bsup_succ_le_blsub {o} (f : Π a < o, ordinal) :
  (bsup o f).succ ≤ blsub o f ↔ ∃ i hi, f i hi = bsup o f :=
begin
  refine ⟨λ h, _, _⟩,
  { by_contra' hf,
    exact ne_of_lt (succ_le.1 h) (le_antisymm (bsup_le_blsub f)
      (blsub_le.2 (lt_bsup_of_ne_bsup.1 hf))) },
  rintro ⟨_, _, hf⟩,
  rw [succ_le, ←hf],
  exact lt_blsub _ _ _
end

theorem bsup_succ_eq_blsub {o} (f : Π a < o, ordinal) :
  (bsup o f).succ = blsub o f ↔ ∃ i hi, f i hi = bsup o f :=
(blsub_le_bsup_succ f).le_iff_eq.symm.trans (bsup_succ_le_blsub f)

theorem bsup_eq_blsub_iff_succ {o} (f : Π a < o, ordinal) :
  bsup o f = blsub o f ↔ ∀ a < blsub o f, succ a < blsub o f :=
by { rw [bsup_eq_sup, blsub_eq_lsub], apply sup_eq_lsub_iff_succ }

theorem bsup_eq_blsub_iff_lt_bsup {o} (f : Π a < o, ordinal) :
  bsup o f = blsub o f ↔ ∀ i hi, f i hi < bsup o f :=
⟨λ h i, (by { rw h, apply lt_blsub }), λ h, le_antisymm (bsup_le_blsub f) (blsub_le.2 h)⟩

theorem bsup_eq_blsub_of_lt_succ_limit {o} (ho : is_limit o) {f : Π a < o, ordinal}
  (hf : ∀ a ha, f a ha < f a.succ (ho.2 a ha)) : bsup o f = blsub o f :=
begin
  rw bsup_eq_blsub_iff_lt_bsup,
  exact λ i hi, (hf i hi).trans_le (le_bsup f _ _)
end

@[simp] theorem blsub_eq_zero_iff {o} {f : Π a < o, ordinal} : blsub o f = 0 ↔ o = 0 :=
by { rw [blsub_eq_lsub, lsub_eq_zero_iff], exact out_empty_iff_eq_zero }

lemma blsub_zero {o : ordinal} (ho : o = 0) (f : Π a < o, ordinal) : blsub o f = 0 :=
by rwa blsub_eq_zero_iff

lemma blsub_pos {o : ordinal} (ho : 0 < o) (f : Π a < o, ordinal) : 0 < blsub o f :=
(ordinal.zero_le _).trans_lt (lt_blsub f 0 ho)

theorem blsub_type (r : α → α → Prop) [is_well_order α r] (f) :
  blsub (type r) f = lsub (λ a, f (typein r a) (typein_lt_type _ _)) :=
eq_of_forall_ge_iff $ λ o,
by rw [blsub_le, lsub_le]; exact
  ⟨λ H b, H _ _, λ H i h, by simpa only [typein_enum] using H (enum r i h)⟩

theorem blsub_const {o : ordinal} (ho : o ≠ 0) (a : ordinal) : blsub.{u v} o (λ _ _, a) = a + 1 :=
bsup_const.{u v} ho a.succ

@[simp] theorem blsub_id : ∀ o, blsub.{u u} o (λ x _, x) = o :=
lsub_typein

theorem bsup_id_limit {o} : (∀ a < o, succ a < o) → bsup.{u u} o (λ x _, x) = o :=
sup_typein_limit

@[simp] theorem bsup_id_succ (o) : bsup.{u u} (succ o) (λ x _, x) = o :=
sup_typein_succ

theorem blsub_le_of_brange_subset {o o'} {f : Π a < o, ordinal} {g : Π a < o', ordinal}
  (h : brange o f ⊆ brange o' g) : blsub.{u (max v w)} o f ≤ blsub.{v (max u w)} o' g :=
bsup_le_of_brange_subset $ λ a ⟨b, hb, hb'⟩, begin
  obtain ⟨c, hc, hc'⟩ := h ⟨b, hb, rfl⟩,
  simp_rw ←hc' at hb',
  exact ⟨c, hc, hb'⟩
end

theorem blsub_eq_of_brange_eq {o o'} {f : Π a < o, ordinal} {g : Π a < o', ordinal}
  (h : {o | ∃ i hi, f i hi = o} = {o | ∃ i hi, g i hi = o}) :
  blsub.{u (max v w)} o f = blsub.{v (max u w)} o' g :=
(blsub_le_of_brange_subset h.le).antisymm (blsub_le_of_brange_subset.{v u w} h.ge)

theorem bsup_comp {o o' : ordinal} {f : Π a < o, ordinal}
  (hf : ∀ {i j} (hi) (hj), i ≤ j → f i hi ≤ f j hj) {g : Π a < o', ordinal} (hg : blsub o' g = o) :
  bsup o' (λ a ha, f (g a ha) (by { rw ←hg, apply lt_blsub })) = bsup o f :=
begin
  apply le_antisymm;
  refine bsup_le.2 (λ i hi, _),
  { apply le_bsup },
  { rw [←hg, lt_blsub_iff] at hi,
    rcases hi with ⟨j, hj, hj'⟩,
    exact (hf _ _ hj').trans (le_bsup _ _ _) }
end

theorem blsub_comp {o o' : ordinal} {f : Π a < o, ordinal}
  (hf : ∀ {i j} (hi) (hj), i ≤ j → f i hi ≤ f j hj) {g : Π a < o', ordinal} (hg : blsub o' g = o) :
  blsub o' (λ a ha, f (g a ha) (by { rw ←hg, apply lt_blsub })) = blsub o f :=
@bsup_comp o _ (λ a ha, (f a ha).succ) (λ i j _ _ h, succ_le_succ.2 (hf _ _ h)) g hg

theorem is_normal.bsup_eq {f} (H : is_normal f) {o : ordinal} (h : is_limit o) :
  bsup.{u} o (λ x _, f x) = f o :=
by { rw [←is_normal.bsup.{u u} H (λ x _, x) h.1, bsup_id_limit h.2] }

theorem is_normal.blsub_eq {f} (H : is_normal f) {o : ordinal} (h : is_limit o) :
  blsub.{u} o (λ x _, f x) = f o :=
by { rw [←H.bsup_eq h, bsup_eq_blsub_of_lt_succ_limit h], exact (λ a _, H.1 a) }

theorem is_normal_iff_lt_succ_and_bsup_eq {f} :
  is_normal f ↔ (∀ a, f a < f a.succ) ∧ ∀ o, is_limit o → bsup o (λ x _, f x) = f o :=
⟨λ h, ⟨h.1, @is_normal.bsup_eq f h⟩, λ ⟨h₁, h₂⟩, ⟨h₁, λ o ho a, (by {rw ←h₂ o ho, exact bsup_le})⟩⟩

theorem is_normal_iff_lt_succ_and_blsub_eq {f} :
  is_normal f ↔ (∀ a, f a < f a.succ) ∧ ∀ o, is_limit o → blsub o (λ x _, f x) = f o :=
begin
  rw [is_normal_iff_lt_succ_and_bsup_eq, and.congr_right_iff],
  intro h,
  split;
  intros H o ho;
  have := H o ho;
  rwa ←bsup_eq_blsub_of_lt_succ_limit ho (λ a _, h a) at *
end

theorem is_normal.eq_iff_zero_and_succ {f : ordinal.{u} → ordinal.{u}} (hf : is_normal f) {g}
  (hg : is_normal g) : f = g ↔ (f 0 = g 0 ∧ ∀ a : ordinal, f a = g a → f a.succ = g a.succ) :=
⟨λ h, by simp [h], λ ⟨h₁, h₂⟩, funext (λ a, begin
  apply a.limit_rec_on,
  assumption',
  intros o ho H,
  rw [←is_normal.bsup_eq.{u u} hf ho, ←is_normal.bsup_eq.{u u} hg ho],
  congr,
  ext b hb,
  exact H b hb
end)⟩

end ordinal

/-! ### Results about injectivity and surjectivity -/

lemma not_surjective_of_ordinal {α : Type u} (f : α → ordinal.{u}) : ¬ function.surjective f :=
λ h, ordinal.lsub_nmem_range.{u u} f (h _)

lemma not_injective_of_ordinal {α : Type u} (f : ordinal.{u} → α) : ¬ function.injective f :=
λ h, not_surjective_of_ordinal _ (inv_fun_surjective h)

lemma not_surjective_of_ordinal_of_small {α : Type v} [small.{u} α] (f : α → ordinal.{u}) :
  ¬ function.surjective f :=
λ h, not_surjective_of_ordinal _ (h.comp (equiv_shrink _).symm.surjective)

lemma not_injective_of_ordinal_of_small {α : Type v} [small.{u} α] (f : ordinal.{u} → α) :
  ¬ function.injective f :=
λ h, not_injective_of_ordinal _ ((equiv_shrink _).injective.comp h)

/-- The type of ordinals in universe `u` is not `small.{u}`. This is the type-theoretic analog of
the Burali-Forti paradox. -/
theorem not_small_ordinal : ¬ small.{u} ordinal.{max u v} :=
λ h, @not_injective_of_ordinal_of_small _ h _ (λ a b, ordinal.lift_inj.1)

/-! ### Enumerating unbounded sets of ordinals with ordinals -/

namespace ordinal

section
variables {S : set ordinal.{u}}

/-- Enumerator function for an unbounded set of ordinals. -/
def enum_ord (S : set ordinal.{u}) : ordinal → ordinal :=
wf.fix (λ o f, Inf (S ∩ set.Ici (blsub.{u u} o f)))

/-- The equation that characterizes `enum_ord` definitionally. This isn't the nicest expression to
    work with, so consider using `enum_ord_def` instead. -/
theorem enum_ord_def' (o) :
  enum_ord S o = Inf (S ∩ set.Ici (blsub.{u u} o (λ a _, enum_ord S a))) :=
wf.fix_eq _ _

/-- The set in `enum_ord_def'` is nonempty. -/
theorem enum_ord_def'_nonempty (hS : unbounded (<) S) (a) : (S ∩ set.Ici a).nonempty :=
let ⟨b, hb, hb'⟩ := hS a in ⟨b, hb, le_of_not_gt hb'⟩

private theorem enum_ord_mem_aux (hS : unbounded (<) S) (o) :
  (enum_ord S o) ∈ S ∩ set.Ici (blsub.{u u} o (λ c _, enum_ord S c)) :=
by { rw enum_ord_def', exact Inf_mem (enum_ord_def'_nonempty hS _) }

theorem enum_ord_mem (hS : unbounded (<) S) (o) : enum_ord S o ∈ S :=
(enum_ord_mem_aux hS o).left

theorem blsub_le_enum_ord (hS : unbounded (<) S) (o) :
  blsub.{u u} o (λ c _, enum_ord S c) ≤ enum_ord S o :=
(enum_ord_mem_aux hS o).right

theorem enum_ord_strict_mono (hS : unbounded (<) S) : strict_mono (enum_ord S) :=
λ _ _ h, (lt_blsub.{u u} _ _ h).trans_le (blsub_le_enum_ord hS _)

/-- A more workable definition for `enum_ord`. -/
theorem enum_ord_def (o) :
  enum_ord S o = Inf (S ∩ {b | ∀ c, c < o → enum_ord S c < b}) :=
begin
  rw enum_ord_def',
  congr, ext,
  exact ⟨λ h a hao, (lt_blsub.{u u} _ _ hao).trans_le h, λ h, blsub_le.2 h⟩
end

/-- The set in `enum_ord_def` is nonempty. -/
lemma enum_ord_def_nonempty (hS : unbounded (<) S) {o} :
  {x | x ∈ S ∧ ∀ c, c < o → enum_ord S c < x}.nonempty :=
(⟨_, enum_ord_mem hS o, λ _ b, enum_ord_strict_mono hS b⟩)

@[simp] theorem enum_ord_range {f : ordinal → ordinal} (hf : strict_mono f) :
  enum_ord (range f) = f :=
funext (λ o, begin
  apply wf.induction o,
  intros a H,
  rw enum_ord_def a,
  have Hfa : f a ∈ range f ∩ {b | ∀ c, c < a → enum_ord (range f) c < b} :=
    ⟨mem_range_self a, λ b hb, (by {rw H b hb, exact hf hb})⟩,
  refine (cInf_le' Hfa).antisymm ((le_cInf_iff'' ⟨_, Hfa⟩).2 _),
  rintros _ ⟨⟨c, rfl⟩, hc : ∀ b < a, enum_ord (range f) b < f c⟩,
  rw hf.le_iff_le,
  contrapose! hc,
  exact ⟨c, hc, (H c hc).ge⟩,
end)

@[simp] theorem enum_ord_univ : enum_ord set.univ = id :=
by { rw ←range_id, exact enum_ord_range strict_mono_id }

@[simp] theorem enum_ord_zero : enum_ord S 0 = Inf S :=
by { rw enum_ord_def, simp [ordinal.not_lt_zero] }

theorem enum_ord_succ_le {a b} (hS : unbounded (<) S) (ha : a ∈ S) (hb : enum_ord S b < a) :
  enum_ord S b.succ ≤ a :=
begin
  rw enum_ord_def,
  exact cInf_le' ⟨ha, λ c hc, ((enum_ord_strict_mono hS).monotone (lt_succ.1 hc)).trans_lt hb⟩
end

theorem enum_ord_le_of_subset {S T : set ordinal} (hS : unbounded (<) S) (hST : S ⊆ T) (a) :
  enum_ord T a ≤ enum_ord S a :=
begin
  apply wf.induction a,
  intros b H,
  rw enum_ord_def,
  exact cInf_le' ⟨hST (enum_ord_mem hS b), λ c h, (H c h).trans_lt (enum_ord_strict_mono hS h)⟩
end

theorem enum_ord_surjective (hS : unbounded (<) S) : ∀ s ∈ S, ∃ a, enum_ord S a = s :=
λ s hs, ⟨Sup {a | enum_ord S a ≤ s}, begin
  apply le_antisymm,
  { rw enum_ord_def,
    refine cInf_le' ⟨hs, λ a ha, _⟩,
    have : enum_ord S 0 ≤ s := by { rw enum_ord_zero, exact cInf_le' hs },
    rcases exists_lt_of_lt_cSup (by exact ⟨0, this⟩) ha with ⟨b, hb, hab⟩,
    exact (enum_ord_strict_mono hS hab).trans_le hb },
  { by_contra' h,
    exact (le_cSup ⟨s, λ a,
<<<<<<< HEAD
      (wf.self_le_of_strict_mono (enum_ord.strict_mono hS) a).trans⟩
=======
      (well_founded.self_le_of_strict_mono wf (enum_ord_strict_mono hS) a).trans⟩
>>>>>>> 3da03b97
      (enum_ord_succ_le hS hs h)).not_lt (lt_succ_self _) }
end⟩

/-- An order isomorphism between an unbounded set of ordinals and the ordinals. -/
def enum_ord_order_iso (hS : unbounded (<) S) : ordinal ≃o S :=
strict_mono.order_iso_of_surjective (λ o, ⟨_, enum_ord_mem hS o⟩) (enum_ord_strict_mono hS)
  (λ s, let ⟨a, ha⟩ := enum_ord_surjective hS s s.prop in ⟨a, subtype.eq ha⟩)

theorem range_enum_ord (hS : unbounded (<) S) : range (enum_ord S) = S :=
by { rw range_eq_iff, exact ⟨enum_ord_mem hS, enum_ord_surjective hS⟩ }

/-- A characterization of `enum_ord`: it is the unique strict monotonic function with range `S`. -/
theorem eq_enum_ord (f : ordinal → ordinal) (hS : unbounded (<) S) :
  strict_mono f ∧ range f = S ↔ f = enum_ord S :=
begin
  split,
  { rintro ⟨h₁, h₂⟩,
    rwa [←wf.eq_strict_mono_iff_eq_range h₁ (enum_ord_strict_mono hS), range_enum_ord hS] },
  { rintro rfl,
    exact ⟨enum_ord_strict_mono hS, range_enum_ord hS⟩ }
end

end

/-! ### Ordinal exponential -/

/-- The ordinal exponential, defined by transfinite recursion. -/
def opow (a b : ordinal) : ordinal :=
if a = 0 then 1 - b else
limit_rec_on b 1 (λ _ IH, IH * a) (λ b _, bsup.{u u} b)

instance : has_pow ordinal ordinal := ⟨opow⟩
local infixr ^ := @pow ordinal ordinal ordinal.has_pow

theorem zero_opow' (a : ordinal) : 0 ^ a = 1 - a :=
by simp only [pow, opow, if_pos rfl]

@[simp] theorem zero_opow {a : ordinal} (a0 : a ≠ 0) : 0 ^ a = 0 :=
by rwa [zero_opow', ordinal.sub_eq_zero_iff_le, one_le_iff_ne_zero]

@[simp] theorem opow_zero (a : ordinal) : a ^ 0 = 1 :=
by by_cases a = 0; [simp only [pow, opow, if_pos h, sub_zero],
simp only [pow, opow, if_neg h, limit_rec_on_zero]]

@[simp] theorem opow_succ (a b : ordinal) : a ^ succ b = a ^ b * a :=
if h : a = 0 then by subst a; simp only [zero_opow (succ_ne_zero _), mul_zero]
else by simp only [pow, opow, limit_rec_on_succ, if_neg h]

theorem opow_limit {a b : ordinal} (a0 : a ≠ 0) (h : is_limit b) :
  a ^ b = bsup.{u u} b (λ c _, a ^ c) :=
by simp only [pow, opow, if_neg a0]; rw limit_rec_on_limit _ _ _ _ h; refl

theorem opow_le_of_limit {a b c : ordinal} (a0 : a ≠ 0) (h : is_limit b) :
  a ^ b ≤ c ↔ ∀ b' < b, a ^ b' ≤ c :=
by rw [opow_limit a0 h, bsup_le]

theorem lt_opow_of_limit {a b c : ordinal} (b0 : b ≠ 0) (h : is_limit c) :
  a < b ^ c ↔ ∃ c' < c, a < b ^ c' :=
by rw [← not_iff_not, not_exists]; simp only [not_lt, opow_le_of_limit b0 h, exists_prop, not_and]

@[simp] theorem opow_one (a : ordinal) : a ^ 1 = a :=
by rw [← succ_zero, opow_succ]; simp only [opow_zero, one_mul]

@[simp] theorem one_opow (a : ordinal) : 1 ^ a = 1 :=
begin
  apply limit_rec_on a,
  { simp only [opow_zero] },
  { intros _ ih, simp only [opow_succ, ih, mul_one] },
  refine λ b l IH, eq_of_forall_ge_iff (λ c, _),
  rw [opow_le_of_limit ordinal.one_ne_zero l],
  exact ⟨λ H, by simpa only [opow_zero] using H 0 l.pos,
         λ H b' h, by rwa IH _ h⟩,
end

theorem opow_pos {a : ordinal} (b)
  (a0 : 0 < a) : 0 < a ^ b :=
begin
  have h0 : 0 < a ^ 0, {simp only [opow_zero, zero_lt_one]},
  apply limit_rec_on b,
  { exact h0 },
  { intros b IH, rw [opow_succ],
    exact mul_pos IH a0 },
  { exact λ b l _, (lt_opow_of_limit (ordinal.pos_iff_ne_zero.1 a0) l).2
      ⟨0, l.pos, h0⟩ },
end

theorem opow_ne_zero {a : ordinal} (b)
  (a0 : a ≠ 0) : a ^ b ≠ 0 :=
ordinal.pos_iff_ne_zero.1 $ opow_pos b $ ordinal.pos_iff_ne_zero.2 a0

theorem opow_is_normal {a : ordinal} (h : 1 < a) : is_normal ((^) a) :=
have a0 : 0 < a, from lt_trans zero_lt_one h,
⟨λ b, by simpa only [mul_one, opow_succ] using
  (mul_lt_mul_iff_left (opow_pos b a0)).2 h,
 λ b l c, opow_le_of_limit (ne_of_gt a0) l⟩

theorem opow_lt_opow_iff_right {a b c : ordinal}
  (a1 : 1 < a) : a ^ b < a ^ c ↔ b < c :=
(opow_is_normal a1).lt_iff

theorem opow_le_opow_iff_right {a b c : ordinal}
  (a1 : 1 < a) : a ^ b ≤ a ^ c ↔ b ≤ c :=
(opow_is_normal a1).le_iff

theorem opow_right_inj {a b c : ordinal}
  (a1 : 1 < a) : a ^ b = a ^ c ↔ b = c :=
(opow_is_normal a1).inj

theorem opow_is_limit {a b : ordinal}
  (a1 : 1 < a) : is_limit b → is_limit (a ^ b) :=
(opow_is_normal a1).is_limit

theorem opow_is_limit_left {a b : ordinal}
  (l : is_limit a) (hb : b ≠ 0) : is_limit (a ^ b) :=
begin
  rcases zero_or_succ_or_limit b with e|⟨b,rfl⟩|l',
  { exact absurd e hb },
  { rw opow_succ,
    exact mul_is_limit (opow_pos _ l.pos) l },
  { exact opow_is_limit l.one_lt l' }
end

theorem opow_le_opow_right {a b c : ordinal}
  (h₁ : 0 < a) (h₂ : b ≤ c) : a ^ b ≤ a ^ c :=
begin
  cases lt_or_eq_of_le (one_le_iff_pos.2 h₁) with h₁ h₁,
  { exact (opow_le_opow_iff_right h₁).2 h₂ },
  { subst a, simp only [one_opow] }
end

theorem opow_le_opow_left {a b : ordinal} (c)
  (ab : a ≤ b) : a ^ c ≤ b ^ c :=
begin
  by_cases a0 : a = 0,
  { subst a, by_cases c0 : c = 0,
    { subst c, simp only [opow_zero] },
    { simp only [zero_opow c0, ordinal.zero_le] } },
  { apply limit_rec_on c,
    { simp only [opow_zero] },
    { intros c IH, simpa only [opow_succ] using mul_le_mul' IH ab },
    { exact λ c l IH, (opow_le_of_limit a0 l).2
        (λ b' h, le_trans (IH _ h) (opow_le_opow_right
          (lt_of_lt_of_le (ordinal.pos_iff_ne_zero.2 a0) ab) (le_of_lt h))) } }
end

theorem left_le_opow (a : ordinal) {b : ordinal} (b1 : 0 < b) : a ≤ a ^ b :=
begin
  nth_rewrite 0 ←opow_one a,
  cases le_or_gt a 1 with a1 a1,
  { cases lt_or_eq_of_le a1 with a0 a1,
    { rw lt_one_iff_zero at a0,
      rw [a0, zero_opow ordinal.one_ne_zero],
      exact ordinal.zero_le _ },
    rw [a1, one_opow, one_opow] },
  rwa [opow_le_opow_iff_right a1, one_le_iff_pos]
end

theorem right_le_opow {a : ordinal} (b) (a1 : 1 < a) : b ≤ a ^ b :=
(opow_is_normal a1).self_le _

theorem opow_lt_opow_left_of_succ {a b c : ordinal}
  (ab : a < b) : a ^ succ c < b ^ succ c :=
by rw [opow_succ, opow_succ]; exact
  (mul_le_mul_right' (opow_le_opow_left _ (le_of_lt ab)) a).trans_lt
  (mul_lt_mul_of_pos_left ab (opow_pos _ (lt_of_le_of_lt (ordinal.zero_le _) ab)))

theorem opow_add (a b c : ordinal) : a ^ (b + c) = a ^ b * a ^ c :=
begin
  by_cases a0 : a = 0,
  { subst a,
    by_cases c0 : c = 0, {simp only [c0, add_zero, opow_zero, mul_one]},
    have : b+c ≠ 0 := ne_of_gt (lt_of_lt_of_le
      (ordinal.pos_iff_ne_zero.2 c0) (le_add_left _ _)),
    simp only [zero_opow c0, zero_opow this, mul_zero] },
  cases eq_or_lt_of_le (one_le_iff_ne_zero.2 a0) with a1 a1,
  { subst a1, simp only [one_opow, mul_one] },
  apply limit_rec_on c,
  { simp only [add_zero, opow_zero, mul_one] },
  { intros c IH,
    rw [add_succ, opow_succ, IH, opow_succ, mul_assoc] },
  { intros c l IH,
    refine eq_of_forall_ge_iff (λ d, (((opow_is_normal a1).trans
      (add_is_normal b)).limit_le l).trans _),
    simp only [IH] {contextual := tt},
    exact (((mul_is_normal $ opow_pos b (ordinal.pos_iff_ne_zero.2 a0)).trans
      (opow_is_normal a1)).limit_le l).symm }
end

theorem opow_one_add (a b : ordinal) : a ^ (1 + b) = a * a ^ b :=
by rw [opow_add, opow_one]

theorem opow_dvd_opow (a) {b c : ordinal}
  (h : b ≤ c) : a ^ b ∣ a ^ c :=
by { rw [← ordinal.add_sub_cancel_of_le h, opow_add], apply dvd_mul_right }

theorem opow_dvd_opow_iff {a b c : ordinal}
  (a1 : 1 < a) : a ^ b ∣ a ^ c ↔ b ≤ c :=
⟨λ h, le_of_not_lt $ λ hn,
  not_le_of_lt ((opow_lt_opow_iff_right a1).2 hn) $
   le_of_dvd (opow_ne_zero _ $ one_le_iff_ne_zero.1 $ le_of_lt a1) h,
opow_dvd_opow _⟩

theorem opow_mul (a b c : ordinal) : a ^ (b * c) = (a ^ b) ^ c :=
begin
  by_cases b0 : b = 0, {simp only [b0, zero_mul, opow_zero, one_opow]},
  by_cases a0 : a = 0,
  { subst a,
    by_cases c0 : c = 0, {simp only [c0, mul_zero, opow_zero]},
    simp only [zero_opow b0, zero_opow c0, zero_opow (mul_ne_zero b0 c0)] },
  cases eq_or_lt_of_le (one_le_iff_ne_zero.2 a0) with a1 a1,
  { subst a1, simp only [one_opow] },
  apply limit_rec_on c,
  { simp only [mul_zero, opow_zero] },
  { intros c IH,
    rw [mul_succ, opow_add, IH, opow_succ] },
  { intros c l IH,
    refine eq_of_forall_ge_iff (λ d, (((opow_is_normal a1).trans
      (mul_is_normal (ordinal.pos_iff_ne_zero.2 b0))).limit_le l).trans _),
    simp only [IH] {contextual := tt},
    exact (opow_le_of_limit (opow_ne_zero _ a0) l).symm }
end

/-! ### Ordinal logarithm -/

/-- The ordinal logarithm is the solution `u` to the equation `x = b ^ u * v + w` where `v < b` and
    `w < b ^ u`. -/
def log (b : ordinal) (x : ordinal) : ordinal :=
if h : 1 < b then pred (Inf {o | x < b ^ o}) else 0

/-- The set in the definition of `log` is nonempty. -/
theorem log_nonempty {b x : ordinal} (h : 1 < b) : {o | x < b ^ o}.nonempty :=
⟨succ x, succ_le.1 (right_le_opow _ h)⟩

@[simp] theorem log_not_one_lt {b : ordinal} (b1 : ¬ 1 < b) (x : ordinal) : log b x = 0 :=
by simp only [log, dif_neg b1]

theorem log_def {b : ordinal} (b1 : 1 < b) (x : ordinal) : log b x = pred (Inf {o | x < b ^ o}) :=
by simp only [log, dif_pos b1]

@[simp] theorem log_zero (b : ordinal) : log b 0 = 0 :=
if b1 : 1 < b then begin
  rw [log_def b1, ← ordinal.le_zero, pred_le],
  apply cInf_le',
  dsimp,
  rw [succ_zero, opow_one],
  exact zero_lt_one.trans b1
end
else by simp only [log_not_one_lt b1]

theorem succ_log_def {b x : ordinal} (b1 : 1 < b) (x0 : 0 < x) :
  succ (log b x) = Inf {o | x < b ^ o} :=
begin
  let t := Inf {o | x < b ^ o},
  have : x < b ^ t := Inf_mem (log_nonempty b1),
  rcases zero_or_succ_or_limit t with h|h|h,
  { refine (not_lt_of_le (one_le_iff_pos.2 x0) _).elim,
    simpa only [h, opow_zero] },
  { rw [show log b x = pred t, from log_def b1 x,
        succ_pred_iff_is_succ.2 h] },
  { rcases (lt_opow_of_limit (ne_of_gt $ lt_trans zero_lt_one b1) h).1 this with ⟨a, h₁, h₂⟩,
    exact (not_le_of_lt h₁).elim ((le_cInf_iff'' (log_nonempty b1)).1 (le_refl t) a h₂) }
end

theorem lt_opow_succ_log {b : ordinal} (b1 : 1 < b) (x : ordinal) :
  x < b ^ succ (log b x) :=
begin
  cases lt_or_eq_of_le (ordinal.zero_le x) with x0 x0,
  { rw [succ_log_def b1 x0], exact Inf_mem (log_nonempty b1) },
  { subst x, apply opow_pos _ (lt_trans zero_lt_one b1) }
end

theorem opow_log_le (b) {x : ordinal} (x0 : 0 < x) :
  b ^ log b x ≤ x :=
begin
  by_cases b0 : b = 0,
  { rw [b0, zero_opow'],
    refine le_trans (sub_le_self _ _) (one_le_iff_pos.2 x0) },
  cases lt_or_eq_of_le (one_le_iff_ne_zero.2 b0) with b1 b1,
  { refine le_of_not_lt (λ h, not_le_of_lt (lt_succ_self (log b x)) _),
    have := @cInf_le' _ _ {o | x < b ^ o} _ h,
    rwa ← succ_log_def b1 x0 at this },
  { rw [← b1, one_opow], exact one_le_iff_pos.2 x0 }
end

theorem le_log {b x c : ordinal} (b1 : 1 < b) (x0 : 0 < x) :
  c ≤ log b x ↔ b ^ c ≤ x :=
⟨λ h, le_trans ((opow_le_opow_iff_right b1).2 h) (opow_log_le b x0),
 λ h, le_of_not_lt $ λ hn,
   not_le_of_lt (lt_opow_succ_log b1 x) $
   le_trans ((opow_le_opow_iff_right b1).2 (succ_le.2 hn)) h⟩

theorem log_lt {b x c : ordinal} (b1 : 1 < b) (x0 : 0 < x) :
  log b x < c ↔ x < b ^ c :=
lt_iff_lt_of_le_iff_le (le_log b1 x0)

theorem log_le_log (b) {x y : ordinal} (xy : x ≤ y) :
  log b x ≤ log b y :=
if x0 : x = 0 then by simp only [x0, log_zero, ordinal.zero_le] else
have x0 : 0 < x, from ordinal.pos_iff_ne_zero.2 x0,
if b1 : 1 < b then
  (le_log b1 (lt_of_lt_of_le x0 xy)).2 $ le_trans (opow_log_le _ x0) xy
else by simp only [log_not_one_lt b1, ordinal.zero_le]

theorem log_le_self (b x : ordinal) : log b x ≤ x :=
if x0 : x = 0 then by simp only [x0, log_zero, ordinal.zero_le] else
if b1 : 1 < b then
  le_trans (right_le_opow _ b1) (opow_log_le b (ordinal.pos_iff_ne_zero.2 x0))
else by simp only [log_not_one_lt b1, ordinal.zero_le]

@[simp] theorem log_one (b : ordinal) : log b 1 = 0 :=
if hb : 1 < b then by rwa [←lt_one_iff_zero, log_lt hb zero_lt_one, opow_one]
else log_not_one_lt hb 1

lemma opow_mul_add_pos {b v : ordinal} (hb : 0 < b) (u) (hv : 0 < v) (w) :
  0 < b ^ u * v + w :=
(opow_pos u hb).trans_le ((le_mul_left _ hv).trans (le_add_right _ _))

lemma opow_mul_add_lt_opow_mul_succ {b u w : ordinal} (v : ordinal) (hw : w < b ^ u) :
  b ^ u * v + w < b ^ u * v.succ :=
by rwa [mul_succ, add_lt_add_iff_left]

lemma opow_mul_add_lt_opow_succ {b u v w : ordinal} (hvb : v < b) (hw : w < b ^ u) :
  b ^ u * v + w < b ^ u.succ :=
begin
  convert (opow_mul_add_lt_opow_mul_succ v hw).trans_le (mul_le_mul_left' (succ_le.2 hvb) _),
  exact opow_succ b u
end

theorem log_opow_mul_add {b u v w : ordinal} (hb : 1 < b) (hv : 0 < v) (hvb : v < b)
  (hw : w < b ^ u) : log b (b ^ u * v + w) = u :=
begin
  have hpos := opow_mul_add_pos (zero_lt_one.trans hb) u hv w,
  by_contra' hne,
  cases lt_or_gt_of_ne hne with h h,
  { rw log_lt hb hpos at h,
    exact not_le_of_lt h ((le_mul_left _ hv).trans (le_add_right _ _)) },
  { change _ < _ at h,
    rw [←succ_le, le_log hb hpos] at h,
    exact (not_lt_of_le h) (opow_mul_add_lt_opow_succ hvb hw) }
end

@[simp] theorem log_opow {b : ordinal} (hb : 1 < b) (x : ordinal) : log b (b ^ x) = x :=
begin
  convert log_opow_mul_add hb zero_lt_one hb (opow_pos x (zero_lt_one.trans hb)),
  rw [add_zero, mul_one]
end

theorem add_log_le_log_mul {x y : ordinal} (b : ordinal) (x0 : 0 < x) (y0 : 0 < y) :
  log b x + log b y ≤ log b (x * y) :=
begin
  by_cases hb : 1 < b,
  { rw [le_log hb (mul_pos x0 y0), opow_add],
    exact mul_le_mul' (opow_log_le b x0) (opow_log_le b y0) },
  simp only [log_not_one_lt hb, zero_add]
end

/-! ### The Cantor normal form -/

theorem CNF_aux {b o : ordinal} (b0 : b ≠ 0) (o0 : o ≠ 0) :
  o % b ^ log b o < o :=
lt_of_lt_of_le
  (mod_lt _ $ opow_ne_zero _ b0)
  (opow_log_le _ $ ordinal.pos_iff_ne_zero.2 o0)

/-- Proving properties of ordinals by induction over their Cantor normal form. -/
@[elab_as_eliminator] noncomputable def CNF_rec {b : ordinal} (b0 : b ≠ 0)
  {C : ordinal → Sort*}
  (H0 : C 0)
  (H : ∀ o, o ≠ 0 → o % b ^ log b o < o → C (o % b ^ log b o) → C o)
  : ∀ o, C o
| o :=
  if o0 : o = 0 then by rw o0; exact H0 else
  have _, from CNF_aux b0 o0,
  H o o0 this (CNF_rec (o % b ^ log b o))
using_well_founded {dec_tac := `[assumption]}

@[simp] theorem CNF_rec_zero {b} (b0) {C H0 H} : @CNF_rec b b0 C H0 H 0 = H0 :=
by rw [CNF_rec, dif_pos rfl]; refl

@[simp] theorem CNF_rec_ne_zero {b} (b0) {C H0 H o} (o0) :
  @CNF_rec b b0 C H0 H o = H o o0 (CNF_aux b0 o0) (@CNF_rec b b0 C H0 H _) :=
by rw [CNF_rec, dif_neg o0]

/-- The Cantor normal form of an ordinal is the list of coefficients
  in the base-`b` expansion of `o`.

    CNF b (b ^ u₁ * v₁ + b ^ u₂ * v₂) = [(u₁, v₁), (u₂, v₂)] -/
def CNF (b := omega) (o : ordinal) : list (ordinal × ordinal) :=
if b0 : b = 0 then [] else
CNF_rec b0 [] (λ o o0 h IH, (log b o, o / b ^ log b o) :: IH) o

@[simp] theorem zero_CNF (o) : CNF 0 o = [] :=
dif_pos rfl

@[simp] theorem CNF_zero (b) : CNF b 0 = [] :=
if b0 : b = 0 then dif_pos b0 else
(dif_neg b0).trans $ CNF_rec_zero _

theorem CNF_ne_zero {b o : ordinal} (b0 : b ≠ 0) (o0 : o ≠ 0) :
  CNF b o = (log b o, o / b ^ log b o) :: CNF b (o % b ^ log b o) :=
by unfold CNF; rw [dif_neg b0, dif_neg b0, CNF_rec_ne_zero b0 o0]

theorem one_CNF {o : ordinal} (o0 : o ≠ 0) :
  CNF 1 o = [(0, o)] :=
by rw [CNF_ne_zero ordinal.one_ne_zero o0, log_not_one_lt (lt_irrefl _), opow_zero, mod_one,
       CNF_zero, div_one]

theorem CNF_foldr {b : ordinal} (b0 : b ≠ 0) (o) :
  (CNF b o).foldr (λ p r, b ^ p.1 * p.2 + r) 0 = o :=
CNF_rec b0 (by rw CNF_zero; refl)
  (λ o o0 h IH, by rw [CNF_ne_zero b0 o0, list.foldr_cons, IH, div_add_mod]) o

private theorem CNF_pairwise_aux (b := omega) (o) :
  (∀ p ∈ CNF b o, prod.fst p ≤ log b o) ∧
  (CNF b o).pairwise (λ p q, q.1 < p.1) :=
begin
  by_cases b0 : b = 0,
  { simp only [b0, zero_CNF, list.pairwise.nil, and_true], exact λ _, false.elim },
  cases lt_or_eq_of_le (one_le_iff_ne_zero.2 b0) with b1 b1,
  { refine CNF_rec b0 _ _ o,
    { simp only [CNF_zero, list.pairwise.nil, and_true], exact λ _, false.elim },
    intros o o0 H IH, cases IH with IH₁ IH₂,
    simp only [CNF_ne_zero b0 o0, list.forall_mem_cons, list.pairwise_cons, IH₂, and_true],
    refine ⟨⟨le_rfl, λ p m, _⟩, λ p m, _⟩,
    { exact le_trans (IH₁ p m) (log_le_log _ $ le_of_lt H) },
    { refine lt_of_le_of_lt (IH₁ p m) ((log_lt b1 _).2 _),
      { rw ordinal.pos_iff_ne_zero, intro e,
        rw e at m, simpa only [CNF_zero] using m },
      { exact mod_lt _ (opow_ne_zero _ b0) } } },
  { by_cases o0 : o = 0,
    { simp only [o0, CNF_zero, list.pairwise.nil, and_true], exact λ _, false.elim },
    rw [← b1, one_CNF o0],
    simp only [list.mem_singleton, log_not_one_lt (lt_irrefl _), forall_eq, le_refl, true_and,
      list.pairwise_singleton] }
end

theorem CNF_pairwise (b := omega) (o) :
  (CNF b o).pairwise (λ p q, prod.fst q < p.1) :=
(CNF_pairwise_aux _ _).2

theorem CNF_fst_le_log (b := omega) (o) :
  ∀ p ∈ CNF b o, prod.fst p ≤ log b o :=
(CNF_pairwise_aux _ _).1

theorem CNF_fst_le (b := omega) (o) (p ∈ CNF b o) : prod.fst p ≤ o :=
le_trans (CNF_fst_le_log _ _ p H) (log_le_self _ _)

theorem CNF_snd_lt {b : ordinal} (b1 : 1 < b) (o) :
  ∀ p ∈ CNF b o, prod.snd p < b :=
begin
  have b0 := ne_of_gt (lt_trans zero_lt_one b1),
  refine CNF_rec b0 (λ _, by rw [CNF_zero]; exact false.elim) _ o,
  intros o o0 H IH,
  simp only [CNF_ne_zero b0 o0, list.mem_cons_iff, forall_eq_or_imp, iff_true_intro IH, and_true],
  rw [div_lt (opow_ne_zero _ b0), ← opow_succ],
  exact lt_opow_succ_log b1 _,
end

theorem CNF_sorted (b := omega) (o) :
  ((CNF b o).map prod.fst).sorted (>) :=
by rw [list.sorted, list.pairwise_map]; exact CNF_pairwise b o

/-! ### Casting naturals into ordinals, compatibility with operations -/

@[simp] theorem nat_cast_mul {m n : ℕ} : ((m * n : ℕ) : ordinal) = m * n :=
by induction n with n IH; [simp only [nat.cast_zero, nat.mul_zero, mul_zero],
  rw [nat.mul_succ, nat.cast_add, IH, nat.cast_succ, mul_add_one]]

@[simp] theorem nat_cast_opow {m n : ℕ} : ((pow m n : ℕ) : ordinal) = m ^ n :=
by induction n with n IH; [simp only [pow_zero, nat.cast_zero, opow_zero, nat.cast_one],
  rw [pow_succ', nat_cast_mul, IH, nat.cast_succ, ← succ_eq_add_one, opow_succ]]

@[simp] theorem nat_cast_le {m n : ℕ} : (m : ordinal) ≤ n ↔ m ≤ n :=
by rw [← cardinal.ord_nat, ← cardinal.ord_nat,
       cardinal.ord_le_ord, cardinal.nat_cast_le]

@[simp] theorem nat_cast_lt {m n : ℕ} : (m : ordinal) < n ↔ m < n :=
by simp only [lt_iff_le_not_le, nat_cast_le]

@[simp] theorem nat_cast_inj {m n : ℕ} : (m : ordinal) = n ↔ m = n :=
by simp only [le_antisymm_iff, nat_cast_le]

@[simp] theorem nat_cast_eq_zero {n : ℕ} : (n : ordinal) = 0 ↔ n = 0 :=
@nat_cast_inj n 0

theorem nat_cast_ne_zero {n : ℕ} : (n : ordinal) ≠ 0 ↔ n ≠ 0 :=
not_congr nat_cast_eq_zero

@[simp] theorem nat_cast_pos {n : ℕ} : (0 : ordinal) < n ↔ 0 < n :=
@nat_cast_lt 0 n

@[simp] theorem nat_cast_sub {m n : ℕ} : ((m - n : ℕ) : ordinal) = m - n :=
(_root_.le_total m n).elim
  (λ h, by rw [tsub_eq_zero_iff_le.2 h, ordinal.sub_eq_zero_iff_le.2 (nat_cast_le.2 h)]; refl)
  (λ h, (add_left_cancel n).1 $ by rw [← nat.cast_add,
     add_tsub_cancel_of_le h, ordinal.add_sub_cancel_of_le (nat_cast_le.2 h)])

@[simp] theorem nat_cast_div {m n : ℕ} : ((m / n : ℕ) : ordinal) = m / n :=
if n0 : n = 0 then by simp only [n0, nat.div_zero, nat.cast_zero, div_zero] else
have n0':_, from nat_cast_ne_zero.2 n0,
le_antisymm
  (by rw [le_div n0', ← nat_cast_mul, nat_cast_le, mul_comm];
      apply nat.div_mul_le_self)
  (by rw [div_le n0', succ, ← nat.cast_succ, ← nat_cast_mul,
          nat_cast_lt, mul_comm, ← nat.div_lt_iff_lt_mul _ _ (nat.pos_of_ne_zero n0)];
      apply nat.lt_succ_self)

@[simp] theorem nat_cast_mod {m n : ℕ} : ((m % n : ℕ) : ordinal) = m % n :=
by rw [← add_left_cancel (n*(m/n)), div_add_mod, ← nat_cast_div, ← nat_cast_mul, ← nat.cast_add,
       nat.div_add_mod]

@[simp] theorem nat_le_card {o} {n : ℕ} : (n : cardinal) ≤ card o ↔ (n : ordinal) ≤ o :=
⟨λ h, by rwa [← cardinal.ord_le, cardinal.ord_nat] at h,
 λ h, card_nat n ▸ card_le_card h⟩

@[simp] theorem nat_lt_card {o} {n : ℕ} : (n : cardinal) < card o ↔ (n : ordinal) < o :=
by rw [← succ_le, ← cardinal.succ_le, ← cardinal.nat_succ, nat_le_card]; refl

@[simp] theorem card_lt_nat {o} {n : ℕ} : card o < n ↔ o < n :=
lt_iff_lt_of_le_iff_le nat_le_card

@[simp] theorem card_le_nat {o} {n : ℕ} : card o ≤ n ↔ o ≤ n :=
le_iff_le_iff_lt_iff_lt.2 nat_lt_card

@[simp] theorem card_eq_nat {o} {n : ℕ} : card o = n ↔ o = n :=
by simp only [le_antisymm_iff, card_le_nat, nat_le_card]

@[simp] theorem type_fin (n : ℕ) : @type (fin n) (<) _ = n :=
by rw [← card_eq_nat, card_type, mk_fin]

@[simp] theorem lift_nat_cast (n : ℕ) : lift n = n :=
by induction n with n ih; [simp only [nat.cast_zero, lift_zero],
  simp only [nat.cast_succ, lift_add, ih, lift_one]]

theorem lift_type_fin (n : ℕ) : lift (@type (fin n) (<) _) = n :=
by simp only [type_fin, lift_nat_cast]

theorem type_fintype (r : α → α → Prop) [is_well_order α r] [fintype α] : type r = fintype.card α :=
by rw [← card_eq_nat, card_type, mk_fintype]

end ordinal

/-! ### Properties of `omega` -/

namespace cardinal
open ordinal

@[simp] theorem ord_omega : ord.{u} omega = ordinal.omega :=
le_antisymm (ord_le.2 $ le_rfl) $
le_of_forall_lt $ λ o h, begin
  rcases ordinal.lt_lift_iff.1 h with ⟨o, rfl, h'⟩,
  rw [lt_ord, ← lift_card, ← lift_omega.{0 u},
      lift_lt, ← typein_enum (<) h'],
  exact lt_omega_iff_fintype.2 ⟨set.fintype_lt_nat _⟩
end

@[simp] theorem add_one_of_omega_le {c} (h : omega ≤ c) : c + 1 = c :=
by rw [add_comm, ← card_ord c, ← card_one,
       ← card_add, one_add_of_omega_le];
   rwa [← ord_omega, ord_le_ord]

end cardinal

namespace ordinal

theorem lt_add_of_limit {a b c : ordinal.{u}}
  (h : is_limit c) : a < b + c ↔ ∃ c' < c, a < b + c' :=
by rw [←is_normal.bsup_eq.{u u} (add_is_normal b) h, lt_bsup]

theorem lt_omega {o : ordinal.{u}} : o < omega ↔ ∃ n : ℕ, o = n :=
by rw [← cardinal.ord_omega, cardinal.lt_ord, lt_omega]; simp only [card_eq_nat]

theorem nat_lt_omega (n : ℕ) : (n : ordinal) < omega :=
lt_omega.2 ⟨_, rfl⟩

theorem omega_pos : 0 < omega := nat_lt_omega 0

theorem omega_ne_zero : omega ≠ 0 := ne_of_gt omega_pos

theorem one_lt_omega : 1 < omega := by simpa only [nat.cast_one] using nat_lt_omega 1

theorem omega_is_limit : is_limit omega :=
⟨omega_ne_zero, λ o h,
  let ⟨n, e⟩ := lt_omega.1 h in
  by rw [e]; exact nat_lt_omega (n+1)⟩

theorem omega_le {o : ordinal.{u}} : omega ≤ o ↔ ∀ n : ℕ, (n : ordinal) ≤ o :=
⟨λ h n, le_trans (le_of_lt (nat_lt_omega _)) h,
 λ H, le_of_forall_lt $ λ a h,
   let ⟨n, e⟩ := lt_omega.1 h in
   by rw [e, ← succ_le]; exact H (n+1)⟩

@[simp] theorem sup_nat_cast : sup nat.cast = omega :=
(sup_le.2 $ λ n, (nat_lt_omega n).le).antisymm $ omega_le.2 $ le_sup _

theorem nat_lt_limit {o} (h : is_limit o) : ∀ n : ℕ, (n : ordinal) < o
| 0     := lt_of_le_of_ne (ordinal.zero_le o) h.1.symm
| (n+1) := h.2 _ (nat_lt_limit n)

theorem omega_le_of_is_limit {o} (h : is_limit o) : omega ≤ o :=
omega_le.2 $ λ n, le_of_lt $ nat_lt_limit h n

theorem mul_lt_omega {a b : ordinal} (ha : a < omega) (hb : b < omega) : a * b < omega :=
match a, b, lt_omega.1 ha, lt_omega.1 hb with
| _, _, ⟨m, rfl⟩, ⟨n, rfl⟩ := by rw [← nat_cast_mul]; apply nat_lt_omega
end

theorem is_limit_iff_omega_dvd {a : ordinal} : is_limit a ↔ a ≠ 0 ∧ omega ∣ a :=
begin
  refine ⟨λ l, ⟨l.1, ⟨a / omega, le_antisymm _ (mul_div_le _ _)⟩⟩, λ h, _⟩,
  { refine (limit_le l).2 (λ x hx, le_of_lt _),
    rw [← div_lt omega_ne_zero, ← succ_le, le_div omega_ne_zero,
        mul_succ, add_le_of_limit omega_is_limit],
    intros b hb,
    rcases lt_omega.1 hb with ⟨n, rfl⟩,
    exact le_trans (add_le_add_right (mul_div_le _ _) _)
      (le_of_lt $ lt_sub.1 $ nat_lt_limit (sub_is_limit l hx) _) },
  { rcases h with ⟨a0, b, rfl⟩,
    refine mul_is_limit_left omega_is_limit
      (ordinal.pos_iff_ne_zero.2 $ mt _ a0),
    intro e, simp only [e, mul_zero] }
end

local infixr ^ := @pow ordinal ordinal ordinal.has_pow

theorem opow_lt_omega {a b : ordinal} (ha : a < omega) (hb : b < omega) : a ^ b < omega :=
match a, b, lt_omega.1 ha, lt_omega.1 hb with
| _, _, ⟨m, rfl⟩, ⟨n, rfl⟩ := by rw [← nat_cast_opow]; apply nat_lt_omega
end

theorem add_mul_limit_aux {a b c : ordinal} (ba : b + a = a)
  (l : is_limit c)
  (IH : ∀ c' < c, (a + b) * succ c' = a * succ c' + b) :
  (a + b) * c = a * c :=
le_antisymm
  ((mul_le_of_limit l).2 $ λ c' h, begin
    apply le_trans (mul_le_mul_left' (le_of_lt $ lt_succ_self _) _),
    rw IH _ h,
    apply le_trans (add_le_add_left _ _),
    { rw ← mul_succ, exact mul_le_mul_left' (succ_le.2 $ l.2 _ h) _ },
    { apply_instance },
    { rw ← ba, exact le_add_right _ _ }
  end)
  (mul_le_mul_right' (le_add_right _ _) _)

theorem add_mul_succ {a b : ordinal} (c) (ba : b + a = a) :
  (a + b) * succ c = a * succ c + b :=
begin
  apply limit_rec_on c,
  { simp only [succ_zero, mul_one] },
  { intros c IH,
    rw [mul_succ, IH, ← add_assoc, add_assoc _ b, ba, ← mul_succ] },
  { intros c l IH,
    have := add_mul_limit_aux ba l IH,
    rw [mul_succ, add_mul_limit_aux ba l IH, mul_succ, add_assoc] }
end

theorem add_mul_limit {a b c : ordinal} (ba : b + a = a)
  (l : is_limit c) : (a + b) * c = a * c :=
add_mul_limit_aux ba l (λ c' _, add_mul_succ c' ba)

theorem mul_omega {a : ordinal} (a0 : 0 < a) (ha : a < omega) : a * omega = omega :=
le_antisymm
  ((mul_le_of_limit omega_is_limit).2 $ λ b hb, le_of_lt (mul_lt_omega ha hb))
  (by simpa only [one_mul] using mul_le_mul_right' (one_le_iff_pos.2 a0) omega)

theorem mul_lt_omega_opow {a b c : ordinal}
  (c0 : 0 < c) (ha : a < omega ^ c) (hb : b < omega) : a * b < omega ^ c :=
begin
  rcases zero_or_succ_or_limit c with rfl|⟨c,rfl⟩|l,
  { exact (lt_irrefl _).elim c0 },
  { rw opow_succ at ha,
    rcases ((mul_is_normal $ opow_pos _ omega_pos).limit_lt
      omega_is_limit).1 ha with ⟨n, hn, an⟩,
    refine (mul_le_mul_right' (le_of_lt an) _).trans_lt _,
    rw [opow_succ, mul_assoc, mul_lt_mul_iff_left (opow_pos _ omega_pos)],
    exact mul_lt_omega hn hb },
  { rcases ((opow_is_normal one_lt_omega).limit_lt l).1 ha with ⟨x, hx, ax⟩,
    refine (mul_le_mul' (le_of_lt ax) (le_of_lt hb)).trans_lt _,
    rw [← opow_succ, opow_lt_opow_iff_right one_lt_omega],
    exact l.2 _ hx }
end

theorem mul_omega_dvd {a : ordinal}
  (a0 : 0 < a) (ha : a < omega) : ∀ {b}, omega ∣ b → a * b = b
| _ ⟨b, rfl⟩ := by rw [← mul_assoc, mul_omega a0 ha]

/- This will be part of a future PR on multiplicative principal ordinals.

theorem mul_omega_opow_opow {a b : ordinal} (a0 : 0 < a) (h : a < omega ^ omega ^ b) :
  a * omega ^ omega ^ b = omega ^ omega ^ b :=
begin
  by_cases b0 : b = 0, {rw [b0, opow_zero, opow_one] at h ⊢, exact mul_omega a0 h},
  refine le_antisymm _
    (by simpa only [one_mul] using mul_le_mul_right' (one_le_iff_pos.2 a0) (omega ^ omega ^ b)),
  rcases (lt_opow_of_limit omega_ne_zero (opow_is_limit_left omega_is_limit b0)).1 h
    with ⟨x, xb, ax⟩,
  apply (mul_le_mul_right' (le_of_lt ax) _).trans,
  rw [← opow_add, add_omega_opow xb]
end
--/

theorem add_le_of_forall_add_lt {a b c : ordinal} (hb : 0 < b) (h : ∀ d < b, a + d < c) :
  a + b ≤ c :=
begin
  have H : a + (c - a) = c := ordinal.add_sub_cancel_of_le (by {rw ←add_zero a, exact (h _ hb).le}),
  rw ←H,
  apply add_le_add_left _ a,
  by_contra' hb,
  exact (h _ hb).ne H
end

theorem opow_omega {a : ordinal} (a1 : 1 < a) (h : a < omega) : a ^ omega = omega :=
le_antisymm
  ((opow_le_of_limit (one_le_iff_ne_zero.1 $ le_of_lt a1) omega_is_limit).2
    (λ b hb, le_of_lt (opow_lt_omega h hb)))
  (right_le_opow _ a1)

theorem is_normal.apply_omega {f : ordinal.{u} → ordinal.{u}} (hf : is_normal f) :
  sup.{0 u} (f ∘ nat.cast) = f omega :=
by rw [←sup_nat_cast, is_normal.sup.{0 u u} hf ⟨0⟩]

@[simp] theorem sup_add_nat (o : ordinal.{u}) : sup (λ n : ℕ, o + n) = o + omega :=
(add_is_normal o).apply_omega

@[simp] theorem sup_mul_nat (o : ordinal) : sup (λ n : ℕ, o * n) = o * omega :=
begin
  rcases eq_zero_or_pos o with rfl | ho,
  { rw zero_mul, exact sup_eq_zero_iff.2 (λ n, zero_mul n) },
  { exact (mul_is_normal ho).apply_omega }
end

theorem sup_opow_nat {o : ordinal.{u}} (ho : 0 < o) :
  sup (λ n : ℕ, o ^ n) = o ^ omega :=
begin
  rcases lt_or_eq_of_le (one_le_iff_pos.2 ho) with ho₁ | rfl,
  { exact (opow_is_normal ho₁).apply_omega },
  { rw one_opow,
    refine le_antisymm (sup_le.2 (λ n, by rw one_opow)) _,
    convert le_sup _ 0,
    rw [nat.cast_zero, opow_zero] }
end

/-! ### Fixed points of normal functions -/

section
variable {f : ordinal.{u} → ordinal.{u}}

/-- The next fixed point function, the least fixed point of the normal function `f` above `a`. -/
def nfp (f : ordinal → ordinal) (a : ordinal) :=
sup (λ n : ℕ, f^[n] a)

theorem nfp_le {f a b} : nfp f a ≤ b ↔ ∀ n, f^[n] a ≤ b :=
sup_le

theorem iterate_le_nfp (f a n) : f^[n] a ≤ nfp f a :=
le_sup _ n

theorem le_nfp_self (f a) : a ≤ nfp f a :=
iterate_le_nfp f a 0

theorem lt_nfp {f : ordinal → ordinal} {a b} : a < nfp f b ↔ ∃ n, a < (f^[n]) b :=
lt_sup

protected theorem is_normal.lt_nfp {f} (H : is_normal f) {a b} : f b < nfp f a ↔ b < nfp f a :=
lt_sup.trans $ iff.trans
  (by exact
   ⟨λ ⟨n, h⟩, ⟨n, lt_of_le_of_lt (H.self_le _) h⟩,
    λ ⟨n, h⟩, ⟨n+1, by rw iterate_succ'; exact H.lt_iff.2 h⟩⟩)
  lt_sup.symm

protected theorem is_normal.nfp_le (H : is_normal f) {a b} : nfp f a ≤ f b ↔ nfp f a ≤ b :=
le_iff_le_iff_lt_iff_lt.2 H.lt_nfp

theorem is_normal.nfp_le_fp (H : is_normal f) {a b} (ab : a ≤ b) (h : f b ≤ b) : nfp f a ≤ b :=
sup_le.2 $ λ i, begin
  induction i with i IH generalizing a, {exact ab},
  exact IH (le_trans (H.le_iff.2 ab) h),
end

theorem is_normal.nfp_fp (H : is_normal f) (a) : f (nfp f a) = nfp f a :=
begin
  refine le_antisymm _ (H.self_le _),
  cases le_or_lt (f a) a with aa aa,
  { rwa le_antisymm (H.nfp_le_fp le_rfl aa) (le_nfp_self _ _) },
  rcases zero_or_succ_or_limit (nfp f a) with e|⟨b, e⟩|l,
  { refine @le_trans _ _ _ (f a) _ (H.le_iff.2 _) (iterate_le_nfp f a 1),
    simp only [e, ordinal.zero_le] },
  { have : f b < nfp f a := H.lt_nfp.2 (by simp only [e, lt_succ_self]),
    rw [e, lt_succ] at this,
    have ab : a ≤ b,
    { rw [← lt_succ, ← e],
      exact lt_of_lt_of_le aa (iterate_le_nfp f a 1) },
    refine le_trans (H.le_iff.2 (H.nfp_le_fp ab this))
      (le_trans this (le_of_lt _)),
    simp only [e, lt_succ_self] },
  { exact (H.2 _ l _).2 (λ b h, le_of_lt (H.lt_nfp.2 h)) }
end

theorem is_normal.le_nfp (H : is_normal f) {a b} : f b ≤ nfp f a ↔ b ≤ nfp f a :=
⟨le_trans (H.self_le _), λ h, by simpa only [H.nfp_fp] using H.le_iff.2 h⟩

theorem nfp_eq_self {a} (h : f a = a) : nfp f a = a :=
le_antisymm (sup_le.mpr $ λ i, by rw [iterate_fixed h]) (le_nfp_self f a)

protected lemma monotone.nfp (hf : monotone f) : monotone (nfp f) :=
λ a b h, nfp_le.2 (λ n, (hf.iterate n h).trans (le_sup _ n))

/-- Fixed point lemma for normal functions: the fixed points of a normal function are unbounded. -/
theorem is_normal.nfp_unbounded {f} (H : is_normal f) : unbounded (<) (fixed_points f) :=
λ a, ⟨_, H.nfp_fp a, not_lt_of_ge (le_nfp_self f a)⟩

/-- The derivative of a normal function `f` is the sequence of fixed points of `f`. -/
def deriv (f : ordinal → ordinal) (o : ordinal) : ordinal :=
limit_rec_on o (nfp f 0)
  (λ a IH, nfp f (succ IH))
  (λ a l, bsup.{u u} a)

@[simp] theorem deriv_zero (f) : deriv f 0 = nfp f 0 := limit_rec_on_zero _ _ _

@[simp] theorem deriv_succ (f o) : deriv f (succ o) = nfp f (succ (deriv f o)) :=
limit_rec_on_succ _ _ _ _

theorem deriv_limit (f) {o} : is_limit o → deriv f o = bsup.{u u} o (λ a _, deriv f a) :=
limit_rec_on_limit _ _ _ _

theorem deriv_is_normal (f) : is_normal (deriv f) :=
⟨λ o, by rw [deriv_succ, ← succ_le]; apply le_nfp_self,
 λ o l a, by rw [deriv_limit _ l, bsup_le]⟩

theorem is_normal.deriv_fp (H : is_normal f) (o) : f (deriv.{u} f o) = deriv f o :=
begin
  apply limit_rec_on o,
  { rw [deriv_zero, H.nfp_fp] },
  { intros o ih, rw [deriv_succ, H.nfp_fp] },
  intros o l IH,
  rw [deriv_limit _ l, is_normal.bsup.{u u u} H _ l.1],
  refine eq_of_forall_ge_iff (λ c, _),
  simp only [bsup_le, IH] {contextual:=tt}
end

theorem is_normal.le_iff_deriv (H : is_normal f) {a} : f a ≤ a ↔ ∃ o, deriv f o = a :=
⟨λ ha, begin
  suffices : ∀ o (_ : a ≤ deriv f o), ∃ o, deriv f o = a,
  from this a ((deriv_is_normal _).self_le _),
  refine λ o, limit_rec_on o (λ h₁, ⟨0, le_antisymm _ h₁⟩) (λ o IH h₁, _) (λ o l IH h₁, _),
  { rw deriv_zero,
    exact H.nfp_le_fp (ordinal.zero_le _) ha },
  { cases le_or_lt a (deriv f o), {exact IH h},
    refine ⟨succ o, le_antisymm _ h₁⟩,
    rw deriv_succ,
    exact H.nfp_le_fp (succ_le.2 h) ha },
  { cases eq_or_lt_of_le h₁, {exact ⟨_, h.symm⟩},
    rw [deriv_limit _ l, ← not_le, bsup_le, not_ball] at h,
    exact let ⟨o', h, hl⟩ := h in IH o' h (le_of_not_le hl) }
end, λ ⟨o, e⟩, e ▸ le_of_eq (H.deriv_fp _)⟩

theorem is_normal.apply_eq_self_iff_deriv (H : is_normal f) {a} : f a = a ↔ ∃ o, deriv f o = a :=
by rw [←H.le_iff_deriv, H.le_iff_eq]

/-- `deriv f` is the fixed point enumerator of `f`. -/
theorem deriv_eq_enum_fp {f} (H : is_normal f) : deriv f = enum_ord (fixed_points f) :=
begin
  rw [←eq_enum_ord _ H.nfp_unbounded, range_eq_iff],
  exact ⟨(deriv_is_normal f).strict_mono, H.deriv_fp, λ _, H.apply_eq_self_iff_deriv.1⟩
end

theorem deriv_eq_id_of_nfp_eq_id {f : ordinal → ordinal} (h : nfp f = id) : deriv f = id :=
(is_normal.eq_iff_zero_and_succ (deriv_is_normal _) is_normal.refl).2 (by simp [h, succ_inj])

end

/-! ### Fixed points of addition -/

@[simp] theorem nfp_add_zero (a) : nfp ((+) a) 0 = a * omega :=
begin
  unfold nfp,
  rw ←sup_mul_nat,
  congr, funext,
  induction n with n hn,
  { rw [nat.cast_zero, mul_zero, iterate_zero_apply] },
  { nth_rewrite 1 nat.succ_eq_one_add,
    rw [nat.cast_add, nat.cast_one, mul_one_add, iterate_succ_apply', hn] }
end

theorem nfp_add_eq_mul_omega {a b} (hba : b ≤ a * omega) :
  nfp ((+) a) b = a * omega :=
begin
  apply le_antisymm ((add_is_normal a).nfp_le_fp hba _),
  { rw ←nfp_add_zero,
    exact monotone.nfp (add_is_normal a).strict_mono.monotone (ordinal.zero_le b) },
  { rw [←mul_one_add, one_add_omega] }
end

theorem add_eq_right_iff_mul_omega_le {a b : ordinal} : a + b = b ↔ a * omega ≤ b :=
begin
  refine ⟨λ h, _, λ h, _⟩,
  { rw [←nfp_add_zero a, ←deriv_zero],
    cases (add_is_normal a).apply_eq_self_iff_deriv.1 h with c hc,
    rw ←hc,
    exact (deriv_is_normal _).strict_mono.monotone (ordinal.zero_le _) },
  { have := ordinal.add_sub_cancel_of_le h,
    nth_rewrite 0 ←this,
    rwa [←add_assoc, ←mul_one_add, one_add_omega] }
end

theorem add_le_right_iff_mul_omega_le {a b : ordinal} : a + b ≤ b ↔ a * omega ≤ b :=
by { rw ←add_eq_right_iff_mul_omega_le, exact (add_is_normal a).le_iff_eq }

theorem deriv_add_eq_mul_omega_add (a b : ordinal.{u}) : deriv ((+) a) b = a * omega + b :=
begin
  revert b,
  rw [←funext_iff, is_normal.eq_iff_zero_and_succ (deriv_is_normal _) (add_is_normal _)],
  refine ⟨_, λ a h, _⟩,
  { rw [deriv_zero, add_zero],
    exact nfp_add_zero a },
  { rw [deriv_succ, h, add_succ],
    exact nfp_eq_self (add_eq_right_iff_mul_omega_le.2 ((le_add_right _ _).trans
      (lt_succ_self _).le)) }
end

/-! ### Fixed points of multiplication -/

@[simp] theorem nfp_mul_one {a : ordinal} (ha : 0 < a) : nfp ((*) a) 1 = a ^ omega :=
begin
  unfold nfp,
  rw ←sup_opow_nat,
  { congr,
    funext,
    induction n with n hn,
    { rw [nat.cast_zero, opow_zero, iterate_zero_apply] },
    nth_rewrite 1 nat.succ_eq_one_add,
    rw [nat.cast_add, nat.cast_one, opow_add, opow_one, iterate_succ_apply', hn] },
  { exact ha }
end

@[simp] theorem nfp_mul_zero (a : ordinal) : nfp ((*) a) 0 = 0 :=
begin
  rw [←ordinal.le_zero, nfp_le],
  intro n,
  induction n with n hn, { refl },
  rwa [iterate_succ_apply, mul_zero]
end

@[simp] theorem nfp_zero_mul : nfp ((*) 0) = id :=
begin
  refine funext (λ a, (nfp_le.2 (λ n, _)).antisymm (le_sup (λ n, ((*) 0)^[n] a) 0)),
  induction n with n hn, { refl },
  rw function.iterate_succ',
  change 0 * _ ≤ a,
  rw zero_mul,
  exact ordinal.zero_le a
end

@[simp] theorem deriv_mul_zero : deriv ((*) 0) = id :=
deriv_eq_id_of_nfp_eq_id nfp_zero_mul

theorem nfp_mul_eq_opow_omega {a b : ordinal} (hb : 0 < b) (hba : b ≤ a ^ omega) :
  nfp ((*) a) b = a ^ omega.{u} :=
begin
  cases eq_zero_or_pos a with ha ha,
  { rw [ha, zero_opow omega_ne_zero] at *,
    rw [ordinal.le_zero.1 hba, nfp_zero_mul],
    refl },
  apply le_antisymm,
  { apply (mul_is_normal ha).nfp_le_fp hba,
    rw [←opow_one_add, one_add_omega] },
  rw ←nfp_mul_one ha,
  exact monotone.nfp (mul_is_normal ha).strict_mono.monotone (one_le_iff_pos.2 hb)
end

theorem eq_zero_or_opow_omega_le_of_mul_eq_right {a b : ordinal} (hab : a * b = b) :
  b = 0 ∨ a ^ omega.{u} ≤ b :=
begin
  cases eq_zero_or_pos a with ha ha,
  { rw [ha, zero_opow omega_ne_zero],
    exact or.inr (ordinal.zero_le b) },
  rw or_iff_not_imp_left,
  intro hb,
  change b ≠ 0 at hb,
  rw ←nfp_mul_one ha,
  rw ←one_le_iff_ne_zero at hb,
  exact (mul_is_normal ha).nfp_le_fp hb (le_of_eq hab)
end

theorem mul_eq_right_iff_opow_omega_dvd {a b : ordinal} : a * b = b ↔ a ^ omega ∣ b :=
begin
  cases eq_zero_or_pos a with ha ha,
  { rw [ha, zero_mul, zero_opow omega_ne_zero, zero_dvd],
    exact eq_comm },
  refine ⟨λ hab, _, λ h, _⟩,
  { rw dvd_iff_mod_eq_zero,
    rw [←div_add_mod b (a ^ omega), mul_add, ←mul_assoc, ←opow_one_add, one_add_omega,
      add_left_cancel] at hab,
    cases eq_zero_or_opow_omega_le_of_mul_eq_right hab with hab hab,
    { exact hab },
    refine (not_lt_of_le hab (mod_lt b (opow_ne_zero omega _))).elim,
    rwa ←ordinal.pos_iff_ne_zero },
  cases h with c hc,
  rw [hc, ←mul_assoc, ←opow_one_add, one_add_omega]
end

theorem mul_le_right_iff_opow_omega_dvd {a b : ordinal} (ha : 0 < a) : a * b ≤ b ↔ a ^ omega ∣ b :=
by { rw ←mul_eq_right_iff_opow_omega_dvd, exact (mul_is_normal ha).le_iff_eq }

theorem nfp_mul_opow_omega_add {a c : ordinal} (b) (ha : 0 < a) (hc : 0 < c) (hca : c ≤ a ^ omega) :
  nfp ((*) a) (a ^ omega * b + c) = a ^ omega.{u} * b.succ :=
begin
  apply le_antisymm,
  { apply is_normal.nfp_le_fp (mul_is_normal ha),
    { rw mul_succ,
      apply add_le_add_left hca },
    { rw [←mul_assoc, ←opow_one_add, one_add_omega] } },
  { cases mul_eq_right_iff_opow_omega_dvd.1 ((mul_is_normal ha).nfp_fp (a ^ omega * b + c))
      with d hd,
    rw hd,
    apply mul_le_mul_left',
    have := le_nfp_self (has_mul.mul a) (a ^ omega * b + c),
    rw hd at this,
    have := (add_lt_add_left hc (a ^ omega * b)).trans_le this,
    rw [add_zero, mul_lt_mul_iff_left (opow_pos omega ha)] at this,
    rwa succ_le }
end

theorem deriv_mul_eq_opow_omega_mul {a : ordinal.{u}} (ha : 0 < a) (b) :
  deriv ((*) a) b = a ^ omega * b :=
begin
  revert b,
  rw [←funext_iff,
    is_normal.eq_iff_zero_and_succ (deriv_is_normal _) (mul_is_normal (opow_pos omega ha))],
  refine ⟨_, λ c h, _⟩,
  { rw [deriv_zero, nfp_mul_zero, mul_zero] },
  { rw [deriv_succ, h],
    exact nfp_mul_opow_omega_add c ha zero_lt_one (one_le_iff_pos.2 (opow_pos _ ha)) },
end

end ordinal<|MERGE_RESOLUTION|>--- conflicted
+++ resolved
@@ -1563,11 +1563,7 @@
     exact (enum_ord_strict_mono hS hab).trans_le hb },
   { by_contra' h,
     exact (le_cSup ⟨s, λ a,
-<<<<<<< HEAD
-      (wf.self_le_of_strict_mono (enum_ord.strict_mono hS) a).trans⟩
-=======
-      (well_founded.self_le_of_strict_mono wf (enum_ord_strict_mono hS) a).trans⟩
->>>>>>> 3da03b97
+      (wf.self_le_of_strict_mono (enum_ord_strict_mono hS) a).trans⟩
       (enum_ord_succ_le hS hs h)).not_lt (lt_succ_self _) }
 end⟩
 
