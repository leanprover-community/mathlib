/-
Copyright (c) 2017 Johannes Hölzl. All rights reserved.
Released under Apache 2.0 license as described in the file LICENSE.
Authors: Mario Carneiro, Floris van Doorn, Violeta Hernández Palacios
-/
import logic.small
import set_theory.ordinal
import tactic.by_contra

/-!
# Ordinal arithmetic

Ordinals have an addition (corresponding to disjoint union) that turns them into an additive
monoid, and a multiplication (corresponding to the lexicographic order on the product) that turns
them into a monoid. One can also define correspondingly a subtraction, a division, a successor
function, a power function and a logarithm function.

We also define limit ordinals and prove the basic induction principle on ordinals separating
successor ordinals and limit ordinals, in `limit_rec_on`.

## Main definitions and results

* `o₁ + o₂` is the order on the disjoint union of `o₁` and `o₂` obtained by declaring that
  every element of `o₁` is smaller than every element of `o₂`.
* `o₁ - o₂` is the unique ordinal `o` such that `o₂ + o = o₁`, when `o₂ ≤ o₁`.
* `o₁ * o₂` is the lexicographic order on `o₂ × o₁`.
* `o₁ / o₂` is the ordinal `o` such that `o₁ = o₂ * o + o'` with `o' < o₂`. We also define the
  divisibility predicate, and a modulo operation.
* `succ o = o + 1` is the successor of `o`.
* `pred o` if the predecessor of `o`. If `o` is not a successor, we set `pred o = o`.

We also define the power function and the logarithm function on ordinals, and discuss the properties
of casts of natural numbers of and of `omega` with respect to these operations.

Some properties of the operations are also used to discuss general tools on ordinals:

* `is_limit o`: an ordinal is a limit ordinal if it is neither `0` nor a successor.
* `limit_rec_on` is the main induction principle of ordinals: if one can prove a property by
  induction at successor ordinals and at limit ordinals, then it holds for all ordinals.
* `is_normal`: a function `f : ordinal → ordinal` satisfies `is_normal` if it is strictly increasing
  and order-continuous, i.e., the image `f o` of a limit ordinal `o` is the sup of `f a` for
  `a < o`.
* `enum_ord`: enumerates an unbounded set of ordinals by the ordinals themselves.
* `nfp f a`: the next fixed point of a function `f` on ordinals, above `a`. It behaves well
  for normal functions.
* `CNF b o` is the Cantor normal form of the ordinal `o` in base `b`.
* `sup`, `lsub`: the supremum / least strict upper bound of an indexed family of ordinals in
  `Type u`, as an ordinal in `Type u`.
* `bsup`, `blsub`: the supremum / least strict upper bound of a set of ordinals indexed by ordinals
  less than a given ordinal `o`.

Various other basic arithmetic results are given in `principal.lean` instead.
-/

noncomputable theory

open function cardinal set equiv
open_locale classical cardinal

universes u v w
variables {α : Type*} {β : Type*} {γ : Type*}
  {r : α → α → Prop} {s : β → β → Prop} {t : γ → γ → Prop}

namespace ordinal

/-! ### Further properties of addition on ordinals -/

@[simp] theorem lift_add (a b) : lift (a + b) = lift a + lift b :=
quotient.induction_on₂ a b $ λ ⟨α, r, _⟩ ⟨β, s, _⟩,
quotient.sound ⟨(rel_iso.preimage equiv.ulift _).trans
 (rel_iso.sum_lex_congr (rel_iso.preimage equiv.ulift _)
   (rel_iso.preimage equiv.ulift _)).symm⟩

@[simp] theorem lift_succ (a) : lift (succ a) = succ (lift a) :=
by unfold succ; simp only [lift_add, lift_one]

instance has_le.le.add_contravariant_class : contravariant_class ordinal.{u} ordinal.{u} (+) (≤) :=
⟨λ a b c, induction_on a $ λ α r hr, induction_on b $ λ β₁ s₁ hs₁, induction_on c $ λ β₂ s₂ hs₂ ⟨f⟩,
  ⟨have fl : ∀ a, f (sum.inl a) = sum.inl a := λ a,
    by simpa only [initial_seg.trans_apply, initial_seg.le_add_apply]
      using @initial_seg.eq _ _ _ _ (@sum.lex.is_well_order _ _ _ _ hr hs₂)
        ((initial_seg.le_add r s₁).trans f) (initial_seg.le_add r s₂) a,
  have ∀ b, {b' // f (sum.inr b) = sum.inr b'}, begin
    intro b, cases e : f (sum.inr b),
    { rw ← fl at e, have := f.inj' e, contradiction },
    { exact ⟨_, rfl⟩ }
  end,
  let g (b) := (this b).1 in
  have fr : ∀ b, f (sum.inr b) = sum.inr (g b), from λ b, (this b).2,
  ⟨⟨⟨g, λ x y h, by injection f.inj'
    (by rw [fr, fr, h] : f (sum.inr x) = f (sum.inr y))⟩,
    λ a b, by simpa only [sum.lex_inr_inr, fr, rel_embedding.coe_fn_to_embedding,
        initial_seg.coe_fn_to_rel_embedding, function.embedding.coe_fn_mk]
      using @rel_embedding.map_rel_iff _ _ _ _ f.to_rel_embedding (sum.inr a) (sum.inr b)⟩,
    λ a b H, begin
      rcases f.init' (by rw fr; exact sum.lex_inr_inr.2 H) with ⟨a'|a', h⟩,
      { rw fl at h, cases h },
      { rw fr at h, exact ⟨a', sum.inr.inj h⟩ }
    end⟩⟩⟩

theorem add_succ (o₁ o₂ : ordinal) : o₁ + succ o₂ = succ (o₁ + o₂) :=
(add_assoc _ _ _).symm

@[simp] theorem succ_zero : succ 0 = 1 := zero_add _

theorem one_le_iff_pos {o : ordinal} : 1 ≤ o ↔ 0 < o :=
by rw [← succ_zero, succ_le]

theorem one_le_iff_ne_zero {o : ordinal} : 1 ≤ o ↔ o ≠ 0 :=
by rw [one_le_iff_pos, ordinal.pos_iff_ne_zero]

theorem succ_pos (o : ordinal) : 0 < succ o :=
lt_of_le_of_lt (ordinal.zero_le _) (lt_succ_self _)

theorem succ_ne_zero (o : ordinal) : succ o ≠ 0 :=
ne_of_gt $ succ_pos o

@[simp] theorem card_succ (o : ordinal) : card (succ o) = card o + 1 :=
by simp only [succ, card_add, card_one]

theorem nat_cast_succ (n : ℕ) : (succ n : ordinal) = n.succ := rfl

theorem add_left_cancel (a) {b c : ordinal} : a + b = a + c ↔ b = c :=
by simp only [le_antisymm_iff, add_le_add_iff_left]

theorem lt_succ {a b : ordinal} : a < succ b ↔ a ≤ b :=
by rw [← not_le, succ_le, not_lt]

theorem lt_one_iff_zero {a : ordinal} : a < 1 ↔ a = 0 :=
by rw [←succ_zero, lt_succ, ordinal.le_zero]

private theorem add_lt_add_iff_left' (a) {b c : ordinal} : a + b < a + c ↔ b < c :=
by rw [← not_le, ← not_le, add_le_add_iff_left]

instance : covariant_class ordinal.{u} ordinal.{u} (+) (<) :=
⟨λ a b c, (add_lt_add_iff_left' a).2⟩

instance : contravariant_class ordinal.{u} ordinal.{u} (+) (<) :=
⟨λ a b c, (add_lt_add_iff_left' a).1⟩

theorem lt_of_add_lt_add_right {a b c : ordinal} : a + b < c + b → a < c :=
lt_imp_lt_of_le_imp_le (λ h, add_le_add_right h _)

@[simp] theorem succ_lt_succ {a b : ordinal} : succ a < succ b ↔ a < b :=
by rw [lt_succ, succ_le]

@[simp] theorem succ_le_succ {a b : ordinal} : succ a ≤ succ b ↔ a ≤ b :=
le_iff_le_iff_lt_iff_lt.2 succ_lt_succ

theorem succ_inj {a b : ordinal} : succ a = succ b ↔ a = b :=
by simp only [le_antisymm_iff, succ_le_succ]

theorem add_le_add_iff_right {a b : ordinal} (n : ℕ) : a + n ≤ b + n ↔ a ≤ b :=
by induction n with n ih; [rw [nat.cast_zero, add_zero, add_zero],
  rw [← nat_cast_succ, add_succ, add_succ, succ_le_succ, ih]]

theorem add_right_cancel {a b : ordinal} (n : ℕ) : a + n = b + n ↔ a = b :=
by simp only [le_antisymm_iff, add_le_add_iff_right]

/-! ### The zero ordinal -/

@[simp] theorem card_eq_zero {o} : card o = 0 ↔ o = 0 :=
⟨induction_on o $ λ α r _ h, begin
  refine le_antisymm (le_of_not_lt $
    λ hn, mk_ne_zero_iff.2 _ h) (ordinal.zero_le _),
  rw [← succ_le, succ_zero] at hn, cases hn with f,
  exact ⟨f punit.star⟩
end, λ e, by simp only [e, card_zero]⟩

@[simp] theorem type_eq_zero_of_empty [is_well_order α r] [is_empty α] : type r = 0 :=
card_eq_zero.symm.mpr (mk_eq_zero _)

@[simp] theorem type_eq_zero_iff_is_empty [is_well_order α r] : type r = 0 ↔ is_empty α :=
(@card_eq_zero (type r)).symm.trans mk_eq_zero_iff

theorem type_ne_zero_iff_nonempty [is_well_order α r] : type r ≠ 0 ↔ nonempty α :=
(not_congr (@card_eq_zero (type r))).symm.trans mk_ne_zero_iff

protected lemma one_ne_zero : (1 : ordinal) ≠ 0 :=
type_ne_zero_iff_nonempty.2 ⟨punit.star⟩

instance : nontrivial ordinal.{u} :=
⟨⟨1, 0, ordinal.one_ne_zero⟩⟩

theorem zero_lt_one : (0 : ordinal) < 1 :=
lt_iff_le_and_ne.2 ⟨ordinal.zero_le _, ne.symm $ ordinal.one_ne_zero⟩

theorem le_one_iff {a : ordinal} : a ≤ 1 ↔ a = 0 ∨ a = 1 :=
begin
  refine ⟨λ ha, _, _⟩,
  { rcases eq_or_lt_of_le ha with rfl | ha,
    exacts [or.inr rfl, or.inl (lt_one_iff_zero.1 ha)], },
  { rintro (rfl | rfl),
    exacts [le_of_lt zero_lt_one, le_refl _], }
end

theorem add_eq_zero_iff {a b : ordinal} : a + b = 0 ↔ (a = 0 ∧ b = 0) :=
induction_on a $ λ α r _, induction_on b $ λ β s _, begin
  simp_rw [type_add, type_eq_zero_iff_is_empty],
  exact is_empty_sum
end

theorem left_eq_zero_of_add_eq_zero {a b : ordinal} (h : a + b = 0) : a = 0 :=
(add_eq_zero_iff.1 h).1

theorem right_eq_zero_of_add_eq_zero {a b : ordinal} (h : a + b = 0) : b = 0 :=
(add_eq_zero_iff.1 h).2

/-! ### The predecessor of an ordinal -/

/-- The ordinal predecessor of `o` is `o'` if `o = succ o'`,
  and `o` otherwise. -/
def pred (o : ordinal.{u}) : ordinal.{u} :=
if h : ∃ a, o = succ a then classical.some h else o

@[simp] theorem pred_succ (o) : pred (succ o) = o :=
by have h : ∃ a, succ o = succ a := ⟨_, rfl⟩;
   simpa only [pred, dif_pos h] using (succ_inj.1 $ classical.some_spec h).symm

theorem pred_le_self (o) : pred o ≤ o :=
if h : ∃ a, o = succ a then let ⟨a, e⟩ := h in
by rw [e, pred_succ]; exact le_of_lt (lt_succ_self _)
else by rw [pred, dif_neg h]

theorem pred_eq_iff_not_succ {o} : pred o = o ↔ ¬ ∃ a, o = succ a :=
⟨λ e ⟨a, e'⟩, by rw [e', pred_succ] at e; exact ne_of_lt (lt_succ_self _) e,
 λ h, dif_neg h⟩

theorem pred_lt_iff_is_succ {o} : pred o < o ↔ ∃ a, o = succ a :=
iff.trans (by simp only [le_antisymm_iff, pred_le_self, true_and, not_le])
  (iff_not_comm.1 pred_eq_iff_not_succ).symm

theorem succ_pred_iff_is_succ {o} : succ (pred o) = o ↔ ∃ a, o = succ a :=
⟨λ e, ⟨_, e.symm⟩, λ ⟨a, e⟩, by simp only [e, pred_succ]⟩

theorem succ_lt_of_not_succ {o} (h : ¬ ∃ a, o = succ a) {b} : succ b < o ↔ b < o :=
⟨lt_trans (lt_succ_self _), λ l,
  lt_of_le_of_ne (succ_le.2 l) (λ e, h ⟨_, e.symm⟩)⟩

theorem lt_pred {a b} : a < pred b ↔ succ a < b :=
if h : ∃ a, b = succ a then let ⟨c, e⟩ := h in
by rw [e, pred_succ, succ_lt_succ]
else by simp only [pred, dif_neg h, succ_lt_of_not_succ h]

theorem pred_le {a b} : pred a ≤ b ↔ a ≤ succ b :=
le_iff_le_iff_lt_iff_lt.2 lt_pred

@[simp] theorem lift_is_succ {o} : (∃ a, lift o = succ a) ↔ (∃ a, o = succ a) :=
⟨λ ⟨a, h⟩,
  let ⟨b, e⟩ := lift_down $ show a ≤ lift o, from le_of_lt $
    h.symm ▸ lt_succ_self _ in
  ⟨b, lift_inj.1 $ by rw [h, ← e, lift_succ]⟩,
 λ ⟨a, h⟩, ⟨lift a, by simp only [h, lift_succ]⟩⟩

@[simp] theorem lift_pred (o) : lift (pred o) = pred (lift o) :=
if h : ∃ a, o = succ a then
by cases h with a e; simp only [e, pred_succ, lift_succ]
else by rw [pred_eq_iff_not_succ.2 h,
            pred_eq_iff_not_succ.2 (mt lift_is_succ.1 h)]

/-! ### Limit ordinals -/

/-- A limit ordinal is an ordinal which is not zero and not a successor. -/
def is_limit (o : ordinal) : Prop := o ≠ 0 ∧ ∀ a < o, succ a < o

theorem not_zero_is_limit : ¬ is_limit 0
| ⟨h, _⟩ := h rfl

theorem not_succ_is_limit (o) : ¬ is_limit (succ o)
| ⟨_, h⟩ := lt_irrefl _ (h _ (lt_succ_self _))

theorem not_succ_of_is_limit {o} (h : is_limit o) : ¬ ∃ a, o = succ a
| ⟨a, e⟩ := not_succ_is_limit a (e ▸ h)

theorem succ_lt_of_is_limit {o} (h : is_limit o) {a} : succ a < o ↔ a < o :=
⟨lt_trans (lt_succ_self _), h.2 _⟩

theorem le_succ_of_is_limit {o} (h : is_limit o) {a} : o ≤ succ a ↔ o ≤ a :=
le_iff_le_iff_lt_iff_lt.2 $ succ_lt_of_is_limit h

theorem limit_le {o} (h : is_limit o) {a} : o ≤ a ↔ ∀ x < o, x ≤ a :=
⟨λ h x l, le_trans (le_of_lt l) h,
 λ H, (le_succ_of_is_limit h).1 $ le_of_not_lt $ λ hn,
  not_lt_of_le (H _ hn) (lt_succ_self _)⟩

theorem lt_limit {o} (h : is_limit o) {a} : a < o ↔ ∃ x < o, a < x :=
by simpa only [not_ball, not_le] using not_congr (@limit_le _ h a)

@[simp] theorem lift_is_limit (o) : is_limit (lift o) ↔ is_limit o :=
and_congr (not_congr $ by simpa only [lift_zero] using @lift_inj o 0)
⟨λ H a h, lift_lt.1 $ by simpa only [lift_succ] using H _ (lift_lt.2 h),
 λ H a h, let ⟨a', e⟩ := lift_down (le_of_lt h) in
   by rw [← e, ← lift_succ, lift_lt];
      rw [← e, lift_lt] at h; exact H a' h⟩

theorem is_limit.pos {o : ordinal} (h : is_limit o) : 0 < o :=
lt_of_le_of_ne (ordinal.zero_le _) h.1.symm

theorem is_limit.one_lt {o : ordinal} (h : is_limit o) : 1 < o :=
by simpa only [succ_zero] using h.2 _ h.pos

theorem is_limit.nat_lt {o : ordinal} (h : is_limit o) : ∀ n : ℕ, (n : ordinal) < o
| 0     := h.pos
| (n+1) := h.2 _ (is_limit.nat_lt n)

theorem zero_or_succ_or_limit (o : ordinal) :
  o = 0 ∨ (∃ a, o = succ a) ∨ is_limit o :=
if o0 : o = 0 then or.inl o0 else
if h : ∃ a, o = succ a then or.inr (or.inl h) else
or.inr $ or.inr ⟨o0, λ a, (succ_lt_of_not_succ h).2⟩

/-- Main induction principle of ordinals: if one can prove a property by
  induction at successor ordinals and at limit ordinals, then it holds for all ordinals. -/
@[elab_as_eliminator] def limit_rec_on {C : ordinal → Sort*}
  (o : ordinal) (H₁ : C 0) (H₂ : ∀ o, C o → C (succ o))
  (H₃ : ∀ o, is_limit o → (∀ o' < o, C o') → C o) : C o :=
wf.fix (λ o IH,
  if o0 : o = 0 then by rw o0; exact H₁ else
  if h : ∃ a, o = succ a then
    by rw ← succ_pred_iff_is_succ.2 h; exact
    H₂ _ (IH _ $ pred_lt_iff_is_succ.2 h)
  else H₃ _ ⟨o0, λ a, (succ_lt_of_not_succ h).2⟩ IH) o

@[simp] theorem limit_rec_on_zero {C} (H₁ H₂ H₃) : @limit_rec_on C 0 H₁ H₂ H₃ = H₁ :=
by rw [limit_rec_on, well_founded.fix_eq, dif_pos rfl]; refl

@[simp] theorem limit_rec_on_succ {C} (o H₁ H₂ H₃) :
  @limit_rec_on C (succ o) H₁ H₂ H₃ = H₂ o (@limit_rec_on C o H₁ H₂ H₃) :=
begin
  have h : ∃ a, succ o = succ a := ⟨_, rfl⟩,
  rw [limit_rec_on, well_founded.fix_eq,
      dif_neg (succ_ne_zero o), dif_pos h],
  generalize : limit_rec_on._proof_2 (succ o) h = h₂,
  generalize : limit_rec_on._proof_3 (succ o) h = h₃,
  revert h₂ h₃, generalize e : pred (succ o) = o', intros,
  rw pred_succ at e, subst o', refl
end

@[simp] theorem limit_rec_on_limit {C} (o H₁ H₂ H₃ h) :
  @limit_rec_on C o H₁ H₂ H₃ = H₃ o h (λ x h, @limit_rec_on C x H₁ H₂ H₃) :=
by rw [limit_rec_on, well_founded.fix_eq,
       dif_neg h.1, dif_neg (not_succ_of_is_limit h)]; refl

lemma has_succ_of_is_limit {α} {r : α → α → Prop} [wo : is_well_order α r]
  (h : (type r).is_limit) (x : α) : ∃y, r x y :=
begin
  use enum r (typein r x).succ (h.2 _ (typein_lt_type r x)),
  convert (enum_lt_enum (typein_lt_type r x) _).mpr (lt_succ_self _), rw [enum_typein]
end

lemma type_subrel_lt (o : ordinal.{u}) :
  type (subrel (<) {o' : ordinal | o' < o}) = ordinal.lift.{u+1} o :=
begin
  refine quotient.induction_on o _,
  rintro ⟨α, r, wo⟩, resetI, apply quotient.sound,
  constructor, symmetry, refine (rel_iso.preimage equiv.ulift r).trans (typein_iso r)
end

lemma mk_initial_seg (o : ordinal.{u}) :
  #{o' : ordinal | o' < o} = cardinal.lift.{u+1} o.card :=
by rw [lift_card, ←type_subrel_lt, card_type]

/-! ### Normal ordinal functions -/

/-- A normal ordinal function is a strictly increasing function which is
  order-continuous, i.e., the image `f o` of a limit ordinal `o` is the sup of `f a` for
  `a < o`.  -/
def is_normal (f : ordinal → ordinal) : Prop :=
(∀ o, f o < f (succ o)) ∧ ∀ o, is_limit o → ∀ a, f o ≤ a ↔ ∀ b < o, f b ≤ a

theorem is_normal.limit_le {f} (H : is_normal f) : ∀ {o}, is_limit o →
  ∀ {a}, f o ≤ a ↔ ∀ b < o, f b ≤ a := H.2

theorem is_normal.limit_lt {f} (H : is_normal f) {o} (h : is_limit o) {a} :
  a < f o ↔ ∃ b < o, a < f b :=
not_iff_not.1 $ by simpa only [exists_prop, not_exists, not_and, not_lt] using H.2 _ h a

theorem is_normal.strict_mono {f} (H : is_normal f) : strict_mono f :=
λ a b, limit_rec_on b (not.elim (not_lt_of_le $ ordinal.zero_le _))
  (λ b IH h, (lt_or_eq_of_le (lt_succ.1 h)).elim
    (λ h, lt_trans (IH h) (H.1 _))
    (λ e, e ▸ H.1 _))
  (λ b l IH h, lt_of_lt_of_le (H.1 a)
    ((H.2 _ l _).1 le_rfl _ (l.2 _ h)))

<<<<<<< HEAD
theorem is_normal_iff_strict_mono_and_limit_le {f : ordinal → ordinal} :
  is_normal f ↔ strict_mono f ∧ ∀ o, is_limit o → ∀ a, (∀ b < o, f b ≤ a) → f o ≤ a :=
⟨λ h, ⟨h.strict_mono, λ o ho a ha, (h.2 o ho a).2 ha⟩, λ ⟨h₁, h₂⟩,
  ⟨λ a, h₁ (lt_succ_self a), λ o ho a, ⟨λ ha b hb, (h₁.monotone hb.le).trans ha, h₂ o ho a⟩⟩⟩
=======
theorem is_normal_iff_strict_mono_limit (f : ordinal → ordinal) :
  is_normal f ↔ (strict_mono f ∧ ∀ o, is_limit o → ∀ a, (∀ b < o, f b ≤ a) → f o ≤ a) :=
⟨λ hf, ⟨hf.strict_mono, λ a ha c, (hf.2 a ha c).2⟩, λ ⟨hs, hl⟩, ⟨λ a, hs (ordinal.lt_succ_self a),
  λ a ha c, ⟨λ hac b hba, ((hs hba).trans_le hac).le, hl a ha c⟩⟩⟩
>>>>>>> 5856c0c4

theorem is_normal.lt_iff {f} (H : is_normal f) {a b} : f a < f b ↔ a < b :=
strict_mono.lt_iff_lt $ H.strict_mono

theorem is_normal.le_iff {f} (H : is_normal f) {a b} : f a ≤ f b ↔ a ≤ b :=
le_iff_le_iff_lt_iff_lt.2 H.lt_iff

theorem is_normal.inj {f} (H : is_normal f) {a b} : f a = f b ↔ a = b :=
by simp only [le_antisymm_iff, H.le_iff]

theorem is_normal.self_le {f} (H : is_normal f) (a) : a ≤ f a :=
wf.self_le_of_strict_mono H.strict_mono a

theorem is_normal.le_set {f} (H : is_normal f) (p : set ordinal) (p0 : p.nonempty) (b)
  (H₂ : ∀ o, b ≤ o ↔ ∀ a ∈ p, a ≤ o) {o} : f b ≤ o ↔ ∀ a ∈ p, f a ≤ o :=
⟨λ h a pa, (H.le_iff.2 ((H₂ _).1 (le_refl _) _ pa)).trans h,
λ h, begin
  revert H₂, refine limit_rec_on b (λ H₂, _) (λ S _ H₂, _) (λ S L _ H₂, (H.2 _ L _).2 (λ a h', _)),
  { cases p0 with x px,
    have := ordinal.le_zero.1 ((H₂ _).1 (ordinal.zero_le _) _ px),
    rw this at px, exact h _ px },
  { rcases not_ball.1 (mt (H₂ S).2 $ not_le_of_lt $ lt_succ_self _) with ⟨a, h₁, h₂⟩,
    exact (H.le_iff.2 $ succ_le.2 $ not_le.1 h₂).trans (h _ h₁) },
  { rcases not_ball.1 (mt (H₂ a).2 (not_le.2 h')) with ⟨b, h₁, h₂⟩,
    exact (H.le_iff.2 $ le_of_lt $ not_le.1 h₂).trans (h _ h₁) }
end⟩

theorem is_normal.le_set' {f} (H : is_normal f) (p : set α) (g : α → ordinal) (p0 : p.nonempty) (b)
  (H₂ : ∀ o, b ≤ o ↔ ∀ a ∈ p, g a ≤ o) {o} : f b ≤ o ↔ ∀ a ∈ p, f (g a) ≤ o :=
(H.le_set (λ x, ∃ y, p y ∧ x = g y)
  (let ⟨x, px⟩ := p0 in ⟨_, _, px, rfl⟩) _
  (λ o, (H₂ o).trans ⟨λ H a ⟨y, h1, h2⟩, h2.symm ▸ H y h1,
    λ H a h1, H (g a) ⟨a, h1, rfl⟩⟩)).trans
⟨λ H a h, H (g a) ⟨a, h, rfl⟩, λ H a ⟨y, h1, h2⟩, h2.symm ▸ H y h1⟩

theorem is_normal.refl : is_normal id :=
⟨λ x, lt_succ_self _, λ o l a, limit_le l⟩

theorem is_normal.trans {f g} (H₁ : is_normal f) (H₂ : is_normal g) :
  is_normal (λ x, f (g x)) :=
⟨λ x, H₁.lt_iff.2 (H₂.1 _),
 λ o l a, H₁.le_set' (< o) g ⟨_, l.pos⟩ _ (λ c, H₂.2 _ l _)⟩

theorem is_normal.is_limit {f} (H : is_normal f) {o} (l : is_limit o) :
  is_limit (f o) :=
⟨ne_of_gt $ lt_of_le_of_lt (ordinal.zero_le _) $ H.lt_iff.2 l.pos,
λ a h, let ⟨b, h₁, h₂⟩ := (H.limit_lt l).1 h in
  lt_of_le_of_lt (succ_le.2 h₂) (H.lt_iff.2 h₁)⟩

theorem is_normal.le_iff_eq {f} (H : is_normal f) {a} : f a ≤ a ↔ f a = a :=
(H.self_le a).le_iff_eq

theorem add_le_of_limit {a b c : ordinal.{u}}
  (h : is_limit b) : a + b ≤ c ↔ ∀ b' < b, a + b' ≤ c :=
⟨λ h b' l, le_trans (add_le_add_left (le_of_lt l) _) h,
λ H, le_of_not_lt $
induction_on a (λ α r _, induction_on b $ λ β s _ h H l, begin
  resetI,
  suffices : ∀ x : β, sum.lex r s (sum.inr x) (enum _ _ l),
  { cases enum _ _ l with x x,
    { cases this (enum s 0 h.pos) },
    { exact irrefl _ (this _) } },
  intros x,
  rw [← typein_lt_typein (sum.lex r s), typein_enum],
  have := H _ (h.2 _ (typein_lt_type s x)),
  rw [add_succ, succ_le] at this,
  refine lt_of_le_of_lt (type_le'.2
    ⟨rel_embedding.of_monotone (λ a, _) (λ a b, _)⟩) this,
  { rcases a with ⟨a | b, h⟩,
    { exact sum.inl a },
    { exact sum.inr ⟨b, by cases h; assumption⟩ } },
  { rcases a with ⟨a | a, h₁⟩; rcases b with ⟨b | b, h₂⟩; cases h₁; cases h₂;
      rintro ⟨⟩; constructor; assumption }
end) h H⟩

theorem add_is_normal (a : ordinal) : is_normal ((+) a) :=
⟨λ b, (add_lt_add_iff_left a).2 (lt_succ_self _),
 λ b l c, add_le_of_limit l⟩

theorem add_is_limit (a) {b} : is_limit b → is_limit (a + b) :=
(add_is_normal a).is_limit

/-! ### Subtraction on ordinals-/

/-- `a - b` is the unique ordinal satisfying `b + (a - b) = a` when `b ≤ a`. -/
def sub (a b : ordinal.{u}) : ordinal.{u} :=
Inf {o | a ≤ b + o}

/-- The set in the definition of subtraction is nonempty. -/
theorem sub_nonempty {a b : ordinal.{u}} : {o | a ≤ b + o}.nonempty :=
⟨a, le_add_left _ _⟩

instance : has_sub ordinal := ⟨sub⟩

theorem le_add_sub (a b : ordinal) : a ≤ b + (a - b) :=
Inf_mem sub_nonempty

theorem sub_le {a b c : ordinal} : a - b ≤ c ↔ a ≤ b + c :=
⟨λ h, le_trans (le_add_sub a b) (add_le_add_left h _), λ h, cInf_le' h⟩

theorem lt_sub {a b c : ordinal} : a < b - c ↔ c + a < b :=
lt_iff_lt_of_le_iff_le sub_le

theorem add_sub_cancel (a b : ordinal) : a + b - a = b :=
le_antisymm (sub_le.2 $ le_rfl)
  ((add_le_add_iff_left a).1 $ le_add_sub _ _)

theorem sub_eq_of_add_eq {a b c : ordinal} (h : a + b = c) : c - a = b :=
h ▸ add_sub_cancel _ _

theorem sub_le_self (a b : ordinal) : a - b ≤ a :=
sub_le.2 $ le_add_left _ _

protected theorem add_sub_cancel_of_le {a b : ordinal} (h : b ≤ a) : b + (a - b) = a :=
le_antisymm begin
  rcases zero_or_succ_or_limit (a-b) with e|⟨c,e⟩|l,
  { simp only [e, add_zero, h] },
  { rw [e, add_succ, succ_le, ← lt_sub, e], apply lt_succ_self },
  { exact (add_le_of_limit l).2 (λ c l, le_of_lt (lt_sub.1 l)) }
end (le_add_sub _ _)

@[simp] theorem sub_zero (a : ordinal) : a - 0 = a :=
by simpa only [zero_add] using add_sub_cancel 0 a

@[simp] theorem zero_sub (a : ordinal) : 0 - a = 0 :=
by rw ← ordinal.le_zero; apply sub_le_self

@[simp] theorem sub_self (a : ordinal) : a - a = 0 :=
by simpa only [add_zero] using add_sub_cancel a 0

protected theorem sub_eq_zero_iff_le {a b : ordinal} : a - b = 0 ↔ a ≤ b :=
⟨λ h, by simpa only [h, add_zero] using le_add_sub a b,
 λ h, by rwa [← ordinal.le_zero, sub_le, add_zero]⟩

theorem sub_sub (a b c : ordinal) : a - b - c = a - (b + c) :=
eq_of_forall_ge_iff $ λ d, by rw [sub_le, sub_le, sub_le, add_assoc]

theorem add_sub_add_cancel (a b c : ordinal) : a + b - (a + c) = b - c :=
by rw [← sub_sub, add_sub_cancel]

theorem sub_is_limit {a b} (l : is_limit a) (h : b < a) : is_limit (a - b) :=
⟨ne_of_gt $ lt_sub.2 $ by rwa add_zero,
 λ c h, by rw [lt_sub, add_succ]; exact l.2 _ (lt_sub.1 h)⟩

@[simp] theorem one_add_omega : 1 + omega.{u} = omega :=
begin
  refine le_antisymm _ (le_add_left _ _),
  rw [omega, one_eq_lift_type_unit, ← lift_add, lift_le, type_add],
  have : is_well_order unit empty_relation := by apply_instance,
  refine ⟨rel_embedding.collapse (rel_embedding.of_monotone _ _)⟩,
  { apply sum.rec, exact λ _, 0, exact nat.succ },
  { intros a b, cases a; cases b; intro H; cases H with _ _ H _ _ H;
    [cases H, exact nat.succ_pos _, exact nat.succ_lt_succ H] }
end

@[simp, priority 990]
theorem one_add_of_omega_le {o} (h : omega ≤ o) : 1 + o = o :=
by rw [← ordinal.add_sub_cancel_of_le h, ← add_assoc, one_add_omega]

/-! ### Multiplication of ordinals-/

/-- The multiplication of ordinals `o₁` and `o₂` is the (well founded) lexicographic order on
`o₂ × o₁`. -/
instance : monoid ordinal.{u} :=
{ mul := λ a b, quotient.lift_on₂ a b
      (λ ⟨α, r, wo⟩ ⟨β, s, wo'⟩, ⟦⟨β × α, prod.lex s r, by exactI prod.lex.is_well_order⟩⟧
        : Well_order → Well_order → ordinal) $
    λ ⟨α₁, r₁, o₁⟩ ⟨α₂, r₂, o₂⟩ ⟨β₁, s₁, p₁⟩ ⟨β₂, s₂, p₂⟩ ⟨f⟩ ⟨g⟩,
    quot.sound ⟨rel_iso.prod_lex_congr g f⟩,
  one := 1,
  mul_assoc := λ a b c, quotient.induction_on₃ a b c $ λ ⟨α, r, _⟩ ⟨β, s, _⟩ ⟨γ, t, _⟩,
    eq.symm $ quotient.sound ⟨⟨prod_assoc _ _ _, λ a b, begin
      rcases a with ⟨⟨a₁, a₂⟩, a₃⟩,
      rcases b with ⟨⟨b₁, b₂⟩, b₃⟩,
      simp [prod.lex_def, and_or_distrib_left, or_assoc, and_assoc]
    end⟩⟩,
  mul_one := λ a, induction_on a $ λ α r _, quotient.sound
    ⟨⟨punit_prod _, λ a b, by rcases a with ⟨⟨⟨⟩⟩, a⟩; rcases b with ⟨⟨⟨⟩⟩, b⟩;
    simp only [prod.lex_def, empty_relation, false_or];
    simp only [eq_self_iff_true, true_and]; refl⟩⟩,
  one_mul := λ a, induction_on a $ λ α r _, quotient.sound
    ⟨⟨prod_punit _, λ a b, by rcases a with ⟨a, ⟨⟨⟩⟩⟩; rcases b with ⟨b, ⟨⟨⟩⟩⟩;
    simp only [prod.lex_def, empty_relation, and_false, or_false]; refl⟩⟩ }

@[simp] theorem type_mul {α β : Type u} (r : α → α → Prop) (s : β → β → Prop)
  [is_well_order α r] [is_well_order β s] : type r * type s = type (prod.lex s r) := rfl

@[simp] theorem lift_mul (a b) : lift (a * b) = lift a * lift b :=
quotient.induction_on₂ a b $ λ ⟨α, r, _⟩ ⟨β, s, _⟩,
quotient.sound ⟨(rel_iso.preimage equiv.ulift _).trans
 (rel_iso.prod_lex_congr (rel_iso.preimage equiv.ulift _)
   (rel_iso.preimage equiv.ulift _)).symm⟩

@[simp] theorem card_mul (a b) : card (a * b) = card a * card b :=
quotient.induction_on₂ a b $ λ ⟨α, r, _⟩ ⟨β, s, _⟩,
mul_comm (mk β) (mk α)

theorem mul_eq_zero_iff {a b : ordinal} : a * b = 0 ↔ (a = 0 ∨ b = 0) :=
induction_on a $ λ α _ _, induction_on b $ λ β _ _, begin
  simp_rw [type_mul, type_eq_zero_iff_is_empty],
  rw or_comm,
  exact is_empty_prod
end

@[simp] theorem mul_zero (a : ordinal) : a * 0 = 0 :=
mul_eq_zero_iff.2 $ or.inr rfl

@[simp] theorem zero_mul (a : ordinal) : 0 * a = 0 :=
mul_eq_zero_iff.2 $ or.inl rfl

theorem mul_add (a b c : ordinal) : a * (b + c) = a * b + a * c :=
quotient.induction_on₃ a b c $ λ ⟨α, r, _⟩ ⟨β, s, _⟩ ⟨γ, t, _⟩,
quotient.sound ⟨⟨sum_prod_distrib _ _ _, begin
  rintro ⟨a₁|a₁, a₂⟩ ⟨b₁|b₁, b₂⟩; simp only [prod.lex_def,
    sum.lex_inl_inl, sum.lex.sep, sum.lex_inr_inl, sum.lex_inr_inr,
    sum_prod_distrib_apply_left, sum_prod_distrib_apply_right];
  simp only [sum.inl.inj_iff, true_or, false_and, false_or]
end⟩⟩

@[simp] theorem mul_add_one (a b : ordinal) : a * (b + 1) = a * b + a :=
by rw [mul_add, mul_one]

@[simp] theorem mul_one_add (a b : ordinal) : a * (1 + b) = a + a * b :=
by rw [mul_add, mul_one]

@[simp] theorem mul_succ (a b : ordinal) : a * succ b = a * b + a := mul_add_one _ _

instance has_le.le.mul_covariant_class : covariant_class ordinal.{u} ordinal.{u} (*) (≤) :=
⟨λ c a b, quotient.induction_on₃ a b c $ λ ⟨α, r, _⟩ ⟨β, s, _⟩ ⟨γ, t, _⟩ ⟨f⟩, begin
  resetI,
  refine type_le'.2 ⟨rel_embedding.of_monotone
    (λ a, (f a.1, a.2))
    (λ a b h, _)⟩, clear_,
  cases h with a₁ b₁ a₂ b₂ h' a b₁ b₂ h',
  { exact prod.lex.left _ _ (f.to_rel_embedding.map_rel_iff.2 h') },
  { exact prod.lex.right _ h' }
end⟩

instance has_le.le.mul_swap_covariant_class :
  covariant_class ordinal.{u} ordinal.{u} (function.swap (*)) (≤) :=
⟨λ c a b, quotient.induction_on₃ a b c $ λ ⟨α, r, _⟩ ⟨β, s, _⟩ ⟨γ, t, _⟩ ⟨f⟩, begin
  resetI,
  refine type_le'.2 ⟨rel_embedding.of_monotone
    (λ a, (a.1, f a.2))
    (λ a b h, _)⟩,
  cases h with a₁ b₁ a₂ b₂ h' a b₁ b₂ h',
  { exact prod.lex.left _ _ h' },
  { exact prod.lex.right _ (f.to_rel_embedding.map_rel_iff.2 h') }
end⟩

theorem le_mul_left (a : ordinal) {b : ordinal} (hb : 0 < b) : a ≤ a * b :=
by { convert mul_le_mul_left' (one_le_iff_pos.2 hb) a, rw mul_one a }

theorem le_mul_right (a : ordinal) {b : ordinal} (hb : 0 < b) : a ≤ b * a :=
by { convert mul_le_mul_right' (one_le_iff_pos.2 hb) a, rw one_mul a }

private lemma mul_le_of_limit_aux {α β r s} [is_well_order α r] [is_well_order β s]
  {c} (h : is_limit (type s)) (H : ∀ b' < type s, type r * b' ≤ c)
  (l : c < type r * type s) : false :=
begin
  suffices : ∀ a b, prod.lex s r (b, a) (enum _ _ l),
  { cases enum _ _ l with b a, exact irrefl _ (this _ _) },
  intros a b,
  rw [← typein_lt_typein (prod.lex s r), typein_enum],
  have := H _ (h.2 _ (typein_lt_type s b)),
  rw [mul_succ] at this,
  have := lt_of_lt_of_le ((add_lt_add_iff_left _).2
    (typein_lt_type _ a)) this,
  refine lt_of_le_of_lt _ this,
  refine (type_le'.2 _),
  constructor,
  refine rel_embedding.of_monotone (λ a, _) (λ a b, _),
  { rcases a with ⟨⟨b', a'⟩, h⟩,
    by_cases e : b = b',
    { refine sum.inr ⟨a', _⟩,
      subst e, cases h with _ _ _ _ h _ _ _ h,
      { exact (irrefl _ h).elim },
      { exact h } },
    { refine sum.inl (⟨b', _⟩, a'),
      cases h with _ _ _ _ h _ _ _ h,
      { exact h }, { exact (e rfl).elim } } },
  { rcases a with ⟨⟨b₁, a₁⟩, h₁⟩,
    rcases b with ⟨⟨b₂, a₂⟩, h₂⟩,
    intro h, by_cases e₁ : b = b₁; by_cases e₂ : b = b₂,
    { substs b₁ b₂,
      simpa only [subrel_val, prod.lex_def, @irrefl _ s _ b, true_and, false_or, eq_self_iff_true,
        dif_pos, sum.lex_inr_inr] using h },
    { subst b₁,
      simp only [subrel_val, prod.lex_def, e₂, prod.lex_def, dif_pos, subrel_val, eq_self_iff_true,
        or_false, dif_neg, not_false_iff, sum.lex_inr_inl, false_and] at h ⊢,
      cases h₂; [exact asymm h h₂_h, exact e₂ rfl] },
    { simp [e₂, dif_neg e₁, show b₂ ≠ b₁, by cc] },
    { simpa only [dif_neg e₁, dif_neg e₂, prod.lex_def, subrel_val, subtype.mk_eq_mk,
        sum.lex_inl_inl] using h } }
end

theorem mul_le_of_limit {a b c : ordinal.{u}}
  (h : is_limit b) : a * b ≤ c ↔ ∀ b' < b, a * b' ≤ c :=
⟨λ h b' l, (mul_le_mul_left' (le_of_lt l) _).trans h,
λ H, le_of_not_lt $ induction_on a (λ α r _, induction_on b $ λ β s _,
  by exactI mul_le_of_limit_aux) h H⟩

theorem mul_is_normal {a : ordinal} (h : 0 < a) : is_normal ((*) a) :=
⟨λ b, by rw mul_succ; simpa only [add_zero] using (add_lt_add_iff_left (a*b)).2 h,
 λ b l c, mul_le_of_limit l⟩

theorem lt_mul_of_limit {a b c : ordinal.{u}}
  (h : is_limit c) : a < b * c ↔ ∃ c' < c, a < b * c' :=
by simpa only [not_ball, not_le] using not_congr (@mul_le_of_limit b c a h)

theorem mul_lt_mul_iff_left {a b c : ordinal} (a0 : 0 < a) : a * b < a * c ↔ b < c :=
(mul_is_normal a0).lt_iff

theorem mul_le_mul_iff_left {a b c : ordinal} (a0 : 0 < a) : a * b ≤ a * c ↔ b ≤ c :=
(mul_is_normal a0).le_iff

theorem mul_lt_mul_of_pos_left {a b c : ordinal}
  (h : a < b) (c0 : 0 < c) : c * a < c * b :=
(mul_lt_mul_iff_left c0).2 h

theorem mul_pos {a b : ordinal} (h₁ : 0 < a) (h₂ : 0 < b) : 0 < a * b :=
by simpa only [mul_zero] using mul_lt_mul_of_pos_left h₂ h₁

theorem mul_ne_zero {a b : ordinal} : a ≠ 0 → b ≠ 0 → a * b ≠ 0 :=
by simpa only [ordinal.pos_iff_ne_zero] using mul_pos

theorem le_of_mul_le_mul_left {a b c : ordinal}
  (h : c * a ≤ c * b) (h0 : 0 < c) : a ≤ b :=
le_imp_le_of_lt_imp_lt (λ h', mul_lt_mul_of_pos_left h' h0) h

theorem mul_right_inj {a b c : ordinal} (a0 : 0 < a) : a * b = a * c ↔ b = c :=
(mul_is_normal a0).inj

theorem mul_is_limit {a b : ordinal}
  (a0 : 0 < a) : is_limit b → is_limit (a * b) :=
(mul_is_normal a0).is_limit

theorem mul_is_limit_left {a b : ordinal}
  (l : is_limit a) (b0 : 0 < b) : is_limit (a * b) :=
begin
  rcases zero_or_succ_or_limit b with rfl|⟨b,rfl⟩|lb,
  { exact b0.false.elim },
  { rw mul_succ, exact add_is_limit _ l },
  { exact mul_is_limit l.pos lb }
end

/-! ### Division on ordinals -/

protected lemma div_aux (a b : ordinal.{u}) (h : b ≠ 0) : set.nonempty {o | a < b * succ o} :=
⟨a, succ_le.1 $
  by simpa only [succ_zero, one_mul]
    using mul_le_mul_right' (succ_le.2 (ordinal.pos_iff_ne_zero.2 h)) (succ a)⟩

/-- `a / b` is the unique ordinal `o` satisfying
  `a = b * o + o'` with `o' < b`. -/
protected def div (a b : ordinal.{u}) : ordinal.{u} :=
if h : b = 0 then 0 else Inf {o | a < b * succ o}

/-- The set in the definition of division is nonempty. -/
theorem div_nonempty {a b : ordinal.{u}} (h : b ≠ 0) : {o | a < b * succ o}.nonempty :=
ordinal.div_aux a b h

instance : has_div ordinal := ⟨ordinal.div⟩

@[simp] theorem div_zero (a : ordinal) : a / 0 = 0 :=
dif_pos rfl

lemma div_def (a) {b : ordinal} (h : b ≠ 0) : a / b = Inf {o | a < b * succ o} :=
dif_neg h

theorem lt_mul_succ_div (a) {b : ordinal} (h : b ≠ 0) : a < b * succ (a / b) :=
by rw div_def a h; exact Inf_mem (div_nonempty h)

theorem lt_mul_div_add (a) {b : ordinal} (h : b ≠ 0) : a < b * (a / b) + b :=
by simpa only [mul_succ] using lt_mul_succ_div a h

theorem div_le {a b c : ordinal} (b0 : b ≠ 0) : a / b ≤ c ↔ a < b * succ c :=
⟨λ h, (lt_mul_succ_div a b0).trans_le (mul_le_mul_left' (succ_le_succ.2 h) _),
 λ h, by rw div_def a b0; exact cInf_le' h⟩

theorem lt_div {a b c : ordinal} (c0 : c ≠ 0) : a < b / c ↔ c * succ a ≤ b :=
by rw [← not_le, div_le c0, not_lt]

theorem le_div {a b c : ordinal} (c0 : c ≠ 0) :
  a ≤ b / c ↔ c * a ≤ b :=
begin
  apply limit_rec_on a,
  { simp only [mul_zero, ordinal.zero_le] },
  { intros, rw [succ_le, lt_div c0] },
  { simp only [mul_le_of_limit, limit_le, iff_self, forall_true_iff] {contextual := tt} }
end

theorem div_lt {a b c : ordinal} (b0 : b ≠ 0) :
  a / b < c ↔ a < b * c :=
lt_iff_lt_of_le_iff_le $ le_div b0

theorem div_le_of_le_mul {a b c : ordinal} (h : a ≤ b * c) : a / b ≤ c :=
if b0 : b = 0 then by simp only [b0, div_zero, ordinal.zero_le] else
(div_le b0).2 $ lt_of_le_of_lt h $
mul_lt_mul_of_pos_left (lt_succ_self _) (ordinal.pos_iff_ne_zero.2 b0)

theorem mul_lt_of_lt_div {a b c : ordinal} : a < b / c → c * a < b :=
lt_imp_lt_of_le_imp_le div_le_of_le_mul

@[simp] theorem zero_div (a : ordinal) : 0 / a = 0 :=
ordinal.le_zero.1 $ div_le_of_le_mul $ ordinal.zero_le _

theorem mul_div_le (a b : ordinal) : b * (a / b) ≤ a :=
if b0 : b = 0 then by simp only [b0, zero_mul, ordinal.zero_le] else (le_div b0).1 le_rfl

theorem mul_add_div (a) {b : ordinal} (b0 : b ≠ 0) (c) : (b * a + c) / b = a + c / b :=
begin
  apply le_antisymm,
  { apply (div_le b0).2,
    rw [mul_succ, mul_add, add_assoc, add_lt_add_iff_left],
    apply lt_mul_div_add _ b0 },
  { rw [le_div b0, mul_add, add_le_add_iff_left],
    apply mul_div_le }
end

theorem div_eq_zero_of_lt {a b : ordinal} (h : a < b) : a / b = 0 :=
begin
  rw [← ordinal.le_zero, div_le $ ordinal.pos_iff_ne_zero.1 $ lt_of_le_of_lt (ordinal.zero_le _) h],
  simpa only [succ_zero, mul_one] using h
end

@[simp] theorem mul_div_cancel (a) {b : ordinal} (b0 : b ≠ 0) : b * a / b = a :=
by simpa only [add_zero, zero_div] using mul_add_div a b0 0

@[simp] theorem div_one (a : ordinal) : a / 1 = a :=
by simpa only [one_mul] using mul_div_cancel a ordinal.one_ne_zero

@[simp] theorem div_self {a : ordinal} (h : a ≠ 0) : a / a = 1 :=
by simpa only [mul_one] using mul_div_cancel 1 h

theorem mul_sub (a b c : ordinal) : a * (b - c) = a * b - a * c :=
if a0 : a = 0 then by simp only [a0, zero_mul, sub_self] else
eq_of_forall_ge_iff $ λ d,
by rw [sub_le, ← le_div a0, sub_le, ← le_div a0, mul_add_div _ a0]

theorem is_limit_add_iff {a b} : is_limit (a + b) ↔ is_limit b ∨ (b = 0 ∧ is_limit a) :=
begin
  split; intro h,
  { by_cases h' : b = 0,
    { rw [h', add_zero] at h, right, exact ⟨h', h⟩ },
      left, rw [←add_sub_cancel a b], apply sub_is_limit h,
      suffices : a + 0 < a + b, simpa only [add_zero],
      rwa [add_lt_add_iff_left, ordinal.pos_iff_ne_zero] },
  rcases h with h|⟨rfl, h⟩, exact add_is_limit a h, simpa only [add_zero]
end

theorem dvd_add_iff : ∀ {a b c : ordinal}, a ∣ b → (a ∣ b + c ↔ a ∣ c)
| a _ c ⟨b, rfl⟩ :=
 ⟨λ ⟨d, e⟩, ⟨d - b, by rw [mul_sub, ← e, add_sub_cancel]⟩,
  λ ⟨d, e⟩, by { rw [e, ← mul_add], apply dvd_mul_right }⟩

theorem dvd_add {a b c : ordinal} (h₁ : a ∣ b) : a ∣ c → a ∣ b + c :=
(dvd_add_iff h₁).2

theorem dvd_zero (a : ordinal) : a ∣ 0 := ⟨_, (mul_zero _).symm⟩

theorem zero_dvd {a : ordinal} : 0 ∣ a ↔ a = 0 :=
⟨λ ⟨h, e⟩, by simp only [e, zero_mul], λ e, e.symm ▸ dvd_zero _⟩

theorem one_dvd (a : ordinal) : 1 ∣ a := ⟨a, (one_mul _).symm⟩

theorem div_mul_cancel : ∀ {a b : ordinal}, a ≠ 0 → a ∣ b → a * (b / a) = b
| a _ a0 ⟨b, rfl⟩ := by rw [mul_div_cancel _ a0]

theorem le_of_dvd : ∀ {a b : ordinal}, b ≠ 0 → a ∣ b → a ≤ b
| a _ b0 ⟨b, rfl⟩ := by simpa only [mul_one] using mul_le_mul_left'
  (one_le_iff_ne_zero.2 (λ h : b = 0, by simpa only [h, mul_zero] using b0)) a

theorem dvd_antisymm {a b : ordinal} (h₁ : a ∣ b) (h₂ : b ∣ a) : a = b :=
if a0 : a = 0 then by subst a; exact (zero_dvd.1 h₁).symm else
if b0 : b = 0 then by subst b; exact zero_dvd.1 h₂ else
le_antisymm (le_of_dvd b0 h₁) (le_of_dvd a0 h₂)

/-- `a % b` is the unique ordinal `o'` satisfying
  `a = b * o + o'` with `o' < b`. -/
instance : has_mod ordinal := ⟨λ a b, a - b * (a / b)⟩

theorem mod_def (a b : ordinal) : a % b = a - b * (a / b) := rfl

@[simp] theorem mod_zero (a : ordinal) : a % 0 = a :=
by simp only [mod_def, div_zero, zero_mul, sub_zero]

theorem mod_eq_of_lt {a b : ordinal} (h : a < b) : a % b = a :=
by simp only [mod_def, div_eq_zero_of_lt h, mul_zero, sub_zero]

@[simp] theorem zero_mod (b : ordinal) : 0 % b = 0 :=
by simp only [mod_def, zero_div, mul_zero, sub_self]

theorem div_add_mod (a b : ordinal) : b * (a / b) + a % b = a :=
ordinal.add_sub_cancel_of_le $ mul_div_le _ _

theorem mod_lt (a) {b : ordinal} (h : b ≠ 0) : a % b < b :=
(add_lt_add_iff_left (b * (a / b))).1 $
by rw div_add_mod; exact lt_mul_div_add a h

@[simp] theorem mod_self (a : ordinal) : a % a = 0 :=
if a0 : a = 0 then by simp only [a0, zero_mod] else
by simp only [mod_def, div_self a0, mul_one, sub_self]

@[simp] theorem mod_one (a : ordinal) : a % 1 = 0 :=
by simp only [mod_def, div_one, one_mul, sub_self]

theorem dvd_of_mod_eq_zero {a b : ordinal} (H : a % b = 0) : b ∣ a :=
⟨a / b, by simpa [H] using (div_add_mod a b).symm⟩

theorem mod_eq_zero_of_dvd {a b : ordinal} (H : b ∣ a) : a % b = 0 :=
begin
  rcases H with ⟨c, rfl⟩,
  rcases eq_or_ne b 0 with rfl | hb,
  { simp },
  { simp [mod_def, hb] }
end

theorem dvd_iff_mod_eq_zero {a b : ordinal} : b ∣ a ↔ a % b = 0 :=
⟨mod_eq_zero_of_dvd, dvd_of_mod_eq_zero⟩

/-! ### Families of ordinals

There are two kinds of indexed families that naturally arise when dealing with ordinals: those
indexed by some type in the appropriate universe, and those indexed by ordinals less than another.
The following API allows one to convert from one kind of family to the other.

In many cases, this makes it easy to prove claims about one kind of family via the corresponding
claim on the other. -/

/-- Converts a family indexed by a `Type u` to one indexed by an `ordinal.{u}` using a specified
well-ordering. -/
def bfamily_of_family' {ι : Type u} (r : ι → ι → Prop) [is_well_order ι r] (f : ι → α) :
  Π a < type r, α :=
λ a ha, f (enum r a ha)

/-- Converts a family indexed by a `Type u` to one indexed by an `ordinal.{u}` using a well-ordering
given by the axiom of choice. -/
def bfamily_of_family {ι : Type u} : (ι → α) → Π a < type (@well_ordering_rel ι), α :=
bfamily_of_family' well_ordering_rel

/-- Converts a family indexed by an `ordinal.{u}` to one indexed by an `Type u` using a specified
well-ordering. -/
def family_of_bfamily' {ι : Type u} (r : ι → ι → Prop) [is_well_order ι r] {o} (ho : type r = o)
  (f : Π a < o, α) : ι → α :=
λ i, f (typein r i) (by { rw ←ho, exact typein_lt_type r i })

/-- Converts a family indexed by an `ordinal.{u}` to one indexed by a `Type u` using a well-ordering
given by the axiom of choice. -/
def family_of_bfamily (o : ordinal) (f : Π a < o, α) : o.out.α → α :=
family_of_bfamily' (<) (type_lt o) f

@[simp] theorem bfamily_of_family'_typein {ι} (r : ι → ι → Prop) [is_well_order ι r] (f : ι → α)
  (i) : bfamily_of_family' r f (typein r i) (typein_lt_type r i) = f i :=
by simp only [bfamily_of_family', enum_typein]

@[simp] theorem bfamily_of_family_typein {ι} (f : ι → α) (i) :
  bfamily_of_family f (typein _ i) (typein_lt_type _ i) = f i :=
bfamily_of_family'_typein  _ f i

@[simp] theorem family_of_bfamily'_enum {ι : Type u} (r : ι → ι → Prop) [is_well_order ι r] {o}
  (ho : type r = o) (f : Π a < o, α) (i hi) :
  family_of_bfamily' r ho f (enum r i (by rwa ho)) = f i hi :=
by simp only [family_of_bfamily', typein_enum]

@[simp] theorem family_of_bfamily_enum (o : ordinal) (f : Π a < o, α) (i hi) :
  family_of_bfamily o f (enum (<) i (by { convert hi, exact type_lt _ })) = f i hi :=
family_of_bfamily'_enum _ (type_lt o) f _ _

/-- The range of a family indexed by ordinals. -/
def brange (o : ordinal) (f : Π a < o, α) : set α :=
{a | ∃ i hi, f i hi = a}

theorem mem_brange {o : ordinal} {f : Π a < o, α} {a} : a ∈ brange o f ↔ ∃ i hi, f i hi = a :=
iff.rfl

theorem mem_brange_self {o} (f : Π a < o, α) (i hi) : f i hi ∈ brange o f :=
⟨i, hi, rfl⟩

@[simp] theorem range_family_of_bfamily' {ι : Type u} (r : ι → ι → Prop) [is_well_order ι r] {o}
  (ho : type r = o) (f : Π a < o, α) : range (family_of_bfamily' r ho f) = brange o f :=
begin
  refine set.ext (λ a, ⟨_, _⟩),
  { rintro ⟨b, rfl⟩,
    apply mem_brange_self },
  { rintro ⟨i, hi, rfl⟩,
    exact ⟨_, family_of_bfamily'_enum _ _ _ _ _⟩ }
end

@[simp] theorem range_family_of_bfamily {o} (f : Π a < o, α) :
  range (family_of_bfamily o f) = brange o f :=
range_family_of_bfamily' _ _ f

@[simp] theorem brange_bfamily_of_family' {ι : Type u} (r : ι → ι → Prop) [is_well_order ι r]
  (f : ι → α) : brange _ (bfamily_of_family' r f) = range f :=
begin
  refine set.ext (λ a, ⟨_, _⟩),
  { rintro ⟨i, hi, rfl⟩,
    apply mem_range_self },
  { rintro ⟨b, rfl⟩,
    exact ⟨_, _, bfamily_of_family'_typein _ _ _⟩ },
end

@[simp] theorem brange_bfamily_of_family {ι : Type u} (f : ι → α) :
  brange _ (bfamily_of_family f) = range f :=
brange_bfamily_of_family' _ _

@[simp] theorem brange_const {o : ordinal} (ho : o ≠ 0) {c : α} : brange o (λ _ _, c) = {c} :=
begin
  rw ←range_family_of_bfamily,
  exact @set.range_const _ o.out.α (out_nonempty_iff_ne_zero.2 ho) c
end

theorem comp_bfamily_of_family' {ι : Type u} (r : ι → ι → Prop) [is_well_order ι r] (f : ι → α)
  (g : α → β) : (λ i hi, g (bfamily_of_family' r f i hi)) = bfamily_of_family' r (g ∘ f) :=
rfl

theorem comp_bfamily_of_family {ι : Type u} (f : ι → α) (g : α → β) :
  (λ i hi, g (bfamily_of_family f i hi)) = bfamily_of_family (g ∘ f) :=
rfl

theorem comp_family_of_bfamily' {ι : Type u} (r : ι → ι → Prop) [is_well_order ι r] {o}
  (ho : type r = o) (f : Π a < o, α) (g : α → β) :
  g ∘ (family_of_bfamily' r ho f) = family_of_bfamily' r ho (λ i hi, g (f i hi)) :=
rfl

theorem comp_family_of_bfamily {o} (f : Π a < o, α) (g : α → β) :
  g ∘ (family_of_bfamily o f) = family_of_bfamily o (λ i hi, g (f i hi)) :=
rfl

/-! ### Supremum of a family of ordinals -/

/-- The supremum of a family of ordinals -/
def sup {ι : Type u} (f : ι → ordinal.{max u v}) : ordinal.{max u v} :=
Inf {c | ∀ i, f i ≤ c}

/-- The set in the definition of the supremum is nonempty. -/
theorem sup_nonempty {ι : Type u} {f : ι → ordinal.{max u v}} : {c | ∀ i, f i ≤ c}.nonempty :=
⟨(cardinal.sup.{u v} (cardinal.succ ∘ card ∘ f)).ord, λ i, le_of_lt $
  cardinal.lt_ord.2 ((cardinal.lt_succ_self _).trans_le (le_sup _ _))⟩

theorem le_sup {ι} (f : ι → ordinal) : ∀ i, f i ≤ sup f :=
Inf_mem sup_nonempty

theorem sup_le {ι} {f : ι → ordinal} {a} : sup f ≤ a ↔ ∀ i, f i ≤ a :=
⟨λ h i, le_trans (le_sup _ _) h, λ h, cInf_le' h⟩

theorem lt_sup {ι} {f : ι → ordinal} {a} : a < sup f ↔ ∃ i, a < f i :=
by simpa only [not_forall, not_le] using not_congr (@sup_le _ f a)

theorem lt_sup_of_ne_sup {ι} {f : ι → ordinal} : (∀ i, f i ≠ sup f) ↔ ∀ i, f i < sup f :=
⟨λ hf _, lt_of_le_of_ne (le_sup _ _) (hf _), λ hf _, ne_of_lt (hf _)⟩

theorem sup_not_succ_of_ne_sup {ι} {f : ι → ordinal} (hf : ∀ i, f i ≠ sup f) {a}
  (hao : a < sup f) : succ a < sup f :=
begin
  by_contra' hoa,
  exact hao.not_le (sup_le.2 (λ i, lt_succ.1 ((lt_of_le_of_ne (le_sup _ _) (hf i)).trans_le hoa)))
end

@[simp] theorem sup_eq_zero_iff {ι} {f : ι → ordinal} : sup f = 0 ↔ ∀ i, f i = 0 :=
begin
  refine ⟨λ h i, _, λ h, le_antisymm
    (sup_le.2 (λ i, ordinal.le_zero.2 (h i))) (ordinal.zero_le _)⟩,
  rw [←ordinal.le_zero, ←h],
  exact le_sup f i
end

theorem is_normal.sup {f} (H : is_normal f) {ι} (g : ι → ordinal) (h : nonempty ι) :
  f (sup g) = sup (f ∘ g) :=
eq_of_forall_ge_iff $ λ a,
by rw [sup_le, comp, H.le_set' (λ_:ι, true) g (let ⟨i⟩ := h in ⟨i, ⟨⟩⟩)];
  intros; simp only [sup_le, true_implies_iff]; tauto

theorem sup_empty {ι} [is_empty ι] (f : ι → ordinal) : sup f = 0 :=
sup_eq_zero_iff.2 is_empty_elim

theorem sup_ord {ι} (f : ι → cardinal) : sup (λ i, (f i).ord) = (cardinal.sup f).ord :=
eq_of_forall_ge_iff $ λ a, by simp only [sup_le, cardinal.ord_le, cardinal.sup_le]

theorem sup_const {ι} [hι : nonempty ι] (o : ordinal) : sup (λ _ : ι, o) = o :=
le_antisymm (sup_le.2 (λ _, le_rfl)) (le_sup _ hι.some)

theorem sup_le_of_range_subset {ι ι'} {f : ι → ordinal} {g : ι' → ordinal}
  (h : set.range f ⊆ set.range g) : sup.{u (max v w)} f ≤ sup.{v (max u w)} g :=
sup_le.2 $ λ i, match h (mem_range_self i) with ⟨j, hj⟩ := hj ▸ le_sup _ _ end

theorem sup_eq_of_range_eq {ι ι'} {f : ι → ordinal} {g : ι' → ordinal}
  (h : set.range f = set.range g) : sup.{u (max v w)} f = sup.{v (max u w)} g :=
(sup_le_of_range_subset h.le).antisymm (sup_le_of_range_subset.{v u w} h.ge)

lemma unbounded_range_of_sup_ge {α β : Type u} (r : α → α → Prop) [is_well_order α r] (f : β → α)
  (h : type r ≤ sup.{u u} (typein r ∘ f)) : unbounded r (range f) :=
(not_bounded_iff _).1 $ λ ⟨x, hx⟩, not_lt_of_le h $ lt_of_le_of_lt
  (sup_le.2 $ λ y, le_of_lt $ (typein_lt_typein r).2 $ hx _ $ mem_range_self y)
  (typein_lt_type r x)

theorem sup_eq_sup {ι ι' : Type u} (r : ι → ι → Prop) (r' : ι' → ι' → Prop) [is_well_order ι r]
  [is_well_order ι' r'] {o : ordinal.{u}} (ho : type r = o) (ho' : type r' = o)
  (f : Π a < o, ordinal.{max u v}) :
  sup (family_of_bfamily' r ho f) = sup (family_of_bfamily' r' ho' f) :=
sup_eq_of_range_eq.{u u v} (by simp)

/-- The supremum of a family of ordinals indexed by the set of ordinals less than some
  `o : ordinal.{u}`. This is a special case of `sup` over the family provided by
  `family_of_bfamily`. -/
def bsup (o : ordinal.{u}) (f : Π a < o, ordinal.{max u v}) : ordinal.{max u v} :=
sup (family_of_bfamily o f)

theorem bsup_eq_sup {o} (f : Π a < o, ordinal) : bsup o f = sup (family_of_bfamily o f) :=
rfl

theorem bsup_eq_sup' {o ι} (r : ι → ι → Prop) [is_well_order ι r] (ho : type r = o) (f) :
  bsup o f = sup (family_of_bfamily' r ho f) :=
sup_eq_sup _ r _ ho f

theorem sup_eq_bsup' {ι} (r : ι → ι → Prop) [is_well_order ι r] (f : ι → ordinal) :
  sup f = bsup _ (bfamily_of_family' r f) :=
by simp only [bsup_eq_sup' r, enum_typein, family_of_bfamily', bfamily_of_family']

theorem bsup_eq_bsup {ι : Type u} (r r' : ι → ι → Prop) [is_well_order ι r] [is_well_order ι r']
  (f : ι → ordinal) : bsup _ (bfamily_of_family' r f) = bsup _ (bfamily_of_family' r' f) :=
by rw [←sup_eq_bsup', ←sup_eq_bsup']

theorem sup_eq_bsup {ι} (f : ι → ordinal) : sup f = bsup _ (bfamily_of_family f) :=
sup_eq_bsup' _ f

theorem bsup_le {o f a} : bsup.{u v} o f ≤ a ↔ ∀ i h, f i h ≤ a :=
sup_le.trans ⟨λ h i hi, by { rw ←family_of_bfamily_enum o f, exact h _ }, λ h i, h _ _⟩

theorem le_bsup {o} (f : Π a < o, ordinal) (i h) : f i h ≤ bsup o f :=
bsup_le.1 le_rfl _ _

theorem lt_bsup {o} (f : Π a < o, ordinal) {a} : a < bsup o f ↔ ∃ i hi, a < f i hi :=
by simpa only [not_forall, not_le] using not_congr (@bsup_le _ f a)

theorem is_normal.bsup {f} (H : is_normal f) {o} :
  ∀ (g : Π a < o, ordinal) (h : o ≠ 0), f (bsup o g) = bsup o (λ a h, f (g a h)) :=
induction_on o $ λ α r _ g h,
by { resetI, rw [bsup_eq_sup' r, H.sup _ (type_ne_zero_iff_nonempty.1 h), bsup_eq_sup' r]; refl }

theorem lt_bsup_of_ne_bsup {o : ordinal} {f : Π a < o, ordinal} :
  (∀ i h, f i h ≠ o.bsup f) ↔ ∀ i h, f i h < o.bsup f :=
⟨λ hf _ _, lt_of_le_of_ne (le_bsup _ _ _) (hf _ _), λ hf _ _, ne_of_lt (hf _ _)⟩

theorem bsup_not_succ_of_ne_bsup {o} {f : Π a < o, ordinal}
  (hf : ∀ {i : ordinal} (h : i < o), f i h ≠ o.bsup f) (a) :
  a < bsup o f → succ a < bsup o f :=
by { rw bsup_eq_sup at *, exact sup_not_succ_of_ne_sup (λ i, hf _) }

@[simp] theorem bsup_eq_zero_iff {o} {f : Π a < o, ordinal} : bsup o f = 0 ↔ ∀ i hi, f i hi = 0 :=
begin
  refine ⟨λ h i hi, _, λ h, le_antisymm
    (bsup_le.2 (λ i hi, ordinal.le_zero.2 (h i hi))) (ordinal.zero_le _)⟩,
  rw [←ordinal.le_zero, ←h],
  exact le_bsup f i hi,
end

theorem lt_bsup_of_limit {o : ordinal} {f : Π a < o, ordinal}
  (hf : ∀ {a a'} (ha : a < o) (ha' : a' < o), a < a' → f a ha < f a' ha')
  (ho : ∀ a < o, succ a < o) (i h) : f i h < bsup o f :=
(hf _ _ $ lt_succ_self i).trans_le (le_bsup f i.succ $ ho _ h)

theorem bsup_zero {o : ordinal} (ho : o = 0) (f : Π a < o, ordinal) : bsup o f = 0 :=
bsup_eq_zero_iff.2 (λ i hi, by { subst ho, exact (ordinal.not_lt_zero i hi).elim })

theorem bsup_const {o : ordinal} (ho : o ≠ 0) (a : ordinal) : bsup o (λ _ _, a) = a :=
le_antisymm (bsup_le.2 (λ _ _, le_rfl)) (le_bsup _ 0 (ordinal.pos_iff_ne_zero.2 ho))

theorem bsup_le_of_brange_subset {o o'} {f : Π a < o, ordinal} {g : Π a < o', ordinal}
  (h : brange o f ⊆ brange o' g) : bsup.{u (max v w)} o f ≤ bsup.{v (max u w)} o' g :=
bsup_le.2 $ λ i hi, begin
  obtain ⟨j, hj, hj'⟩ := h ⟨i, hi, rfl⟩,
  rw ←hj',
  apply le_bsup
end

theorem bsup_eq_of_brange_eq {o o'} {f : Π a < o, ordinal} {g : Π a < o', ordinal}
  (h : brange o f = brange o' g) : bsup.{u (max v w)} o f = bsup.{v (max u w)} o' g :=
(bsup_le_of_brange_subset h.le).antisymm (bsup_le_of_brange_subset.{v u w} h.ge)

/-- The least strict upper bound of a family of ordinals. -/
def lsub {ι} (f : ι → ordinal) : ordinal :=
sup (ordinal.succ ∘ f)

theorem lsub_le {ι} {f : ι → ordinal} {a} : lsub f ≤ a ↔ ∀ i, f i < a :=
by { convert sup_le, simp [succ_le] }

theorem lt_lsub {ι} (f : ι → ordinal) (i) : f i < lsub f :=
succ_le.1 (le_sup _ i)

theorem lt_lsub_iff {ι} {f : ι → ordinal} {a} : a < lsub f ↔ ∃ i, a ≤ f i :=
by simpa only [not_forall, not_lt, not_le] using not_congr (@lsub_le _ f a)

theorem sup_le_lsub {ι} (f : ι → ordinal) : sup f ≤ lsub f :=
sup_le.2 $ λ i, le_of_lt (lt_lsub f i)

theorem lsub_le_sup_succ {ι} (f : ι → ordinal) : lsub f ≤ succ (sup f) :=
lsub_le.2 $ λ i, lt_succ.2 (le_sup f i)

theorem sup_eq_lsub_or_sup_succ_eq_lsub {ι} (f : ι → ordinal) :
  sup f = lsub f ∨ (sup f).succ = lsub f :=
begin
  cases eq_or_lt_of_le (sup_le_lsub f),
  { exact or.inl h },
  { exact or.inr ((succ_le.2 h).antisymm (lsub_le_sup_succ f)) }
end

theorem sup_succ_le_lsub {ι} (f : ι → ordinal) : (sup f).succ ≤ lsub f ↔ ∃ i, f i = sup f :=
begin
  refine ⟨λ h, _, _⟩,
  { by_contra' hf,
    exact ne_of_lt (succ_le.1 h) (le_antisymm (sup_le_lsub f)
      (lsub_le.2 (lt_sup_of_ne_sup.1 hf))) },
  rintro ⟨_, hf⟩,
  rw [succ_le, ←hf],
  exact lt_lsub _ _
end

theorem sup_succ_eq_lsub {ι} (f : ι → ordinal) : (sup f).succ = lsub f ↔ ∃ i, f i = sup f :=
(lsub_le_sup_succ f).le_iff_eq.symm.trans (sup_succ_le_lsub f)

theorem sup_eq_lsub_iff_succ {ι} (f : ι → ordinal) :
  sup f = lsub f ↔ ∀ a < lsub f, succ a < lsub f :=
begin
  refine ⟨λ h, _, λ hf, le_antisymm (sup_le_lsub f) (lsub_le.2 (λ i, _))⟩,
  { rw ←h,
    exact λ a, sup_not_succ_of_ne_sup (λ i, ne_of_lt (lsub_le.1 (le_of_eq h.symm) i)) },
  by_contra' hle,
  have heq := (sup_succ_eq_lsub f).2 ⟨i, le_antisymm (le_sup _ _) hle⟩,
  have := hf (sup f) (by { rw ←heq, exact lt_succ_self _ }),
  rw heq at this,
  exact this.false
end

theorem sup_eq_lsub_iff_lt_sup {ι} (f : ι → ordinal) : sup f = lsub f ↔ ∀ i, f i < sup f :=
⟨λ h i, (by { rw h, apply lt_lsub }), λ h, le_antisymm (sup_le_lsub f) (lsub_le.2 h)⟩

lemma lsub_empty {ι} [h : is_empty ι] (f : ι → ordinal) : lsub f = 0 :=
by { rw [←ordinal.le_zero, lsub_le], exact h.elim }

lemma lsub_pos {ι} [h : nonempty ι] (f : ι → ordinal) : 0 < lsub f :=
h.elim $ λ i, (ordinal.zero_le _).trans_lt (lt_lsub f i)

@[simp] theorem lsub_eq_zero_iff {ι} {f : ι → ordinal} : lsub f = 0 ↔ is_empty ι :=
begin
  refine ⟨λ h, ⟨λ i, _⟩, λ h, @lsub_empty _ h _⟩,
  have := @lsub_pos _ ⟨i⟩ f,
  rw h at this,
  exact this.false
end

theorem lsub_const {ι} [hι : nonempty ι] (o : ordinal) : lsub (λ _ : ι, o) = o + 1 :=
sup_const o.succ

theorem lsub_le_of_range_subset {ι ι'} {f : ι → ordinal} {g : ι' → ordinal}
  (h : set.range f ⊆ set.range g) : lsub.{u (max v w)} f ≤ lsub.{v (max u w)} g :=
sup_le_of_range_subset (by convert set.image_subset _ h; apply set.range_comp)

theorem lsub_eq_of_range_eq {ι ι'} {f : ι → ordinal} {g : ι' → ordinal}
  (h : set.range f = set.range g) : lsub.{u (max v w)} f = lsub.{v (max u w)} g :=
(lsub_le_of_range_subset h.le).antisymm (lsub_le_of_range_subset.{v u w} h.ge)

theorem lsub_nmem_range {ι} (f : ι → ordinal) : lsub f ∉ set.range f :=
λ ⟨i, h⟩, h.not_lt (lt_lsub f i)

@[simp] theorem lsub_typein (o : ordinal) :
  lsub.{u u} (typein ((<) : o.out.α → o.out.α → Prop)) = o :=
(lsub_le.{u u}.2 typein_lt_self).antisymm begin
  by_contra' h,
  nth_rewrite 0 ←type_lt o at h,
  simpa [typein_enum] using lt_lsub.{u u} (typein (<)) (enum (<) _ h)
end

theorem sup_typein_limit {o : ordinal} (ho : ∀ a, a < o → succ a < o) :
  sup.{u u} (typein ((<) : o.out.α → o.out.α → Prop)) = o :=
by rw (sup_eq_lsub_iff_succ.{u u} (typein (<))).2; rwa lsub_typein o

@[simp] theorem sup_typein_succ {o : ordinal} :
  sup.{u u} (typein ((<) : o.succ.out.α → o.succ.out.α → Prop)) = o :=
begin
  cases sup_eq_lsub_or_sup_succ_eq_lsub.{u u} (typein ((<) : o.succ.out.α → o.succ.out.α → Prop))
    with h h,
  { rw sup_eq_lsub_iff_succ at h,
    simp only [lsub_typein] at h,
    exact (h o (lt_succ_self o)).false.elim },
  rw [←succ_inj, h],
  apply lsub_typein
end

/-- The bounded least strict upper bound of a family of ordinals. -/
def blsub (o : ordinal.{u}) (f : Π a < o, ordinal.{max u v}) : ordinal.{max u v} :=
o.bsup (λ a ha, (f a ha).succ)

theorem blsub_eq_lsub' {ι} (r : ι → ι → Prop) [is_well_order ι r] {o} (ho : type r = o) (f) :
  blsub o f = lsub (family_of_bfamily' r ho f) :=
bsup_eq_sup' r ho _

theorem lsub_eq_lsub {ι ι' : Type u} (r : ι → ι → Prop) (r' : ι' → ι' → Prop)
  [is_well_order ι r] [is_well_order ι' r'] {o} (ho : type r = o) (ho' : type r' = o)
  (f : Π a < o, ordinal) : lsub (family_of_bfamily' r ho f) = lsub (family_of_bfamily' r' ho' f) :=
by rw [←blsub_eq_lsub', ←blsub_eq_lsub']

theorem blsub_eq_lsub {o} (f : Π a < o, ordinal) : blsub o f = lsub (family_of_bfamily o f) :=
bsup_eq_sup _

theorem lsub_eq_blsub' {ι} (r : ι → ι → Prop) [is_well_order ι r] (f : ι → ordinal) :
  lsub f = blsub _ (bfamily_of_family' r f) :=
sup_eq_bsup' r _

theorem blsub_eq_blsub {ι : Type u} (r r' : ι → ι → Prop) [is_well_order ι r] [is_well_order ι r']
  (f : ι → ordinal) : blsub _ (bfamily_of_family' r f) = blsub _ (bfamily_of_family' r' f) :=
by rw [←lsub_eq_blsub', ←lsub_eq_blsub']

theorem lsub_eq_blsub {ι} (f : ι → ordinal) : lsub f = blsub _ (bfamily_of_family f) :=
sup_eq_bsup _

theorem blsub_le {o f a} : blsub o f ≤ a ↔ ∀ i h, f i h < a :=
by { convert bsup_le, apply propext, simp [succ_le] }

theorem lt_blsub {o} (f : Π a < o, ordinal) (i h) : f i h < blsub o f :=
blsub_le.1 le_rfl _ _

theorem lt_blsub_iff {o f a} : a < blsub o f ↔ ∃ i hi, a ≤ f i hi :=
by simpa only [not_forall, not_lt, not_le] using not_congr (@blsub_le _ f a)

theorem bsup_le_blsub {o} (f : Π a < o, ordinal) : bsup o f ≤ blsub o f :=
bsup_le.2 (λ i h, le_of_lt (lt_blsub f i h))

theorem blsub_le_bsup_succ {o} (f : Π a < o, ordinal) : blsub o f ≤ (bsup o f).succ :=
blsub_le.2 (λ i h, lt_succ.2 (le_bsup f i h))

theorem bsup_eq_blsub_or_succ_bsup_eq_blsub {o} (f : Π a < o, ordinal) :
  bsup o f = blsub o f ∨ succ (bsup o f) = blsub o f :=
by { rw [bsup_eq_sup, blsub_eq_lsub], exact sup_eq_lsub_or_sup_succ_eq_lsub _ }

theorem bsup_succ_le_blsub {o} (f : Π a < o, ordinal) :
  (bsup o f).succ ≤ blsub o f ↔ ∃ i hi, f i hi = bsup o f :=
begin
  refine ⟨λ h, _, _⟩,
  { by_contra' hf,
    exact ne_of_lt (succ_le.1 h) (le_antisymm (bsup_le_blsub f)
      (blsub_le.2 (lt_bsup_of_ne_bsup.1 hf))) },
  rintro ⟨_, _, hf⟩,
  rw [succ_le, ←hf],
  exact lt_blsub _ _ _
end

theorem bsup_succ_eq_blsub {o} (f : Π a < o, ordinal) :
  (bsup o f).succ = blsub o f ↔ ∃ i hi, f i hi = bsup o f :=
(blsub_le_bsup_succ f).le_iff_eq.symm.trans (bsup_succ_le_blsub f)

theorem bsup_eq_blsub_iff_succ {o} (f : Π a < o, ordinal) :
  bsup o f = blsub o f ↔ ∀ a < blsub o f, succ a < blsub o f :=
by { rw [bsup_eq_sup, blsub_eq_lsub], apply sup_eq_lsub_iff_succ }

theorem bsup_eq_blsub_iff_lt_bsup {o} (f : Π a < o, ordinal) :
  bsup o f = blsub o f ↔ ∀ i hi, f i hi < bsup o f :=
⟨λ h i, (by { rw h, apply lt_blsub }), λ h, le_antisymm (bsup_le_blsub f) (blsub_le.2 h)⟩

theorem bsup_eq_blsub_of_lt_succ_limit {o} (ho : is_limit o) {f : Π a < o, ordinal}
  (hf : ∀ a ha, f a ha < f a.succ (ho.2 a ha)) : bsup o f = blsub o f :=
begin
  rw bsup_eq_blsub_iff_lt_bsup,
  exact λ i hi, (hf i hi).trans_le (le_bsup f _ _)
end

@[simp] theorem blsub_eq_zero_iff {o} {f : Π a < o, ordinal} : blsub o f = 0 ↔ o = 0 :=
by { rw [blsub_eq_lsub, lsub_eq_zero_iff], exact out_empty_iff_eq_zero }

lemma blsub_zero {o : ordinal} (ho : o = 0) (f : Π a < o, ordinal) : blsub o f = 0 :=
by rwa blsub_eq_zero_iff

lemma blsub_pos {o : ordinal} (ho : 0 < o) (f : Π a < o, ordinal) : 0 < blsub o f :=
(ordinal.zero_le _).trans_lt (lt_blsub f 0 ho)

theorem blsub_type (r : α → α → Prop) [is_well_order α r] (f) :
  blsub (type r) f = lsub (λ a, f (typein r a) (typein_lt_type _ _)) :=
eq_of_forall_ge_iff $ λ o,
by rw [blsub_le, lsub_le]; exact
  ⟨λ H b, H _ _, λ H i h, by simpa only [typein_enum] using H (enum r i h)⟩

theorem blsub_const {o : ordinal} (ho : o ≠ 0) (a : ordinal) : blsub.{u v} o (λ _ _, a) = a + 1 :=
bsup_const.{u v} ho a.succ

@[simp] theorem blsub_id : ∀ o, blsub.{u u} o (λ x _, x) = o :=
lsub_typein

theorem bsup_id_limit {o} : (∀ a < o, succ a < o) → bsup.{u u} o (λ x _, x) = o :=
sup_typein_limit

@[simp] theorem bsup_id_succ (o) : bsup.{u u} (succ o) (λ x _, x) = o :=
sup_typein_succ

theorem blsub_le_of_brange_subset {o o'} {f : Π a < o, ordinal} {g : Π a < o', ordinal}
  (h : brange o f ⊆ brange o' g) : blsub.{u (max v w)} o f ≤ blsub.{v (max u w)} o' g :=
bsup_le_of_brange_subset $ λ a ⟨b, hb, hb'⟩, begin
  obtain ⟨c, hc, hc'⟩ := h ⟨b, hb, rfl⟩,
  simp_rw ←hc' at hb',
  exact ⟨c, hc, hb'⟩
end

theorem blsub_eq_of_brange_eq {o o'} {f : Π a < o, ordinal} {g : Π a < o', ordinal}
  (h : {o | ∃ i hi, f i hi = o} = {o | ∃ i hi, g i hi = o}) :
  blsub.{u (max v w)} o f = blsub.{v (max u w)} o' g :=
(blsub_le_of_brange_subset h.le).antisymm (blsub_le_of_brange_subset.{v u w} h.ge)

theorem bsup_comp {o o' : ordinal} {f : Π a < o, ordinal}
  (hf : ∀ {i j} (hi) (hj), i ≤ j → f i hi ≤ f j hj) {g : Π a < o', ordinal} (hg : blsub o' g = o) :
  bsup o' (λ a ha, f (g a ha) (by { rw ←hg, apply lt_blsub })) = bsup o f :=
begin
  apply le_antisymm;
  refine bsup_le.2 (λ i hi, _),
  { apply le_bsup },
  { rw [←hg, lt_blsub_iff] at hi,
    rcases hi with ⟨j, hj, hj'⟩,
    exact (hf _ _ hj').trans (le_bsup _ _ _) }
end

theorem blsub_comp {o o' : ordinal} {f : Π a < o, ordinal}
  (hf : ∀ {i j} (hi) (hj), i ≤ j → f i hi ≤ f j hj) {g : Π a < o', ordinal} (hg : blsub o' g = o) :
  blsub o' (λ a ha, f (g a ha) (by { rw ←hg, apply lt_blsub })) = blsub o f :=
@bsup_comp o _ (λ a ha, (f a ha).succ) (λ i j _ _ h, succ_le_succ.2 (hf _ _ h)) g hg

theorem is_normal.bsup_eq {f} (H : is_normal f) {o : ordinal} (h : is_limit o) :
  bsup.{u} o (λ x _, f x) = f o :=
by { rw [←is_normal.bsup.{u u} H (λ x _, x) h.1, bsup_id_limit h.2] }

theorem is_normal.blsub_eq {f} (H : is_normal f) {o : ordinal} (h : is_limit o) :
  blsub.{u} o (λ x _, f x) = f o :=
by { rw [←H.bsup_eq h, bsup_eq_blsub_of_lt_succ_limit h], exact (λ a _, H.1 a) }

theorem is_normal_iff_lt_succ_and_bsup_eq {f} :
  is_normal f ↔ (∀ a, f a < f a.succ) ∧ ∀ o, is_limit o → bsup o (λ x _, f x) = f o :=
⟨λ h, ⟨h.1, @is_normal.bsup_eq f h⟩, λ ⟨h₁, h₂⟩, ⟨h₁, λ o ho a, (by {rw ←h₂ o ho, exact bsup_le})⟩⟩

theorem is_normal_iff_lt_succ_and_blsub_eq {f} :
  is_normal f ↔ (∀ a, f a < f a.succ) ∧ ∀ o, is_limit o → blsub o (λ x _, f x) = f o :=
begin
  rw [is_normal_iff_lt_succ_and_bsup_eq, and.congr_right_iff],
  intro h,
  split;
  intros H o ho;
  have := H o ho;
  rwa ←bsup_eq_blsub_of_lt_succ_limit ho (λ a _, h a) at *
end

theorem is_normal.eq_iff_zero_and_succ {f : ordinal.{u} → ordinal.{u}} (hf : is_normal f) {g}
  (hg : is_normal g) : f = g ↔ (f 0 = g 0 ∧ ∀ a : ordinal, f a = g a → f a.succ = g a.succ) :=
⟨λ h, by simp [h], λ ⟨h₁, h₂⟩, funext (λ a, begin
  apply a.limit_rec_on,
  assumption',
  intros o ho H,
  rw [←is_normal.bsup_eq.{u u} hf ho, ←is_normal.bsup_eq.{u u} hg ho],
  congr,
  ext b hb,
  exact H b hb
end)⟩

end ordinal

/-! ### Results about injectivity and surjectivity -/

lemma not_surjective_of_ordinal {α : Type u} (f : α → ordinal.{u}) : ¬ function.surjective f :=
λ h, ordinal.lsub_nmem_range.{u u} f (h _)

lemma not_injective_of_ordinal {α : Type u} (f : ordinal.{u} → α) : ¬ function.injective f :=
λ h, not_surjective_of_ordinal _ (inv_fun_surjective h)

lemma not_surjective_of_ordinal_of_small {α : Type v} [small.{u} α] (f : α → ordinal.{u}) :
  ¬ function.surjective f :=
λ h, not_surjective_of_ordinal _ (h.comp (equiv_shrink _).symm.surjective)

lemma not_injective_of_ordinal_of_small {α : Type v} [small.{u} α] (f : ordinal.{u} → α) :
  ¬ function.injective f :=
λ h, not_injective_of_ordinal _ ((equiv_shrink _).injective.comp h)

/-- The type of ordinals in universe `u` is not `small.{u}`. This is the type-theoretic analog of
the Burali-Forti paradox. -/
theorem not_small_ordinal : ¬ small.{u} ordinal.{max u v} :=
λ h, @not_injective_of_ordinal_of_small _ h _ (λ a b, ordinal.lift_inj.1)

/-! ### Enumerating unbounded sets of ordinals with ordinals -/

namespace ordinal

section
variables {S : set ordinal.{u}}

/-- Enumerator function for an unbounded set of ordinals. -/
def enum_ord (S : set ordinal.{u}) : ordinal → ordinal :=
wf.fix (λ o f, Inf (S ∩ set.Ici (blsub.{u u} o f)))

/-- The equation that characterizes `enum_ord` definitionally. This isn't the nicest expression to
    work with, so consider using `enum_ord_def` instead. -/
theorem enum_ord_def' (o) :
  enum_ord S o = Inf (S ∩ set.Ici (blsub.{u u} o (λ a _, enum_ord S a))) :=
wf.fix_eq _ _

/-- The set in `enum_ord_def'` is nonempty. -/
theorem enum_ord_def'_nonempty (hS : unbounded (<) S) (a) : (S ∩ set.Ici a).nonempty :=
let ⟨b, hb, hb'⟩ := hS a in ⟨b, hb, le_of_not_gt hb'⟩

private theorem enum_ord_mem_aux (hS : unbounded (<) S) (o) :
  (enum_ord S o) ∈ S ∩ set.Ici (blsub.{u u} o (λ c _, enum_ord S c)) :=
by { rw enum_ord_def', exact Inf_mem (enum_ord_def'_nonempty hS _) }

theorem enum_ord_mem (hS : unbounded (<) S) (o) : enum_ord S o ∈ S :=
(enum_ord_mem_aux hS o).left

theorem blsub_le_enum_ord (hS : unbounded (<) S) (o) :
  blsub.{u u} o (λ c _, enum_ord S c) ≤ enum_ord S o :=
(enum_ord_mem_aux hS o).right

theorem enum_ord.strict_mono (hS : unbounded (<) S) : strict_mono (enum_ord S) :=
λ _ _ h, (lt_blsub.{u u} _ _ h).trans_le (blsub_le_enum_ord hS _)

/-- A more workable definition for `enum_ord`. -/
theorem enum_ord_def (o) :
  enum_ord S o = Inf (S ∩ {b | ∀ c, c < o → enum_ord S c < b}) :=
begin
  rw enum_ord_def',
  congr, ext,
  exact ⟨λ h a hao, (lt_blsub.{u u} _ _ hao).trans_le h, λ h, blsub_le.2 h⟩
end

/-- The set in `enum_ord_def` is nonempty. -/
lemma enum_ord_def_nonempty (hS : unbounded (<) S) {o} :
  {x | x ∈ S ∧ ∀ c, c < o → enum_ord S c < x}.nonempty :=
(⟨_, enum_ord_mem hS o, λ _ b, enum_ord.strict_mono hS b⟩)

@[simp] theorem enum_ord_range {f : ordinal → ordinal} (hf : strict_mono f) :
  enum_ord (range f) = f :=
funext (λ o, begin
  apply wf.induction o,
  intros a H,
  rw enum_ord_def a,
  have Hfa : f a ∈ range f ∩ {b | ∀ c, c < a → enum_ord (range f) c < b} :=
    ⟨mem_range_self a, λ b hb, (by {rw H b hb, exact hf hb})⟩,
  refine (cInf_le' Hfa).antisymm ((le_cInf_iff'' ⟨_, Hfa⟩).2 _),
  rintros _ ⟨⟨c, rfl⟩, hc : ∀ b < a, enum_ord (range f) b < f c⟩,
  rw hf.le_iff_le,
  contrapose! hc,
  exact ⟨c, hc, (H c hc).ge⟩,
end)

@[simp] theorem enum_ord_univ : enum_ord set.univ = id :=
by { rw ←range_id, exact enum_ord_range strict_mono_id }

@[simp] theorem enum_ord_zero : enum_ord S 0 = Inf S :=
by { rw enum_ord_def, simp [ordinal.not_lt_zero] }

theorem enum_ord_succ_le {a b} (hS : unbounded (<) S) (ha : a ∈ S) (hb : enum_ord S b < a) :
  enum_ord S b.succ ≤ a :=
begin
  rw enum_ord_def,
  exact cInf_le' ⟨ha, λ c hc, ((enum_ord.strict_mono hS).monotone (lt_succ.1 hc)).trans_lt hb⟩
end

theorem enum_ord_le_of_subset {S T : set ordinal} (hS : unbounded (<) S) (hST : S ⊆ T) (a) :
  enum_ord T a ≤ enum_ord S a :=
begin
  apply wf.induction a,
  intros b H,
  rw enum_ord_def,
  exact cInf_le' ⟨hST (enum_ord_mem hS b), λ c h, (H c h).trans_lt (enum_ord.strict_mono hS h)⟩
end

theorem enum_ord_surjective (hS : unbounded (<) S) : ∀ s ∈ S, ∃ a, enum_ord S a = s :=
λ s hs, ⟨Sup {a | enum_ord S a ≤ s}, begin
  apply le_antisymm,
  { rw enum_ord_def,
    refine cInf_le' ⟨hs, λ a ha, _⟩,
    have : enum_ord S 0 ≤ s := by { rw enum_ord_zero, exact cInf_le' hs },
    rcases exists_lt_of_lt_cSup (by exact ⟨0, this⟩) ha with ⟨b, hb, hab⟩,
    exact (enum_ord.strict_mono hS hab).trans_le hb },
  { by_contra' h,
    exact (le_cSup ⟨s, λ a,
      (well_founded.self_le_of_strict_mono wf (enum_ord.strict_mono hS) a).trans⟩
      (enum_ord_succ_le hS hs h)).not_lt (lt_succ_self _) }
end⟩

/-- An order isomorphism between an unbounded set of ordinals and the ordinals. -/
def enum_ord_order_iso (hS : unbounded (<) S) : ordinal ≃o S :=
strict_mono.order_iso_of_surjective (λ o, ⟨_, enum_ord_mem hS o⟩) (enum_ord.strict_mono hS)
  (λ s, let ⟨a, ha⟩ := enum_ord_surjective hS s s.prop in ⟨a, subtype.eq ha⟩)

theorem range_enum_ord (hS : unbounded (<) S) : range (enum_ord S) = S :=
by { rw range_eq_iff, exact ⟨enum_ord_mem hS, enum_ord_surjective hS⟩ }

/-- A characterization of `enum_ord`: it is the unique strict monotonic function with range `S`. -/
theorem eq_enum_ord (f : ordinal → ordinal) (hS : unbounded (<) S) :
  strict_mono f ∧ range f = S ↔ f = enum_ord S :=
begin
  split,
  { rintro ⟨h₁, h₂⟩,
    rwa [←wf.eq_strict_mono_iff_eq_range h₁ (enum_ord.strict_mono hS), range_enum_ord hS] },
  { rintro rfl,
    exact ⟨enum_ord.strict_mono hS, range_enum_ord hS⟩ }
end

end

/-! ### Ordinal exponential -/

/-- The ordinal exponential, defined by transfinite recursion. -/
def opow (a b : ordinal) : ordinal :=
if a = 0 then 1 - b else
limit_rec_on b 1 (λ _ IH, IH * a) (λ b _, bsup.{u u} b)

instance : has_pow ordinal ordinal := ⟨opow⟩
local infixr ^ := @pow ordinal ordinal ordinal.has_pow

theorem zero_opow' (a : ordinal) : 0 ^ a = 1 - a :=
by simp only [pow, opow, if_pos rfl]

@[simp] theorem zero_opow {a : ordinal} (a0 : a ≠ 0) : 0 ^ a = 0 :=
by rwa [zero_opow', ordinal.sub_eq_zero_iff_le, one_le_iff_ne_zero]

@[simp] theorem opow_zero (a : ordinal) : a ^ 0 = 1 :=
by by_cases a = 0; [simp only [pow, opow, if_pos h, sub_zero],
simp only [pow, opow, if_neg h, limit_rec_on_zero]]

@[simp] theorem opow_succ (a b : ordinal) : a ^ succ b = a ^ b * a :=
if h : a = 0 then by subst a; simp only [zero_opow (succ_ne_zero _), mul_zero]
else by simp only [pow, opow, limit_rec_on_succ, if_neg h]

theorem opow_limit {a b : ordinal} (a0 : a ≠ 0) (h : is_limit b) :
  a ^ b = bsup.{u u} b (λ c _, a ^ c) :=
by simp only [pow, opow, if_neg a0]; rw limit_rec_on_limit _ _ _ _ h; refl

theorem opow_le_of_limit {a b c : ordinal} (a0 : a ≠ 0) (h : is_limit b) :
  a ^ b ≤ c ↔ ∀ b' < b, a ^ b' ≤ c :=
by rw [opow_limit a0 h, bsup_le]

theorem lt_opow_of_limit {a b c : ordinal} (b0 : b ≠ 0) (h : is_limit c) :
  a < b ^ c ↔ ∃ c' < c, a < b ^ c' :=
by rw [← not_iff_not, not_exists]; simp only [not_lt, opow_le_of_limit b0 h, exists_prop, not_and]

@[simp] theorem opow_one (a : ordinal) : a ^ 1 = a :=
by rw [← succ_zero, opow_succ]; simp only [opow_zero, one_mul]

@[simp] theorem one_opow (a : ordinal) : 1 ^ a = 1 :=
begin
  apply limit_rec_on a,
  { simp only [opow_zero] },
  { intros _ ih, simp only [opow_succ, ih, mul_one] },
  refine λ b l IH, eq_of_forall_ge_iff (λ c, _),
  rw [opow_le_of_limit ordinal.one_ne_zero l],
  exact ⟨λ H, by simpa only [opow_zero] using H 0 l.pos,
         λ H b' h, by rwa IH _ h⟩,
end

theorem opow_pos {a : ordinal} (b)
  (a0 : 0 < a) : 0 < a ^ b :=
begin
  have h0 : 0 < a ^ 0, {simp only [opow_zero, zero_lt_one]},
  apply limit_rec_on b,
  { exact h0 },
  { intros b IH, rw [opow_succ],
    exact mul_pos IH a0 },
  { exact λ b l _, (lt_opow_of_limit (ordinal.pos_iff_ne_zero.1 a0) l).2
      ⟨0, l.pos, h0⟩ },
end

theorem opow_ne_zero {a : ordinal} (b)
  (a0 : a ≠ 0) : a ^ b ≠ 0 :=
ordinal.pos_iff_ne_zero.1 $ opow_pos b $ ordinal.pos_iff_ne_zero.2 a0

theorem opow_is_normal {a : ordinal} (h : 1 < a) : is_normal ((^) a) :=
have a0 : 0 < a, from lt_trans zero_lt_one h,
⟨λ b, by simpa only [mul_one, opow_succ] using
  (mul_lt_mul_iff_left (opow_pos b a0)).2 h,
 λ b l c, opow_le_of_limit (ne_of_gt a0) l⟩

theorem opow_lt_opow_iff_right {a b c : ordinal}
  (a1 : 1 < a) : a ^ b < a ^ c ↔ b < c :=
(opow_is_normal a1).lt_iff

theorem opow_le_opow_iff_right {a b c : ordinal}
  (a1 : 1 < a) : a ^ b ≤ a ^ c ↔ b ≤ c :=
(opow_is_normal a1).le_iff

theorem opow_right_inj {a b c : ordinal}
  (a1 : 1 < a) : a ^ b = a ^ c ↔ b = c :=
(opow_is_normal a1).inj

theorem opow_is_limit {a b : ordinal}
  (a1 : 1 < a) : is_limit b → is_limit (a ^ b) :=
(opow_is_normal a1).is_limit

theorem opow_is_limit_left {a b : ordinal}
  (l : is_limit a) (hb : b ≠ 0) : is_limit (a ^ b) :=
begin
  rcases zero_or_succ_or_limit b with e|⟨b,rfl⟩|l',
  { exact absurd e hb },
  { rw opow_succ,
    exact mul_is_limit (opow_pos _ l.pos) l },
  { exact opow_is_limit l.one_lt l' }
end

theorem opow_le_opow_right {a b c : ordinal}
  (h₁ : 0 < a) (h₂ : b ≤ c) : a ^ b ≤ a ^ c :=
begin
  cases lt_or_eq_of_le (one_le_iff_pos.2 h₁) with h₁ h₁,
  { exact (opow_le_opow_iff_right h₁).2 h₂ },
  { subst a, simp only [one_opow] }
end

theorem opow_le_opow_left {a b : ordinal} (c)
  (ab : a ≤ b) : a ^ c ≤ b ^ c :=
begin
  by_cases a0 : a = 0,
  { subst a, by_cases c0 : c = 0,
    { subst c, simp only [opow_zero] },
    { simp only [zero_opow c0, ordinal.zero_le] } },
  { apply limit_rec_on c,
    { simp only [opow_zero] },
    { intros c IH, simpa only [opow_succ] using mul_le_mul' IH ab },
    { exact λ c l IH, (opow_le_of_limit a0 l).2
        (λ b' h, le_trans (IH _ h) (opow_le_opow_right
          (lt_of_lt_of_le (ordinal.pos_iff_ne_zero.2 a0) ab) (le_of_lt h))) } }
end

theorem left_le_opow (a : ordinal) {b : ordinal} (b1 : 0 < b) : a ≤ a ^ b :=
begin
  nth_rewrite 0 ←opow_one a,
  cases le_or_gt a 1 with a1 a1,
  { cases lt_or_eq_of_le a1 with a0 a1,
    { rw lt_one_iff_zero at a0,
      rw [a0, zero_opow ordinal.one_ne_zero],
      exact ordinal.zero_le _ },
    rw [a1, one_opow, one_opow] },
  rwa [opow_le_opow_iff_right a1, one_le_iff_pos]
end

theorem right_le_opow {a : ordinal} (b) (a1 : 1 < a) : b ≤ a ^ b :=
(opow_is_normal a1).self_le _

theorem opow_lt_opow_left_of_succ {a b c : ordinal}
  (ab : a < b) : a ^ succ c < b ^ succ c :=
by rw [opow_succ, opow_succ]; exact
  (mul_le_mul_right' (opow_le_opow_left _ (le_of_lt ab)) a).trans_lt
  (mul_lt_mul_of_pos_left ab (opow_pos _ (lt_of_le_of_lt (ordinal.zero_le _) ab)))

theorem opow_add (a b c : ordinal) : a ^ (b + c) = a ^ b * a ^ c :=
begin
  by_cases a0 : a = 0,
  { subst a,
    by_cases c0 : c = 0, {simp only [c0, add_zero, opow_zero, mul_one]},
    have : b+c ≠ 0 := ne_of_gt (lt_of_lt_of_le
      (ordinal.pos_iff_ne_zero.2 c0) (le_add_left _ _)),
    simp only [zero_opow c0, zero_opow this, mul_zero] },
  cases eq_or_lt_of_le (one_le_iff_ne_zero.2 a0) with a1 a1,
  { subst a1, simp only [one_opow, mul_one] },
  apply limit_rec_on c,
  { simp only [add_zero, opow_zero, mul_one] },
  { intros c IH,
    rw [add_succ, opow_succ, IH, opow_succ, mul_assoc] },
  { intros c l IH,
    refine eq_of_forall_ge_iff (λ d, (((opow_is_normal a1).trans
      (add_is_normal b)).limit_le l).trans _),
    simp only [IH] {contextual := tt},
    exact (((mul_is_normal $ opow_pos b (ordinal.pos_iff_ne_zero.2 a0)).trans
      (opow_is_normal a1)).limit_le l).symm }
end

theorem opow_one_add (a b : ordinal) : a ^ (1 + b) = a * a ^ b :=
by rw [opow_add, opow_one]

theorem opow_dvd_opow (a) {b c : ordinal}
  (h : b ≤ c) : a ^ b ∣ a ^ c :=
by { rw [← ordinal.add_sub_cancel_of_le h, opow_add], apply dvd_mul_right }

theorem opow_dvd_opow_iff {a b c : ordinal}
  (a1 : 1 < a) : a ^ b ∣ a ^ c ↔ b ≤ c :=
⟨λ h, le_of_not_lt $ λ hn,
  not_le_of_lt ((opow_lt_opow_iff_right a1).2 hn) $
   le_of_dvd (opow_ne_zero _ $ one_le_iff_ne_zero.1 $ le_of_lt a1) h,
opow_dvd_opow _⟩

theorem opow_mul (a b c : ordinal) : a ^ (b * c) = (a ^ b) ^ c :=
begin
  by_cases b0 : b = 0, {simp only [b0, zero_mul, opow_zero, one_opow]},
  by_cases a0 : a = 0,
  { subst a,
    by_cases c0 : c = 0, {simp only [c0, mul_zero, opow_zero]},
    simp only [zero_opow b0, zero_opow c0, zero_opow (mul_ne_zero b0 c0)] },
  cases eq_or_lt_of_le (one_le_iff_ne_zero.2 a0) with a1 a1,
  { subst a1, simp only [one_opow] },
  apply limit_rec_on c,
  { simp only [mul_zero, opow_zero] },
  { intros c IH,
    rw [mul_succ, opow_add, IH, opow_succ] },
  { intros c l IH,
    refine eq_of_forall_ge_iff (λ d, (((opow_is_normal a1).trans
      (mul_is_normal (ordinal.pos_iff_ne_zero.2 b0))).limit_le l).trans _),
    simp only [IH] {contextual := tt},
    exact (opow_le_of_limit (opow_ne_zero _ a0) l).symm }
end

/-! ### Ordinal logarithm -/

/-- The ordinal logarithm is the solution `u` to the equation `x = b ^ u * v + w` where `v < b` and
    `w < b ^ u`. -/
def log (b : ordinal) (x : ordinal) : ordinal :=
if h : 1 < b then pred (Inf {o | x < b ^ o}) else 0

/-- The set in the definition of `log` is nonempty. -/
theorem log_nonempty {b x : ordinal} (h : 1 < b) : {o | x < b ^ o}.nonempty :=
⟨succ x, succ_le.1 (right_le_opow _ h)⟩

@[simp] theorem log_not_one_lt {b : ordinal} (b1 : ¬ 1 < b) (x : ordinal) : log b x = 0 :=
by simp only [log, dif_neg b1]

theorem log_def {b : ordinal} (b1 : 1 < b) (x : ordinal) : log b x = pred (Inf {o | x < b ^ o}) :=
by simp only [log, dif_pos b1]

@[simp] theorem log_zero (b : ordinal) : log b 0 = 0 :=
if b1 : 1 < b then begin
  rw [log_def b1, ← ordinal.le_zero, pred_le],
  apply cInf_le',
  dsimp,
  rw [succ_zero, opow_one],
  exact zero_lt_one.trans b1
end
else by simp only [log_not_one_lt b1]

theorem succ_log_def {b x : ordinal} (b1 : 1 < b) (x0 : 0 < x) :
  succ (log b x) = Inf {o | x < b ^ o} :=
begin
  let t := Inf {o | x < b ^ o},
  have : x < b ^ t := Inf_mem (log_nonempty b1),
  rcases zero_or_succ_or_limit t with h|h|h,
  { refine (not_lt_of_le (one_le_iff_pos.2 x0) _).elim,
    simpa only [h, opow_zero] },
  { rw [show log b x = pred t, from log_def b1 x,
        succ_pred_iff_is_succ.2 h] },
  { rcases (lt_opow_of_limit (ne_of_gt $ lt_trans zero_lt_one b1) h).1 this with ⟨a, h₁, h₂⟩,
    exact (not_le_of_lt h₁).elim ((le_cInf_iff'' (log_nonempty b1)).1 (le_refl t) a h₂) }
end

theorem lt_opow_succ_log {b : ordinal} (b1 : 1 < b) (x : ordinal) :
  x < b ^ succ (log b x) :=
begin
  cases lt_or_eq_of_le (ordinal.zero_le x) with x0 x0,
  { rw [succ_log_def b1 x0], exact Inf_mem (log_nonempty b1) },
  { subst x, apply opow_pos _ (lt_trans zero_lt_one b1) }
end

theorem opow_log_le (b) {x : ordinal} (x0 : 0 < x) :
  b ^ log b x ≤ x :=
begin
  by_cases b0 : b = 0,
  { rw [b0, zero_opow'],
    refine le_trans (sub_le_self _ _) (one_le_iff_pos.2 x0) },
  cases lt_or_eq_of_le (one_le_iff_ne_zero.2 b0) with b1 b1,
  { refine le_of_not_lt (λ h, not_le_of_lt (lt_succ_self (log b x)) _),
    have := @cInf_le' _ _ {o | x < b ^ o} _ h,
    rwa ← succ_log_def b1 x0 at this },
  { rw [← b1, one_opow], exact one_le_iff_pos.2 x0 }
end

theorem le_log {b x c : ordinal} (b1 : 1 < b) (x0 : 0 < x) :
  c ≤ log b x ↔ b ^ c ≤ x :=
⟨λ h, le_trans ((opow_le_opow_iff_right b1).2 h) (opow_log_le b x0),
 λ h, le_of_not_lt $ λ hn,
   not_le_of_lt (lt_opow_succ_log b1 x) $
   le_trans ((opow_le_opow_iff_right b1).2 (succ_le.2 hn)) h⟩

theorem log_lt {b x c : ordinal} (b1 : 1 < b) (x0 : 0 < x) :
  log b x < c ↔ x < b ^ c :=
lt_iff_lt_of_le_iff_le (le_log b1 x0)

theorem log_le_log (b) {x y : ordinal} (xy : x ≤ y) :
  log b x ≤ log b y :=
if x0 : x = 0 then by simp only [x0, log_zero, ordinal.zero_le] else
have x0 : 0 < x, from ordinal.pos_iff_ne_zero.2 x0,
if b1 : 1 < b then
  (le_log b1 (lt_of_lt_of_le x0 xy)).2 $ le_trans (opow_log_le _ x0) xy
else by simp only [log_not_one_lt b1, ordinal.zero_le]

theorem log_le_self (b x : ordinal) : log b x ≤ x :=
if x0 : x = 0 then by simp only [x0, log_zero, ordinal.zero_le] else
if b1 : 1 < b then
  le_trans (right_le_opow _ b1) (opow_log_le b (ordinal.pos_iff_ne_zero.2 x0))
else by simp only [log_not_one_lt b1, ordinal.zero_le]

@[simp] theorem log_one (b : ordinal) : log b 1 = 0 :=
if hb : 1 < b then by rwa [←lt_one_iff_zero, log_lt hb zero_lt_one, opow_one]
else log_not_one_lt hb 1

lemma opow_mul_add_pos {b v : ordinal} (hb : 0 < b) (u) (hv : 0 < v) (w) :
  0 < b ^ u * v + w :=
(opow_pos u hb).trans_le ((le_mul_left _ hv).trans (le_add_right _ _))

lemma opow_mul_add_lt_opow_mul_succ {b u w : ordinal} (v : ordinal) (hw : w < b ^ u) :
  b ^ u * v + w < b ^ u * v.succ :=
by rwa [mul_succ, add_lt_add_iff_left]

lemma opow_mul_add_lt_opow_succ {b u v w : ordinal} (hvb : v < b) (hw : w < b ^ u) :
  b ^ u * v + w < b ^ u.succ :=
begin
  convert (opow_mul_add_lt_opow_mul_succ v hw).trans_le (mul_le_mul_left' (succ_le.2 hvb) _),
  exact opow_succ b u
end

theorem log_opow_mul_add {b u v w : ordinal} (hb : 1 < b) (hv : 0 < v) (hvb : v < b)
  (hw : w < b ^ u) : log b (b ^ u * v + w) = u :=
begin
  have hpos := opow_mul_add_pos (zero_lt_one.trans hb) u hv w,
  by_contra' hne,
  cases lt_or_gt_of_ne hne with h h,
  { rw log_lt hb hpos at h,
    exact not_le_of_lt h ((le_mul_left _ hv).trans (le_add_right _ _)) },
  { change _ < _ at h,
    rw [←succ_le, le_log hb hpos] at h,
    exact (not_lt_of_le h) (opow_mul_add_lt_opow_succ hvb hw) }
end

@[simp] theorem log_opow {b : ordinal} (hb : 1 < b) (x : ordinal) : log b (b ^ x) = x :=
begin
  convert log_opow_mul_add hb zero_lt_one hb (opow_pos x (zero_lt_one.trans hb)),
  rw [add_zero, mul_one]
end

theorem add_log_le_log_mul {x y : ordinal} (b : ordinal) (x0 : 0 < x) (y0 : 0 < y) :
  log b x + log b y ≤ log b (x * y) :=
begin
  by_cases hb : 1 < b,
  { rw [le_log hb (mul_pos x0 y0), opow_add],
    exact mul_le_mul' (opow_log_le b x0) (opow_log_le b y0) },
  simp only [log_not_one_lt hb, zero_add]
end

/-! ### The Cantor normal form -/

theorem CNF_aux {b o : ordinal} (b0 : b ≠ 0) (o0 : o ≠ 0) :
  o % b ^ log b o < o :=
lt_of_lt_of_le
  (mod_lt _ $ opow_ne_zero _ b0)
  (opow_log_le _ $ ordinal.pos_iff_ne_zero.2 o0)

/-- Proving properties of ordinals by induction over their Cantor normal form. -/
@[elab_as_eliminator] noncomputable def CNF_rec {b : ordinal} (b0 : b ≠ 0)
  {C : ordinal → Sort*}
  (H0 : C 0)
  (H : ∀ o, o ≠ 0 → o % b ^ log b o < o → C (o % b ^ log b o) → C o)
  : ∀ o, C o
| o :=
  if o0 : o = 0 then by rw o0; exact H0 else
  have _, from CNF_aux b0 o0,
  H o o0 this (CNF_rec (o % b ^ log b o))
using_well_founded {dec_tac := `[assumption]}

@[simp] theorem CNF_rec_zero {b} (b0) {C H0 H} : @CNF_rec b b0 C H0 H 0 = H0 :=
by rw [CNF_rec, dif_pos rfl]; refl

@[simp] theorem CNF_rec_ne_zero {b} (b0) {C H0 H o} (o0) :
  @CNF_rec b b0 C H0 H o = H o o0 (CNF_aux b0 o0) (@CNF_rec b b0 C H0 H _) :=
by rw [CNF_rec, dif_neg o0]

/-- The Cantor normal form of an ordinal is the list of coefficients
  in the base-`b` expansion of `o`.

    CNF b (b ^ u₁ * v₁ + b ^ u₂ * v₂) = [(u₁, v₁), (u₂, v₂)] -/
def CNF (b := omega) (o : ordinal) : list (ordinal × ordinal) :=
if b0 : b = 0 then [] else
CNF_rec b0 [] (λ o o0 h IH, (log b o, o / b ^ log b o) :: IH) o

@[simp] theorem zero_CNF (o) : CNF 0 o = [] :=
dif_pos rfl

@[simp] theorem CNF_zero (b) : CNF b 0 = [] :=
if b0 : b = 0 then dif_pos b0 else
(dif_neg b0).trans $ CNF_rec_zero _

theorem CNF_ne_zero {b o : ordinal} (b0 : b ≠ 0) (o0 : o ≠ 0) :
  CNF b o = (log b o, o / b ^ log b o) :: CNF b (o % b ^ log b o) :=
by unfold CNF; rw [dif_neg b0, dif_neg b0, CNF_rec_ne_zero b0 o0]

theorem one_CNF {o : ordinal} (o0 : o ≠ 0) :
  CNF 1 o = [(0, o)] :=
by rw [CNF_ne_zero ordinal.one_ne_zero o0, log_not_one_lt (lt_irrefl _), opow_zero, mod_one,
       CNF_zero, div_one]

theorem CNF_foldr {b : ordinal} (b0 : b ≠ 0) (o) :
  (CNF b o).foldr (λ p r, b ^ p.1 * p.2 + r) 0 = o :=
CNF_rec b0 (by rw CNF_zero; refl)
  (λ o o0 h IH, by rw [CNF_ne_zero b0 o0, list.foldr_cons, IH, div_add_mod]) o

private theorem CNF_pairwise_aux (b := omega) (o) :
  (∀ p ∈ CNF b o, prod.fst p ≤ log b o) ∧
  (CNF b o).pairwise (λ p q, q.1 < p.1) :=
begin
  by_cases b0 : b = 0,
  { simp only [b0, zero_CNF, list.pairwise.nil, and_true], exact λ _, false.elim },
  cases lt_or_eq_of_le (one_le_iff_ne_zero.2 b0) with b1 b1,
  { refine CNF_rec b0 _ _ o,
    { simp only [CNF_zero, list.pairwise.nil, and_true], exact λ _, false.elim },
    intros o o0 H IH, cases IH with IH₁ IH₂,
    simp only [CNF_ne_zero b0 o0, list.forall_mem_cons, list.pairwise_cons, IH₂, and_true],
    refine ⟨⟨le_rfl, λ p m, _⟩, λ p m, _⟩,
    { exact le_trans (IH₁ p m) (log_le_log _ $ le_of_lt H) },
    { refine lt_of_le_of_lt (IH₁ p m) ((log_lt b1 _).2 _),
      { rw ordinal.pos_iff_ne_zero, intro e,
        rw e at m, simpa only [CNF_zero] using m },
      { exact mod_lt _ (opow_ne_zero _ b0) } } },
  { by_cases o0 : o = 0,
    { simp only [o0, CNF_zero, list.pairwise.nil, and_true], exact λ _, false.elim },
    rw [← b1, one_CNF o0],
    simp only [list.mem_singleton, log_not_one_lt (lt_irrefl _), forall_eq, le_refl, true_and,
      list.pairwise_singleton] }
end

theorem CNF_pairwise (b := omega) (o) :
  (CNF b o).pairwise (λ p q, prod.fst q < p.1) :=
(CNF_pairwise_aux _ _).2

theorem CNF_fst_le_log (b := omega) (o) :
  ∀ p ∈ CNF b o, prod.fst p ≤ log b o :=
(CNF_pairwise_aux _ _).1

theorem CNF_fst_le (b := omega) (o) (p ∈ CNF b o) : prod.fst p ≤ o :=
le_trans (CNF_fst_le_log _ _ p H) (log_le_self _ _)

theorem CNF_snd_lt {b : ordinal} (b1 : 1 < b) (o) :
  ∀ p ∈ CNF b o, prod.snd p < b :=
begin
  have b0 := ne_of_gt (lt_trans zero_lt_one b1),
  refine CNF_rec b0 (λ _, by rw [CNF_zero]; exact false.elim) _ o,
  intros o o0 H IH,
  simp only [CNF_ne_zero b0 o0, list.mem_cons_iff, forall_eq_or_imp, iff_true_intro IH, and_true],
  rw [div_lt (opow_ne_zero _ b0), ← opow_succ],
  exact lt_opow_succ_log b1 _,
end

theorem CNF_sorted (b := omega) (o) :
  ((CNF b o).map prod.fst).sorted (>) :=
by rw [list.sorted, list.pairwise_map]; exact CNF_pairwise b o

/-! ### Casting naturals into ordinals, compatibility with operations -/

@[simp] theorem nat_cast_mul {m n : ℕ} : ((m * n : ℕ) : ordinal) = m * n :=
by induction n with n IH; [simp only [nat.cast_zero, nat.mul_zero, mul_zero],
  rw [nat.mul_succ, nat.cast_add, IH, nat.cast_succ, mul_add_one]]

@[simp] theorem nat_cast_opow {m n : ℕ} : ((pow m n : ℕ) : ordinal) = m ^ n :=
by induction n with n IH; [simp only [pow_zero, nat.cast_zero, opow_zero, nat.cast_one],
  rw [pow_succ', nat_cast_mul, IH, nat.cast_succ, ← succ_eq_add_one, opow_succ]]

@[simp] theorem nat_cast_le {m n : ℕ} : (m : ordinal) ≤ n ↔ m ≤ n :=
by rw [← cardinal.ord_nat, ← cardinal.ord_nat,
       cardinal.ord_le_ord, cardinal.nat_cast_le]

@[simp] theorem nat_cast_lt {m n : ℕ} : (m : ordinal) < n ↔ m < n :=
by simp only [lt_iff_le_not_le, nat_cast_le]

@[simp] theorem nat_cast_inj {m n : ℕ} : (m : ordinal) = n ↔ m = n :=
by simp only [le_antisymm_iff, nat_cast_le]

@[simp] theorem nat_cast_eq_zero {n : ℕ} : (n : ordinal) = 0 ↔ n = 0 :=
@nat_cast_inj n 0

theorem nat_cast_ne_zero {n : ℕ} : (n : ordinal) ≠ 0 ↔ n ≠ 0 :=
not_congr nat_cast_eq_zero

@[simp] theorem nat_cast_pos {n : ℕ} : (0 : ordinal) < n ↔ 0 < n :=
@nat_cast_lt 0 n

@[simp] theorem nat_cast_sub {m n : ℕ} : ((m - n : ℕ) : ordinal) = m - n :=
(_root_.le_total m n).elim
  (λ h, by rw [tsub_eq_zero_iff_le.2 h, ordinal.sub_eq_zero_iff_le.2 (nat_cast_le.2 h)]; refl)
  (λ h, (add_left_cancel n).1 $ by rw [← nat.cast_add,
     add_tsub_cancel_of_le h, ordinal.add_sub_cancel_of_le (nat_cast_le.2 h)])

@[simp] theorem nat_cast_div {m n : ℕ} : ((m / n : ℕ) : ordinal) = m / n :=
if n0 : n = 0 then by simp only [n0, nat.div_zero, nat.cast_zero, div_zero] else
have n0':_, from nat_cast_ne_zero.2 n0,
le_antisymm
  (by rw [le_div n0', ← nat_cast_mul, nat_cast_le, mul_comm];
      apply nat.div_mul_le_self)
  (by rw [div_le n0', succ, ← nat.cast_succ, ← nat_cast_mul,
          nat_cast_lt, mul_comm, ← nat.div_lt_iff_lt_mul _ _ (nat.pos_of_ne_zero n0)];
      apply nat.lt_succ_self)

@[simp] theorem nat_cast_mod {m n : ℕ} : ((m % n : ℕ) : ordinal) = m % n :=
by rw [← add_left_cancel (n*(m/n)), div_add_mod, ← nat_cast_div, ← nat_cast_mul, ← nat.cast_add,
       nat.div_add_mod]

@[simp] theorem nat_le_card {o} {n : ℕ} : (n : cardinal) ≤ card o ↔ (n : ordinal) ≤ o :=
⟨λ h, by rwa [← cardinal.ord_le, cardinal.ord_nat] at h,
 λ h, card_nat n ▸ card_le_card h⟩

@[simp] theorem nat_lt_card {o} {n : ℕ} : (n : cardinal) < card o ↔ (n : ordinal) < o :=
by rw [← succ_le, ← cardinal.succ_le, ← cardinal.nat_succ, nat_le_card]; refl

@[simp] theorem card_lt_nat {o} {n : ℕ} : card o < n ↔ o < n :=
lt_iff_lt_of_le_iff_le nat_le_card

@[simp] theorem card_le_nat {o} {n : ℕ} : card o ≤ n ↔ o ≤ n :=
le_iff_le_iff_lt_iff_lt.2 nat_lt_card

@[simp] theorem card_eq_nat {o} {n : ℕ} : card o = n ↔ o = n :=
by simp only [le_antisymm_iff, card_le_nat, nat_le_card]

@[simp] theorem type_fin (n : ℕ) : @type (fin n) (<) _ = n :=
by rw [← card_eq_nat, card_type, mk_fin]

@[simp] theorem lift_nat_cast (n : ℕ) : lift n = n :=
by induction n with n ih; [simp only [nat.cast_zero, lift_zero],
  simp only [nat.cast_succ, lift_add, ih, lift_one]]

theorem lift_type_fin (n : ℕ) : lift (@type (fin n) (<) _) = n :=
by simp only [type_fin, lift_nat_cast]

theorem type_fintype (r : α → α → Prop) [is_well_order α r] [fintype α] : type r = fintype.card α :=
by rw [← card_eq_nat, card_type, mk_fintype]

end ordinal

/-! ### Properties of `omega` -/

namespace cardinal
open ordinal

@[simp] theorem ord_omega : ord.{u} omega = ordinal.omega :=
le_antisymm (ord_le.2 $ le_rfl) $
le_of_forall_lt $ λ o h, begin
  rcases ordinal.lt_lift_iff.1 h with ⟨o, rfl, h'⟩,
  rw [lt_ord, ← lift_card, ← lift_omega.{0 u},
      lift_lt, ← typein_enum (<) h'],
  exact lt_omega_iff_fintype.2 ⟨set.fintype_lt_nat _⟩
end

@[simp] theorem add_one_of_omega_le {c} (h : omega ≤ c) : c + 1 = c :=
by rw [add_comm, ← card_ord c, ← card_one,
       ← card_add, one_add_of_omega_le];
   rwa [← ord_omega, ord_le_ord]

end cardinal

namespace ordinal

theorem lt_add_of_limit {a b c : ordinal.{u}}
  (h : is_limit c) : a < b + c ↔ ∃ c' < c, a < b + c' :=
by rw [←is_normal.bsup_eq.{u u} (add_is_normal b) h, lt_bsup]

theorem lt_omega {o : ordinal.{u}} : o < omega ↔ ∃ n : ℕ, o = n :=
by rw [← cardinal.ord_omega, cardinal.lt_ord, lt_omega]; simp only [card_eq_nat]

theorem nat_lt_omega (n : ℕ) : (n : ordinal) < omega :=
lt_omega.2 ⟨_, rfl⟩

theorem omega_pos : 0 < omega := nat_lt_omega 0

theorem omega_ne_zero : omega ≠ 0 := ne_of_gt omega_pos

theorem one_lt_omega : 1 < omega := by simpa only [nat.cast_one] using nat_lt_omega 1

theorem omega_is_limit : is_limit omega :=
⟨omega_ne_zero, λ o h,
  let ⟨n, e⟩ := lt_omega.1 h in
  by rw [e]; exact nat_lt_omega (n+1)⟩

theorem omega_le {o : ordinal.{u}} : omega ≤ o ↔ ∀ n : ℕ, (n : ordinal) ≤ o :=
⟨λ h n, le_trans (le_of_lt (nat_lt_omega _)) h,
 λ H, le_of_forall_lt $ λ a h,
   let ⟨n, e⟩ := lt_omega.1 h in
   by rw [e, ← succ_le]; exact H (n+1)⟩

@[simp] theorem sup_nat_cast : sup nat.cast = omega :=
(sup_le.2 $ λ n, (nat_lt_omega n).le).antisymm $ omega_le.2 $ le_sup _

theorem nat_lt_limit {o} (h : is_limit o) : ∀ n : ℕ, (n : ordinal) < o
| 0     := lt_of_le_of_ne (ordinal.zero_le o) h.1.symm
| (n+1) := h.2 _ (nat_lt_limit n)

theorem omega_le_of_is_limit {o} (h : is_limit o) : omega ≤ o :=
omega_le.2 $ λ n, le_of_lt $ nat_lt_limit h n

theorem mul_lt_omega {a b : ordinal} (ha : a < omega) (hb : b < omega) : a * b < omega :=
match a, b, lt_omega.1 ha, lt_omega.1 hb with
| _, _, ⟨m, rfl⟩, ⟨n, rfl⟩ := by rw [← nat_cast_mul]; apply nat_lt_omega
end

theorem is_limit_iff_omega_dvd {a : ordinal} : is_limit a ↔ a ≠ 0 ∧ omega ∣ a :=
begin
  refine ⟨λ l, ⟨l.1, ⟨a / omega, le_antisymm _ (mul_div_le _ _)⟩⟩, λ h, _⟩,
  { refine (limit_le l).2 (λ x hx, le_of_lt _),
    rw [← div_lt omega_ne_zero, ← succ_le, le_div omega_ne_zero,
        mul_succ, add_le_of_limit omega_is_limit],
    intros b hb,
    rcases lt_omega.1 hb with ⟨n, rfl⟩,
    exact le_trans (add_le_add_right (mul_div_le _ _) _)
      (le_of_lt $ lt_sub.1 $ nat_lt_limit (sub_is_limit l hx) _) },
  { rcases h with ⟨a0, b, rfl⟩,
    refine mul_is_limit_left omega_is_limit
      (ordinal.pos_iff_ne_zero.2 $ mt _ a0),
    intro e, simp only [e, mul_zero] }
end

local infixr ^ := @pow ordinal ordinal ordinal.has_pow

theorem opow_lt_omega {a b : ordinal} (ha : a < omega) (hb : b < omega) : a ^ b < omega :=
match a, b, lt_omega.1 ha, lt_omega.1 hb with
| _, _, ⟨m, rfl⟩, ⟨n, rfl⟩ := by rw [← nat_cast_opow]; apply nat_lt_omega
end

theorem add_mul_limit_aux {a b c : ordinal} (ba : b + a = a)
  (l : is_limit c)
  (IH : ∀ c' < c, (a + b) * succ c' = a * succ c' + b) :
  (a + b) * c = a * c :=
le_antisymm
  ((mul_le_of_limit l).2 $ λ c' h, begin
    apply le_trans (mul_le_mul_left' (le_of_lt $ lt_succ_self _) _),
    rw IH _ h,
    apply le_trans (add_le_add_left _ _),
    { rw ← mul_succ, exact mul_le_mul_left' (succ_le.2 $ l.2 _ h) _ },
    { apply_instance },
    { rw ← ba, exact le_add_right _ _ }
  end)
  (mul_le_mul_right' (le_add_right _ _) _)

theorem add_mul_succ {a b : ordinal} (c) (ba : b + a = a) :
  (a + b) * succ c = a * succ c + b :=
begin
  apply limit_rec_on c,
  { simp only [succ_zero, mul_one] },
  { intros c IH,
    rw [mul_succ, IH, ← add_assoc, add_assoc _ b, ba, ← mul_succ] },
  { intros c l IH,
    have := add_mul_limit_aux ba l IH,
    rw [mul_succ, add_mul_limit_aux ba l IH, mul_succ, add_assoc] }
end

theorem add_mul_limit {a b c : ordinal} (ba : b + a = a)
  (l : is_limit c) : (a + b) * c = a * c :=
add_mul_limit_aux ba l (λ c' _, add_mul_succ c' ba)

theorem mul_omega {a : ordinal} (a0 : 0 < a) (ha : a < omega) : a * omega = omega :=
le_antisymm
  ((mul_le_of_limit omega_is_limit).2 $ λ b hb, le_of_lt (mul_lt_omega ha hb))
  (by simpa only [one_mul] using mul_le_mul_right' (one_le_iff_pos.2 a0) omega)

theorem mul_lt_omega_opow {a b c : ordinal}
  (c0 : 0 < c) (ha : a < omega ^ c) (hb : b < omega) : a * b < omega ^ c :=
begin
  rcases zero_or_succ_or_limit c with rfl|⟨c,rfl⟩|l,
  { exact (lt_irrefl _).elim c0 },
  { rw opow_succ at ha,
    rcases ((mul_is_normal $ opow_pos _ omega_pos).limit_lt
      omega_is_limit).1 ha with ⟨n, hn, an⟩,
    refine (mul_le_mul_right' (le_of_lt an) _).trans_lt _,
    rw [opow_succ, mul_assoc, mul_lt_mul_iff_left (opow_pos _ omega_pos)],
    exact mul_lt_omega hn hb },
  { rcases ((opow_is_normal one_lt_omega).limit_lt l).1 ha with ⟨x, hx, ax⟩,
    refine (mul_le_mul' (le_of_lt ax) (le_of_lt hb)).trans_lt _,
    rw [← opow_succ, opow_lt_opow_iff_right one_lt_omega],
    exact l.2 _ hx }
end

theorem mul_omega_dvd {a : ordinal}
  (a0 : 0 < a) (ha : a < omega) : ∀ {b}, omega ∣ b → a * b = b
| _ ⟨b, rfl⟩ := by rw [← mul_assoc, mul_omega a0 ha]

/- This will be part of a future PR on multiplicative principal ordinals.

theorem mul_omega_opow_opow {a b : ordinal} (a0 : 0 < a) (h : a < omega ^ omega ^ b) :
  a * omega ^ omega ^ b = omega ^ omega ^ b :=
begin
  by_cases b0 : b = 0, {rw [b0, opow_zero, opow_one] at h ⊢, exact mul_omega a0 h},
  refine le_antisymm _
    (by simpa only [one_mul] using mul_le_mul_right' (one_le_iff_pos.2 a0) (omega ^ omega ^ b)),
  rcases (lt_opow_of_limit omega_ne_zero (opow_is_limit_left omega_is_limit b0)).1 h
    with ⟨x, xb, ax⟩,
  apply (mul_le_mul_right' (le_of_lt ax) _).trans,
  rw [← opow_add, add_omega_opow xb]
end
--/

theorem add_le_of_forall_add_lt {a b c : ordinal} (hb : 0 < b) (h : ∀ d < b, a + d < c) :
  a + b ≤ c :=
begin
  have H : a + (c - a) = c := ordinal.add_sub_cancel_of_le (by {rw ←add_zero a, exact (h _ hb).le}),
  rw ←H,
  apply add_le_add_left _ a,
  by_contra' hb,
  exact (h _ hb).ne H
end

theorem opow_omega {a : ordinal} (a1 : 1 < a) (h : a < omega) : a ^ omega = omega :=
le_antisymm
  ((opow_le_of_limit (one_le_iff_ne_zero.1 $ le_of_lt a1) omega_is_limit).2
    (λ b hb, le_of_lt (opow_lt_omega h hb)))
  (right_le_opow _ a1)

theorem is_normal.apply_omega {f : ordinal.{u} → ordinal.{u}} (hf : is_normal f) :
  sup.{0 u} (f ∘ nat.cast) = f omega :=
by rw [←sup_nat_cast, is_normal.sup.{0 u u} hf _ ⟨0⟩]

@[simp] theorem sup_add_nat (o : ordinal.{u}) : sup (λ n : ℕ, o + n) = o + omega :=
(add_is_normal o).apply_omega

@[simp] theorem sup_mul_nat (o : ordinal) : sup (λ n : ℕ, o * n) = o * omega :=
begin
  rcases eq_zero_or_pos o with rfl | ho,
  { rw zero_mul, exact sup_eq_zero_iff.2 (λ n, zero_mul n) },
  { exact (mul_is_normal ho).apply_omega }
end

theorem sup_opow_nat {o : ordinal.{u}} (ho : 0 < o) :
  sup (λ n : ℕ, o ^ n) = o ^ omega :=
begin
  rcases lt_or_eq_of_le (one_le_iff_pos.2 ho) with ho₁ | rfl,
  { exact (opow_is_normal ho₁).apply_omega },
  { rw one_opow,
    refine le_antisymm (sup_le.2 (λ n, by rw one_opow)) _,
    convert le_sup _ 0,
    rw [nat.cast_zero, opow_zero] }
end

/-! ### Fixed points of normal functions -/

section
variable {f : ordinal.{u} → ordinal.{u}}

/-- The next fixed point function, the least fixed point of the normal function `f` above `a`. -/
def nfp (f : ordinal → ordinal) (a : ordinal) :=
sup (λ n : ℕ, f^[n] a)

theorem nfp_le {f a b} : nfp f a ≤ b ↔ ∀ n, f^[n] a ≤ b :=
sup_le

theorem iterate_le_nfp (f a n) : f^[n] a ≤ nfp f a :=
le_sup _ n

theorem le_nfp_self (f a) : a ≤ nfp f a :=
iterate_le_nfp f a 0

theorem lt_nfp {f : ordinal → ordinal} {a b} : a < nfp f b ↔ ∃ n, a < (f^[n]) b :=
lt_sup

protected theorem is_normal.lt_nfp {f} (H : is_normal f) {a b} : f b < nfp f a ↔ b < nfp f a :=
lt_sup.trans $ iff.trans
  (by exact
   ⟨λ ⟨n, h⟩, ⟨n, lt_of_le_of_lt (H.self_le _) h⟩,
    λ ⟨n, h⟩, ⟨n+1, by rw iterate_succ'; exact H.lt_iff.2 h⟩⟩)
  lt_sup.symm

protected theorem is_normal.nfp_le (H : is_normal f) {a b} : nfp f a ≤ f b ↔ nfp f a ≤ b :=
le_iff_le_iff_lt_iff_lt.2 H.lt_nfp

theorem is_normal.nfp_le_fp (H : is_normal f) {a b} (ab : a ≤ b) (h : f b ≤ b) : nfp f a ≤ b :=
sup_le.2 $ λ i, begin
  induction i with i IH generalizing a, {exact ab},
  exact IH (le_trans (H.le_iff.2 ab) h),
end

theorem is_normal.nfp_fp (H : is_normal f) (a) : f (nfp f a) = nfp f a :=
begin
  refine le_antisymm _ (H.self_le _),
  cases le_or_lt (f a) a with aa aa,
  { rwa le_antisymm (H.nfp_le_fp le_rfl aa) (le_nfp_self _ _) },
  rcases zero_or_succ_or_limit (nfp f a) with e|⟨b, e⟩|l,
  { refine @le_trans _ _ _ (f a) _ (H.le_iff.2 _) (iterate_le_nfp f a 1),
    simp only [e, ordinal.zero_le] },
  { have : f b < nfp f a := H.lt_nfp.2 (by simp only [e, lt_succ_self]),
    rw [e, lt_succ] at this,
    have ab : a ≤ b,
    { rw [← lt_succ, ← e],
      exact lt_of_lt_of_le aa (iterate_le_nfp f a 1) },
    refine le_trans (H.le_iff.2 (H.nfp_le_fp ab this))
      (le_trans this (le_of_lt _)),
    simp only [e, lt_succ_self] },
  { exact (H.2 _ l _).2 (λ b h, le_of_lt (H.lt_nfp.2 h)) }
end

theorem is_normal.le_nfp (H : is_normal f) {a b} : f b ≤ nfp f a ↔ b ≤ nfp f a :=
⟨le_trans (H.self_le _), λ h, by simpa only [H.nfp_fp] using H.le_iff.2 h⟩

theorem nfp_eq_self {a} (h : f a = a) : nfp f a = a :=
le_antisymm (sup_le.mpr $ λ i, by rw [iterate_fixed h]) (le_nfp_self f a)

protected lemma monotone.nfp (hf : monotone f) : monotone (nfp f) :=
λ a b h, nfp_le.2 (λ n, (hf.iterate n h).trans (le_sup _ n))

/-- Fixed point lemma for normal functions: the fixed points of a normal function are unbounded. -/
theorem is_normal.nfp_unbounded {f} (H : is_normal f) : unbounded (<) (fixed_points f) :=
λ a, ⟨_, H.nfp_fp a, not_lt_of_ge (le_nfp_self f a)⟩

/-- The derivative of a normal function `f` is the sequence of fixed points of `f`. -/
def deriv (f : ordinal → ordinal) (o : ordinal) : ordinal :=
limit_rec_on o (nfp f 0)
  (λ a IH, nfp f (succ IH))
  (λ a l, bsup.{u u} a)

@[simp] theorem deriv_zero (f) : deriv f 0 = nfp f 0 := limit_rec_on_zero _ _ _

@[simp] theorem deriv_succ (f o) : deriv f (succ o) = nfp f (succ (deriv f o)) :=
limit_rec_on_succ _ _ _ _

theorem deriv_limit (f) {o} : is_limit o → deriv f o = bsup.{u u} o (λ a _, deriv f a) :=
limit_rec_on_limit _ _ _ _

theorem deriv_is_normal (f) : is_normal (deriv f) :=
⟨λ o, by rw [deriv_succ, ← succ_le]; apply le_nfp_self,
 λ o l a, by rw [deriv_limit _ l, bsup_le]⟩

theorem is_normal.deriv_fp (H : is_normal f) (o) : f (deriv.{u} f o) = deriv f o :=
begin
  apply limit_rec_on o,
  { rw [deriv_zero, H.nfp_fp] },
  { intros o ih, rw [deriv_succ, H.nfp_fp] },
  intros o l IH,
  rw [deriv_limit _ l, is_normal.bsup.{u u u} H _ l.1],
  refine eq_of_forall_ge_iff (λ c, _),
  simp only [bsup_le, IH] {contextual:=tt}
end

theorem is_normal.le_iff_deriv (H : is_normal f) {a} : f a ≤ a ↔ ∃ o, deriv f o = a :=
⟨λ ha, begin
  suffices : ∀ o (_ : a ≤ deriv f o), ∃ o, deriv f o = a,
  from this a ((deriv_is_normal _).self_le _),
  refine λ o, limit_rec_on o (λ h₁, ⟨0, le_antisymm _ h₁⟩) (λ o IH h₁, _) (λ o l IH h₁, _),
  { rw deriv_zero,
    exact H.nfp_le_fp (ordinal.zero_le _) ha },
  { cases le_or_lt a (deriv f o), {exact IH h},
    refine ⟨succ o, le_antisymm _ h₁⟩,
    rw deriv_succ,
    exact H.nfp_le_fp (succ_le.2 h) ha },
  { cases eq_or_lt_of_le h₁, {exact ⟨_, h.symm⟩},
    rw [deriv_limit _ l, ← not_le, bsup_le, not_ball] at h,
    exact let ⟨o', h, hl⟩ := h in IH o' h (le_of_not_le hl) }
end, λ ⟨o, e⟩, e ▸ le_of_eq (H.deriv_fp _)⟩

theorem is_normal.apply_eq_self_iff_deriv (H : is_normal f) {a} : f a = a ↔ ∃ o, deriv f o = a :=
by rw [←H.le_iff_deriv, H.le_iff_eq]

/-- `deriv f` is the fixed point enumerator of `f`. -/
theorem deriv_eq_enum_fp {f} (H : is_normal f) : deriv f = enum_ord (fixed_points f) :=
begin
  rw [←eq_enum_ord _ H.nfp_unbounded, range_eq_iff],
  exact ⟨(deriv_is_normal f).strict_mono, H.deriv_fp, λ _, H.apply_eq_self_iff_deriv.1⟩
end

theorem deriv_eq_id_of_nfp_eq_id {f : ordinal → ordinal} (h : nfp f = id) : deriv f = id :=
(is_normal.eq_iff_zero_and_succ (deriv_is_normal _) is_normal.refl).2 (by simp [h, succ_inj])

end

/-! ### Fixed points of addition -/

@[simp] theorem nfp_add_zero (a) : nfp ((+) a) 0 = a * omega :=
begin
  unfold nfp,
  rw ←sup_mul_nat,
  congr, funext,
  induction n with n hn,
  { rw [nat.cast_zero, mul_zero, iterate_zero_apply] },
  { nth_rewrite 1 nat.succ_eq_one_add,
    rw [nat.cast_add, nat.cast_one, mul_one_add, iterate_succ_apply', hn] }
end

theorem nfp_add_eq_mul_omega {a b} (hba : b ≤ a * omega) :
  nfp ((+) a) b = a * omega :=
begin
  apply le_antisymm ((add_is_normal a).nfp_le_fp hba _),
  { rw ←nfp_add_zero,
    exact monotone.nfp (add_is_normal a).strict_mono.monotone (ordinal.zero_le b) },
  { rw [←mul_one_add, one_add_omega] }
end

theorem add_eq_right_iff_mul_omega_le {a b : ordinal} : a + b = b ↔ a * omega ≤ b :=
begin
  refine ⟨λ h, _, λ h, _⟩,
  { rw [←nfp_add_zero a, ←deriv_zero],
    cases (add_is_normal a).apply_eq_self_iff_deriv.1 h with c hc,
    rw ←hc,
    exact (deriv_is_normal _).strict_mono.monotone (ordinal.zero_le _) },
  { have := ordinal.add_sub_cancel_of_le h,
    nth_rewrite 0 ←this,
    rwa [←add_assoc, ←mul_one_add, one_add_omega] }
end

theorem add_le_right_iff_mul_omega_le {a b : ordinal} : a + b ≤ b ↔ a * omega ≤ b :=
by { rw ←add_eq_right_iff_mul_omega_le, exact (add_is_normal a).le_iff_eq }

theorem deriv_add_eq_mul_omega_add (a b : ordinal.{u}) : deriv ((+) a) b = a * omega + b :=
begin
  revert b,
  rw [←funext_iff, is_normal.eq_iff_zero_and_succ (deriv_is_normal _) (add_is_normal _)],
  refine ⟨_, λ a h, _⟩,
  { rw [deriv_zero, add_zero],
    exact nfp_add_zero a },
  { rw [deriv_succ, h, add_succ],
    exact nfp_eq_self (add_eq_right_iff_mul_omega_le.2 ((le_add_right _ _).trans
      (lt_succ_self _).le)) }
end

/-! ### Fixed points of multiplication -/

@[simp] theorem nfp_mul_one {a : ordinal} (ha : 0 < a) : nfp ((*) a) 1 = a ^ omega :=
begin
  unfold nfp,
  rw ←sup_opow_nat,
  { congr,
    funext,
    induction n with n hn,
    { rw [nat.cast_zero, opow_zero, iterate_zero_apply] },
    nth_rewrite 1 nat.succ_eq_one_add,
    rw [nat.cast_add, nat.cast_one, opow_add, opow_one, iterate_succ_apply', hn] },
  { exact ha }
end

@[simp] theorem nfp_mul_zero (a : ordinal) : nfp ((*) a) 0 = 0 :=
begin
  rw [←ordinal.le_zero, nfp_le],
  intro n,
  induction n with n hn, { refl },
  rwa [iterate_succ_apply, mul_zero]
end

@[simp] theorem nfp_zero_mul : nfp ((*) 0) = id :=
begin
  refine funext (λ a, (nfp_le.2 (λ n, _)).antisymm (le_sup (λ n, ((*) 0)^[n] a) 0)),
  induction n with n hn, { refl },
  rw function.iterate_succ',
  change 0 * _ ≤ a,
  rw zero_mul,
  exact ordinal.zero_le a
end

@[simp] theorem deriv_mul_zero : deriv ((*) 0) = id :=
deriv_eq_id_of_nfp_eq_id nfp_zero_mul

theorem nfp_mul_eq_opow_omega {a b : ordinal} (hb : 0 < b) (hba : b ≤ a ^ omega) :
  nfp ((*) a) b = a ^ omega.{u} :=
begin
  cases eq_zero_or_pos a with ha ha,
  { rw [ha, zero_opow omega_ne_zero] at *,
    rw [ordinal.le_zero.1 hba, nfp_zero_mul],
    refl },
  apply le_antisymm,
  { apply (mul_is_normal ha).nfp_le_fp hba,
    rw [←opow_one_add, one_add_omega] },
  rw ←nfp_mul_one ha,
  exact monotone.nfp (mul_is_normal ha).strict_mono.monotone (one_le_iff_pos.2 hb)
end

theorem eq_zero_or_opow_omega_le_of_mul_eq_right {a b : ordinal} (hab : a * b = b) :
  b = 0 ∨ a ^ omega.{u} ≤ b :=
begin
  cases eq_zero_or_pos a with ha ha,
  { rw [ha, zero_opow omega_ne_zero],
    exact or.inr (ordinal.zero_le b) },
  rw or_iff_not_imp_left,
  intro hb,
  change b ≠ 0 at hb,
  rw ←nfp_mul_one ha,
  rw ←one_le_iff_ne_zero at hb,
  exact (mul_is_normal ha).nfp_le_fp hb (le_of_eq hab)
end

theorem mul_eq_right_iff_opow_omega_dvd {a b : ordinal} : a * b = b ↔ a ^ omega ∣ b :=
begin
  cases eq_zero_or_pos a with ha ha,
  { rw [ha, zero_mul, zero_opow omega_ne_zero, zero_dvd],
    exact eq_comm },
  refine ⟨λ hab, _, λ h, _⟩,
  { rw dvd_iff_mod_eq_zero,
    rw [←div_add_mod b (a ^ omega), mul_add, ←mul_assoc, ←opow_one_add, one_add_omega,
      add_left_cancel] at hab,
    cases eq_zero_or_opow_omega_le_of_mul_eq_right hab with hab hab,
    { exact hab },
    refine (not_lt_of_le hab (mod_lt b (opow_ne_zero omega _))).elim,
    rwa ←ordinal.pos_iff_ne_zero },
  cases h with c hc,
  rw [hc, ←mul_assoc, ←opow_one_add, one_add_omega]
end

theorem mul_le_right_iff_opow_omega_dvd {a b : ordinal} (ha : 0 < a) : a * b ≤ b ↔ a ^ omega ∣ b :=
by { rw ←mul_eq_right_iff_opow_omega_dvd, exact (mul_is_normal ha).le_iff_eq }

theorem nfp_mul_opow_omega_add {a c : ordinal} (b) (ha : 0 < a) (hc : 0 < c) (hca : c ≤ a ^ omega) :
  nfp ((*) a) (a ^ omega * b + c) = a ^ omega.{u} * b.succ :=
begin
  apply le_antisymm,
  { apply is_normal.nfp_le_fp (mul_is_normal ha),
    { rw mul_succ,
      apply add_le_add_left hca },
    { rw [←mul_assoc, ←opow_one_add, one_add_omega] } },
  { cases mul_eq_right_iff_opow_omega_dvd.1 ((mul_is_normal ha).nfp_fp (a ^ omega * b + c))
      with d hd,
    rw hd,
    apply mul_le_mul_left',
    have := le_nfp_self (has_mul.mul a) (a ^ omega * b + c),
    rw hd at this,
    have := (add_lt_add_left hc (a ^ omega * b)).trans_le this,
    rw [add_zero, mul_lt_mul_iff_left (opow_pos omega ha)] at this,
    rwa succ_le }
end

theorem deriv_mul_eq_opow_omega_mul {a : ordinal.{u}} (ha : 0 < a) (b) :
  deriv ((*) a) b = a ^ omega * b :=
begin
  revert b,
  rw [←funext_iff,
    is_normal.eq_iff_zero_and_succ (deriv_is_normal _) (mul_is_normal (opow_pos omega ha))],
  refine ⟨_, λ c h, _⟩,
  { rw [deriv_zero, nfp_mul_zero, mul_zero] },
  { rw [deriv_succ, h],
    exact nfp_mul_opow_omega_add c ha zero_lt_one (one_le_iff_pos.2 (opow_pos _ ha)) },
end

end ordinal<|MERGE_RESOLUTION|>--- conflicted
+++ resolved
@@ -383,17 +383,10 @@
   (λ b l IH h, lt_of_lt_of_le (H.1 a)
     ((H.2 _ l _).1 le_rfl _ (l.2 _ h)))
 
-<<<<<<< HEAD
-theorem is_normal_iff_strict_mono_and_limit_le {f : ordinal → ordinal} :
-  is_normal f ↔ strict_mono f ∧ ∀ o, is_limit o → ∀ a, (∀ b < o, f b ≤ a) → f o ≤ a :=
-⟨λ h, ⟨h.strict_mono, λ o ho a ha, (h.2 o ho a).2 ha⟩, λ ⟨h₁, h₂⟩,
-  ⟨λ a, h₁ (lt_succ_self a), λ o ho a, ⟨λ ha b hb, (h₁.monotone hb.le).trans ha, h₂ o ho a⟩⟩⟩
-=======
 theorem is_normal_iff_strict_mono_limit (f : ordinal → ordinal) :
   is_normal f ↔ (strict_mono f ∧ ∀ o, is_limit o → ∀ a, (∀ b < o, f b ≤ a) → f o ≤ a) :=
 ⟨λ hf, ⟨hf.strict_mono, λ a ha c, (hf.2 a ha c).2⟩, λ ⟨hs, hl⟩, ⟨λ a, hs (ordinal.lt_succ_self a),
   λ a ha c, ⟨λ hac b hba, ((hs hba).trans_le hac).le, hl a ha c⟩⟩⟩
->>>>>>> 5856c0c4
 
 theorem is_normal.lt_iff {f} (H : is_normal f) {a b} : f a < f b ↔ a < b :=
 strict_mono.lt_iff_lt $ H.strict_mono
