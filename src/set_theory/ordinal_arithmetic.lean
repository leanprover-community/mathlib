--- conflicted
+++ resolved
@@ -187,17 +187,9 @@
 begin
   refine ⟨λ ha, _, _⟩,
   { rcases eq_or_lt_of_le ha with rfl | ha,
-<<<<<<< HEAD
-    { exact or.inr rfl },
-    { exact or.inl (lt_one_iff_zero.1 ha) } },
-  { rintro (rfl | rfl),
-    { exact le_of_lt zero_lt_one },
-    { refl } }
-=======
     exacts [or.inr rfl, or.inl (lt_one_iff_zero.1 ha)], },
   { rintro (rfl | rfl),
     exacts [le_of_lt zero_lt_one, le_refl _], }
->>>>>>> 213e2ed7
 end
 
 /-! ### The predecessor of an ordinal -/
