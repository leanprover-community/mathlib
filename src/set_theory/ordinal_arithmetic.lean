--- conflicted
+++ resolved
@@ -1052,7 +1052,6 @@
   (sup_le.2 $ λ y, le_of_lt $ (typein_lt_typein r).2 $ hx _ $ mem_range_self y)
   (typein_lt_type r x)
 
-<<<<<<< HEAD
 theorem le_sup_shrink_equiv {s : set ordinal.{u}} (hs : small.{u} s) (a) (ha : a ∈ s) :
   a ≤ sup.{u u} (λ x, ((@equiv_shrink s hs).symm x).val) :=
 by { convert le_sup.{u u} _ ((@equiv_shrink s hs) ⟨a, ha⟩), rw symm_apply_apply }
@@ -1084,17 +1083,11 @@
   apply le_sup
 end
 
-theorem sup_eq_sup {ι ι' : Type u} (r : ι → ι → Prop) (r' : ι' → ι' → Prop)
-  [is_well_order ι r] [is_well_order ι' r'] {o} (ho : type r = o) (ho' : type r' = o)
-  (f : Π a < o, ordinal) : sup (family_of_bfamily' r ho f) = sup (family_of_bfamily' r' ho' f) :=
-le_antisymm (sup_le_sup r r' ho ho' f) (sup_le_sup r' r ho' ho f)
-=======
 theorem sup_eq_sup {ι ι' : Type u} (r : ι → ι → Prop) (r' : ι' → ι' → Prop) [is_well_order ι r]
   [is_well_order ι' r'] {o : ordinal.{u}} (ho : type r = o) (ho' : type r' = o)
   (f : Π a < o, ordinal.{max u v}) :
   sup (family_of_bfamily' r ho f) = sup (family_of_bfamily' r' ho' f) :=
 sup_eq_of_range_eq.{u u v} (by simp)
->>>>>>> 213e2ed7
 
 /-- The supremum of a family of ordinals indexed by the set of ordinals less than some
   `o : ordinal.{u}`. This is a special case of `sup` over the family provided by
