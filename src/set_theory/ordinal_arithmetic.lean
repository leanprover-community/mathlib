--- conflicted
+++ resolved
@@ -1091,7 +1091,6 @@
   exact lt_irrefl _ (lt_blsub.{u u} (λ x _, x) _ h)
 end
 
-<<<<<<< HEAD
 /-! ### Enumerating unbounded sets of ordinals with ordinals -/
 
 section
@@ -1209,8 +1208,6 @@
 
 end
 
-=======
->>>>>>> 9f28b5d4
 /-! ### Ordinal exponential -/
 
 /-- The ordinal exponential, defined by transfinite recursion. -/
