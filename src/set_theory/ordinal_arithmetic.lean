--- conflicted
+++ resolved
@@ -2084,63 +2084,6 @@
 | _, _, ⟨m, rfl⟩, ⟨n, rfl⟩ := by rw [← nat_cast_opow]; apply nat_lt_omega
 end
 
-<<<<<<< HEAD
-theorem add_omega_opow {a b : ordinal} (h : a < omega ^ b) : a + omega ^ b = omega ^ b :=
-begin
-  refine le_antisymm _ (le_add_left _ _),
-  revert h, apply limit_rec_on b,
-  { intro h, rw [opow_zero, ← succ_zero, lt_succ, ordinal.le_zero] at h,
-    rw [h, zero_add] },
-  { intros b _ h, rw [opow_succ] at h,
-    rcases (lt_mul_of_limit omega_is_limit).1 h with ⟨x, xo, ax⟩,
-    refine le_trans (add_le_add_right (le_of_lt ax) _) _,
-    rw [opow_succ, ← mul_add, add_omega xo] },
-  { intros b l IH h, rcases (lt_opow_of_limit omega_ne_zero l).1 h with ⟨x, xb, ax⟩,
-    refine (((add_is_normal a).trans (opow_is_normal one_lt_omega))
-      .limit_le l).2 (λ y yb, _),
-    let z := max x y,
-    have := IH z (max_lt xb yb)
-      (lt_of_lt_of_le ax $ opow_le_opow_right omega_pos (le_max_left _ _)),
-    exact le_trans (add_le_add_left (opow_le_opow_right omega_pos (le_max_right _ _)) _)
-      (le_trans this (opow_le_opow_right omega_pos $ le_of_lt $ max_lt xb yb)) }
-end
-
-theorem add_lt_omega_opow {a b c : ordinal} (h₁ : a < omega ^ c) (h₂ : b < omega ^ c) :
-  a + b < omega ^ c :=
-by rwa [← add_omega_opow h₁, add_lt_add_iff_left]
-
-theorem add_absorp {a b c : ordinal} (h₁ : a < omega ^ b) (h₂ : omega ^ b ≤ c) : a + c = c :=
-by rw [← ordinal.add_sub_cancel_of_le h₂, ← add_assoc, add_omega_opow h₁]
-
-theorem add_absorp_iff {o : ordinal} (o0 : 0 < o) : (∀ a < o, a + o = o) ↔ ∃ a, o = omega ^ a :=
-⟨λ H, ⟨log omega o, begin
-  refine ((lt_or_eq_of_le (opow_log_le _ o0))
-    .resolve_left $ λ h, _).symm,
-  have := H _ h,
-  have := lt_opow_succ_log one_lt_omega o,
-  rw [opow_succ, lt_mul_of_limit omega_is_limit] at this,
-  rcases this with ⟨a, ao, h'⟩,
-  rcases lt_omega.1 ao with ⟨n, rfl⟩, clear ao,
-  revert h', apply not_lt_of_le,
-  suffices e : omega ^ log omega o * ↑n + o = o,
-  { simpa only [e] using le_add_right (omega ^ log omega o * ↑n) o },
-  induction n with n IH, {simp only [nat.cast_zero, mul_zero, zero_add]},
-  simp only [nat.cast_succ, mul_add_one, add_assoc, this, IH]
-end⟩,
-λ ⟨b, e⟩, e.symm ▸ λ a, add_omega_opow⟩
-
-theorem add_le_of_forall_add_lt {a b c : ordinal} (hb : 0 < b) (h : ∀ d < b, a + d < c) :
-  a + b ≤ c :=
-begin
-  have H : a + (c - a) = c := ordinal.add_sub_cancel_of_le (by {rw ←add_zero a, exact (h _ hb).le}),
-  rw ←H,
-  apply add_le_add_left _ a,
-  by_contra' hb,
-  exact (h _ hb).ne H
-end
-
-=======
->>>>>>> 9deeddb3
 theorem add_mul_limit_aux {a b c : ordinal} (ba : b + a = a)
   (l : is_limit c)
   (IH : ∀ c' < c, (a + b) * succ c' = a * succ c' + b) :
