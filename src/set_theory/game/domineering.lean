--- conflicted
+++ resolved
@@ -95,50 +95,18 @@
   finset.card (move_left b m) + 2 = finset.card b :=
 begin
   dsimp [move_left],
-<<<<<<< HEAD
-  rw @finset.card_erase_of_mem _ (finset.erase b m) _ _,
-  { rw finset.card_erase_of_mem,
-    { exact tsub_add_cancel_of_le (card_of_mem_left h), },
-    { exact finset.mem_of_mem_inter_left h, } },
-  { apply finset.mem_erase_of_ne_of_mem,
-    { exact λ w, pred_ne_self m.2 (congr_arg prod.snd w), },
-    { have t := finset.mem_of_mem_inter_right h,
-      dsimp [shift_up] at t,
-      simp only [finset.mem_map, prod.exists] at t,
-      rcases t with ⟨x,y,w,h⟩,
-      rw ←h,
-      convert w,
-      simp, } }
-=======
   rw finset.card_erase_of_mem (snd_pred_mem_erase_of_mem_left h),
   rw finset.card_erase_of_mem (finset.mem_of_mem_inter_left h),
   exact tsub_add_cancel_of_le (card_of_mem_left h),
->>>>>>> ad4ea538
 end
 
 lemma move_right_card {b : board} {m : ℤ × ℤ} (h : m ∈ right b) :
   finset.card (move_right b m) + 2 = finset.card b :=
 begin
   dsimp [move_right],
-<<<<<<< HEAD
-  rw @finset.card_erase_of_mem _ (finset.erase b m) _ _,
-  { rw finset.card_erase_of_mem,
-    { exact tsub_add_cancel_of_le (card_of_mem_right h), },
-    { exact finset.mem_of_mem_inter_left h, } },
-  { apply finset.mem_erase_of_ne_of_mem,
-    { exact λ w, pred_ne_self m.1 (congr_arg prod.fst w), },
-    { have t := finset.mem_of_mem_inter_right h,
-      dsimp [shift_right] at t,
-      simp only [finset.mem_map, prod.exists] at t,
-      rcases t with ⟨x,y,w,h⟩,
-      rw ←h,
-      convert w,
-      simp, } }
-=======
   rw finset.card_erase_of_mem (fst_pred_mem_erase_of_mem_right h),
   rw finset.card_erase_of_mem (finset.mem_of_mem_inter_left h),
   exact tsub_add_cancel_of_le (card_of_mem_right h),
->>>>>>> ad4ea538
 end
 
 lemma move_left_smaller {b : board} {m : ℤ × ℤ} (h : m ∈ left b) :
