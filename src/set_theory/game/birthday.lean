/-
Copyright (c) 2022 Violeta Hernández Palacios. All rights reserved.
Released under Apache 2.0 license as described in the file LICENSE.
Authors: Violeta Hernández Palacios
-/

import set_theory.game.ordinal
import set_theory.ordinal.arithmetic

/-!
# Birthdays of games

The birthday of a game is an ordinal that represents at which "step" the game was constructed. We
define it recursively as the least ordinal larger than the birthdays of its left and right games. We
prove the basic properties about these.

# Main declarations

- `pgame.birthday`: The birthday of a pre-game.

# Todo

- Define the birthdays of `game`s and `surreal`s.
- Characterize the birthdays of basic arithmetical operations.
-/

universe u

open ordinal

namespace pgame

/-- The birthday of a pre-game is inductively defined as the least strict upper bound of the
birthdays of its left and right games. It may be thought as the "step" in which a certain game is
constructed. -/
noncomputable def birthday : pgame.{u} → ordinal.{u}
| ⟨xl, xr, xL, xR⟩ :=
    max (lsub.{u u} $ λ i, birthday (xL i)) (lsub.{u u} $ λ i, birthday (xR i))

theorem birthday_def (x : pgame) : birthday x = max
  (lsub.{u u} (λ i, birthday (x.move_left i)))
  (lsub.{u u} (λ i, birthday (x.move_right i))) :=
by { cases x, rw birthday, refl }

theorem birthday_move_left_lt {x : pgame} (i : x.left_moves) :
  (x.move_left i).birthday < x.birthday :=
by { cases x, rw birthday, exact lt_max_of_lt_left (lt_lsub _ i) }

theorem birthday_move_right_lt {x : pgame} (i : x.right_moves) :
  (x.move_right i).birthday < x.birthday :=
by { cases x, rw birthday, exact lt_max_of_lt_right (lt_lsub _ i) }

theorem lt_birthday_iff {x : pgame} {o : ordinal} : o < x.birthday ↔
  (∃ i : x.left_moves, o ≤ (x.move_left i).birthday) ∨
  (∃ i : x.right_moves, o ≤ (x.move_right i).birthday) :=
begin
  split,
  { rw birthday_def,
    intro h,
    cases lt_max_iff.1 h with h' h',
    { left,
      rwa lt_lsub_iff at h' },
    { right,
      rwa lt_lsub_iff at h' } },
  { rintro (⟨i, hi⟩ | ⟨i, hi⟩),
    { exact hi.trans_lt (birthday_move_left_lt i) },
    { exact hi.trans_lt (birthday_move_right_lt i) } }
end

theorem relabelling.birthday_congr : ∀ {x y : pgame.{u}}, relabelling x y → birthday x = birthday y
| ⟨xl, xr, xL, xR⟩ ⟨yl, yr, yL, yR⟩ ⟨L, R, hL, hR⟩ := begin
  rw [birthday, birthday],
  congr' 1,
  all_goals
  { apply lsub_eq_of_range_eq.{u u u},
    ext i,
    split },
  { rintro ⟨j, rfl⟩,
    exact ⟨L j, (relabelling.birthday_congr (hL j)).symm⟩ },
  { rintro ⟨j, rfl⟩,
    refine ⟨L.symm j, relabelling.birthday_congr _⟩,
    convert hL (L.symm j),
    rw L.apply_symm_apply },
  { rintro ⟨j, rfl⟩,
    refine ⟨R j, (relabelling.birthday_congr _).symm⟩,
    convert hR (R j),
    rw R.symm_apply_apply },
  { rintro ⟨j, rfl⟩,
    exact ⟨R.symm j, relabelling.birthday_congr (hR j)⟩ }
end
using_well_founded { dec_tac := pgame_wf_tac }

@[simp] theorem birthday_add_zero (x : pgame) : birthday (x + 0) = birthday x :=
(add_zero_relabelling x).birthday_congr

@[simp] theorem birthday_zero_add (x : pgame) : birthday (0 + x) = birthday x :=
(zero_add_relabelling x).birthday_congr

@[simp] theorem birthday_eq_zero (x : pgame) :
  birthday x = 0 ↔ is_empty x.left_moves ∧ is_empty x.right_moves :=
by rw [birthday_def, ordinal.max_eq_zero, ordinal.lsub_eq_zero_iff, ordinal.lsub_eq_zero_iff]

@[simp] theorem birthday_zero : birthday 0 = 0 :=
by { rw birthday_eq_zero, split; apply_instance }

<<<<<<< HEAD
@[simp] theorem neg_birthday : ∀ x : pgame, (-x).birthday = x.birthday
| ⟨xl, xr, xL, xR⟩ := begin
  rw [birthday_def, birthday_def, max_comm],
  congr; funext; apply neg_birthday
end

@[simp] theorem to_pgame_birthday (o : ordinal) : o.to_pgame.birthday = o :=
begin
  induction o using ordinal.induction with o IH,
  rw pgame.birthday_def,
  convert max_eq_left_iff.2 (ordinal.zero_le _),
  { apply lsub_empty },
  { nth_rewrite_lhs 0 ←lsub_typein o,
    congr,
    { exact (to_pgame_left_moves o).symm },
    { apply function.hfunext (to_pgame_left_moves o).symm,
      rintro a b h,
      have hwf := typein_lt_self a,
      have : to_left_moves_to_pgame a = b := cast_eq_iff_heq.2 h,
      rw [←this, to_pgame_move_left, IH _ (typein_lt_self a)] } }
end

theorem le_birthday : ∀ x : pgame, x ≤ x.birthday.to_pgame
| ⟨xl, _, xL, _⟩ :=
le_def.2 ⟨λ i, or.inl begin
  have := birthday_move_left_lt i,
  use to_left_moves_to_pgame (enum (<) (xL i).birthday (by rwa type_lt)),
  simp [le_birthday (xL i)]
end, is_empty_elim⟩

theorem neg_birthday_le (x : pgame) : -x.birthday.to_pgame ≤ x :=
let h := le_birthday (-x) in by rwa [neg_birthday, le_iff_neg_ge, neg_neg] at h

=======
@[simp] theorem birthday_one : birthday 1 = 1 :=
begin
  have : (λ i, (move_left 1 i).birthday) = λ i, 0 := funext (λ x, by simp),
  rw [birthday_def, @ordinal.lsub_empty (right_moves 1), this, ordinal.lsub_const, zero_add],
  exact max_bot_right 1
end

>>>>>>> 0e494afe
end pgame<|MERGE_RESOLUTION|>--- conflicted
+++ resolved
@@ -103,7 +103,13 @@
 @[simp] theorem birthday_zero : birthday 0 = 0 :=
 by { rw birthday_eq_zero, split; apply_instance }
 
-<<<<<<< HEAD
+@[simp] theorem birthday_one : birthday 1 = 1 :=
+begin
+  have : (λ i, (move_left 1 i).birthday) = λ i, 0 := funext (λ x, by simp),
+  rw [birthday_def, @ordinal.lsub_empty (right_moves 1), this, ordinal.lsub_const, zero_add],
+  exact max_bot_right 1
+end
+
 @[simp] theorem neg_birthday : ∀ x : pgame, (-x).birthday = x.birthday
 | ⟨xl, xr, xL, xR⟩ := begin
   rw [birthday_def, birthday_def, max_comm],
@@ -121,9 +127,11 @@
     { exact (to_pgame_left_moves o).symm },
     { apply function.hfunext (to_pgame_left_moves o).symm,
       rintro a b h,
-      have hwf := typein_lt_self a,
-      have : to_left_moves_to_pgame a = b := cast_eq_iff_heq.2 h,
-      rw [←this, to_pgame_move_left, IH _ (typein_lt_self a)] } }
+      simp,
+      rw IH _ (to_left_moves_to_pgame_symm_lt b),
+      apply congr_heq _ h,
+      unfold to_left_moves_to_pgame,
+      simp, } }
 end
 
 theorem le_birthday : ∀ x : pgame, x ≤ x.birthday.to_pgame
@@ -137,13 +145,4 @@
 theorem neg_birthday_le (x : pgame) : -x.birthday.to_pgame ≤ x :=
 let h := le_birthday (-x) in by rwa [neg_birthday, le_iff_neg_ge, neg_neg] at h
 
-=======
-@[simp] theorem birthday_one : birthday 1 = 1 :=
-begin
-  have : (λ i, (move_left 1 i).birthday) = λ i, 0 := funext (λ x, by simp),
-  rw [birthday_def, @ordinal.lsub_empty (right_moves 1), this, ordinal.lsub_const, zero_add],
-  exact max_bot_right 1
-end
-
->>>>>>> 0e494afe
 end pgame