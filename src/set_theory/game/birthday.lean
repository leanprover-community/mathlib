/-
Copyright (c) 2022 Violeta Hernández Palacios. All rights reserved.
Released under Apache 2.0 license as described in the file LICENSE.
Authors: Violeta Hernández Palacios
-/

import set_theory.game.ordinal

/-!
# Birthdays of games

The birthday of a game is an ordinal that represents at which "step" the game was constructed. We
define it recursively as the least ordinal larger than the birthdays of its left and right games. We
prove the basic properties about these.

# Main declarations

- `pgame.birthday`: The birthday of a pre-game.

# Todo

- Define the birthdays of `game`s and `surreal`s.
- Characterize the birthdays of basic arithmetical operations.
-/

universe u

open ordinal

open_locale pgame

namespace pgame

/-- The birthday of a pre-game is inductively defined as the least strict upper bound of the
birthdays of its left and right games. It may be thought as the "step" in which a certain game is
constructed. -/
noncomputable def birthday : pgame.{u} → ordinal.{u}
| ⟨xl, xr, xL, xR⟩ :=
    max (lsub.{u u} $ λ i, birthday (xL i)) (lsub.{u u} $ λ i, birthday (xR i))

theorem birthday_def (x : pgame) : birthday x = max
  (lsub.{u u} (λ i, birthday (x.move_left i)))
  (lsub.{u u} (λ i, birthday (x.move_right i))) :=
by { cases x, rw birthday, refl }

theorem birthday_move_left_lt {x : pgame} (i : x.left_moves) :
  (x.move_left i).birthday < x.birthday :=
by { cases x, rw birthday, exact lt_max_of_lt_left (lt_lsub _ i) }

theorem birthday_move_right_lt {x : pgame} (i : x.right_moves) :
  (x.move_right i).birthday < x.birthday :=
by { cases x, rw birthday, exact lt_max_of_lt_right (lt_lsub _ i) }

theorem lt_birthday_iff {x : pgame} {o : ordinal} : o < x.birthday ↔
  (∃ i : x.left_moves, o ≤ (x.move_left i).birthday) ∨
  (∃ i : x.right_moves, o ≤ (x.move_right i).birthday) :=
begin
  split,
  { rw birthday_def,
    intro h,
    cases lt_max_iff.1 h with h' h',
    { left,
      rwa lt_lsub_iff at h' },
    { right,
      rwa lt_lsub_iff at h' } },
  { rintro (⟨i, hi⟩ | ⟨i, hi⟩),
    { exact hi.trans_lt (birthday_move_left_lt i) },
    { exact hi.trans_lt (birthday_move_right_lt i) } }
end

theorem relabelling.birthday_congr : ∀ {x y : pgame.{u}}, x ≡r y → birthday x = birthday y
| ⟨xl, xr, xL, xR⟩ ⟨yl, yr, yL, yR⟩ r := begin
  unfold birthday,
  congr' 1,
  all_goals
  { apply lsub_eq_of_range_eq.{u u u},
    ext i, split },
  all_goals { rintro ⟨j, rfl⟩ },
  { exact ⟨_, (r.move_left j).birthday_congr.symm⟩ },
  { exact ⟨_, (r.move_left_symm j).birthday_congr⟩ },
<<<<<<< HEAD
  { exact ⟨_, (r.move_right_symm j).birthday_congr.symm⟩ },
  { exact ⟨_, (r.move_right j).birthday_congr⟩ }
=======
  { exact ⟨_, (r.move_right j).birthday_congr.symm⟩ },
  { exact ⟨_, (r.move_right_symm j).birthday_congr⟩ }
>>>>>>> b36a458a
end
using_well_founded { dec_tac := pgame_wf_tac }

@[simp] theorem birthday_add_zero (x : pgame) : birthday (x + 0) = birthday x :=
(add_zero_relabelling x).birthday_congr

@[simp] theorem birthday_zero_add (x : pgame) : birthday (0 + x) = birthday x :=
(zero_add_relabelling x).birthday_congr

@[simp] theorem birthday_eq_zero (x : pgame) :
  birthday x = 0 ↔ is_empty x.left_moves ∧ is_empty x.right_moves :=
by rw [birthday_def, max_eq_zero, lsub_eq_zero_iff, lsub_eq_zero_iff]

@[simp] theorem birthday_zero : birthday 0 = 0 :=
by simp [pempty.is_empty]

@[simp] theorem birthday_one : birthday 1 = 1 :=
by { rw birthday_def, simp }

@[simp] theorem birthday_star : birthday star = 1 :=
by { rw birthday_def, simp }

@[simp] theorem neg_birthday : ∀ x : pgame, (-x).birthday = x.birthday
| ⟨xl, xr, xL, xR⟩ := begin
  rw [birthday_def, birthday_def, max_comm],
  congr; funext; apply neg_birthday
end

@[simp] theorem to_pgame_birthday (o : ordinal) : o.to_pgame.birthday = o :=
begin
  induction o using ordinal.induction with o IH,
  rw [to_pgame_def, pgame.birthday],
  simp only [lsub_empty, max_zero_right],
  nth_rewrite 0 ←lsub_typein o,
  congr' with x,
  exact IH _ (typein_lt_self x)
end

theorem le_birthday : ∀ x : pgame, x ≤ x.birthday.to_pgame
| ⟨xl, _, xL, _⟩ :=
le_def.2 ⟨λ i, or.inl ⟨to_left_moves_to_pgame ⟨_, birthday_move_left_lt i⟩,
  by simp [le_birthday (xL i)]⟩, is_empty_elim⟩

theorem neg_birthday_le (x : pgame) : -x.birthday.to_pgame ≤ x :=
let h := le_birthday (-x) in by rwa [neg_birthday, neg_le_iff] at h

end pgame<|MERGE_RESOLUTION|>--- conflicted
+++ resolved
@@ -78,13 +78,8 @@
   all_goals { rintro ⟨j, rfl⟩ },
   { exact ⟨_, (r.move_left j).birthday_congr.symm⟩ },
   { exact ⟨_, (r.move_left_symm j).birthday_congr⟩ },
-<<<<<<< HEAD
-  { exact ⟨_, (r.move_right_symm j).birthday_congr.symm⟩ },
-  { exact ⟨_, (r.move_right j).birthday_congr⟩ }
-=======
   { exact ⟨_, (r.move_right j).birthday_congr.symm⟩ },
   { exact ⟨_, (r.move_right_symm j).birthday_congr⟩ }
->>>>>>> b36a458a
 end
 using_well_founded { dec_tac := pgame_wf_tac }
 
