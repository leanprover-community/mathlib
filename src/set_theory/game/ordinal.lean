--- conflicted
+++ resolved
@@ -25,14 +25,7 @@
 
 open pgame
 
-<<<<<<< HEAD
-local infix ` ≈ ` := equiv
-local infix ` ⧏ `:50 := lf
-local infix ` ≡r `:50 := relabelling
-local infix ` ♯ `:65 := ordinal.nadd
-=======
 open_locale natural_ops pgame
->>>>>>> e1d7cc70
 
 namespace ordinal
 
