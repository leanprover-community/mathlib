--- conflicted
+++ resolved
@@ -77,15 +77,9 @@
 begin
   introsI hG hH,
   rw impartial_def,
-<<<<<<< HEAD
-  refine ⟨equiv_trans (add_congr (neg_equiv_self _) (neg_equiv_self _))
+  refine ⟨(add_congr (neg_equiv_self _) (neg_equiv_self _)).trans
     (neg_add_relabelling _ _).equiv.symm, λ k, _, λ k, _⟩,
   { apply left_moves_add_cases k,
-=======
-  refine ⟨(add_congr (neg_equiv_self _) (neg_equiv_self _)).trans
-    (neg_add_relabelling _ _).equiv.symm, λ i, _, λ i, _⟩,
-  { rcases left_moves_add_cases i with ⟨j, rfl⟩ | ⟨j, rfl⟩,
->>>>>>> e1b3351d
     all_goals
     { intro i, simp only [add_move_left_inl, add_move_left_inr],
       apply impartial_add } },
