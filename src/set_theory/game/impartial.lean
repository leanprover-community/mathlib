/-
Copyright (c) 2020 Fox Thomson. All rights reserved.
Released under Apache 2.0 license as described in the file LICENSE.
Authors: Fox Thomson
-/

import set_theory.game.basic
import tactic.nth_rewrite.default

/-!
# Basic definitions about impartial (pre-)games

We will define an impartial game, one in which left and right can make exactly the same moves.
Our definition differs slightly by saying that the game is always equivalent to its negative,
no matter what moves are played. This allows for games such as poker-nim to be classifed as
impartial.
-/

universe u

namespace pgame

local infix ` ⧏ `:50 := lf
<<<<<<< HEAD
local infix ` ≡r `:50 := relabelling
=======
local infix ` ≈ ` := equiv
local infix ` ∥ `:50 := fuzzy
>>>>>>> 988f160d

/-- The definition for a impartial game, defined using Conway induction. -/
def impartial_aux : pgame → Prop
| G := G ≈ -G ∧ (∀ i, impartial_aux (G.move_left i)) ∧ ∀ j, impartial_aux (G.move_right j)
using_well_founded { dec_tac := pgame_wf_tac }

lemma impartial_aux_def {G : pgame} : G.impartial_aux ↔ G ≈ -G ∧
  (∀ i, impartial_aux (G.move_left i)) ∧ ∀ j, impartial_aux (G.move_right j) :=
by rw impartial_aux

/-- A typeclass on impartial games. -/
class impartial (G : pgame) : Prop := (out : impartial_aux G)

lemma impartial_iff_aux {G : pgame} : G.impartial ↔ G.impartial_aux :=
⟨λ h, h.1, λ h, ⟨h⟩⟩

lemma impartial_def {G : pgame} : G.impartial ↔ G ≈ -G ∧
  (∀ i, impartial (G.move_left i)) ∧ ∀ j, impartial (G.move_right j) :=
by simpa only [impartial_iff_aux] using impartial_aux_def

namespace impartial

instance impartial_zero : impartial 0 :=
by { rw impartial_def, dsimp, simp }

instance impartial_star : impartial star :=
by { rw impartial_def, simpa using impartial.impartial_zero }

lemma neg_equiv_self (G : pgame) [h : G.impartial] : G ≈ -G := (impartial_def.1 h).1

@[simp] lemma mk_neg_equiv_self (G : pgame) [h : G.impartial] : -⟦G⟧ = ⟦G⟧ :=
quot.sound (neg_equiv_self G).symm

instance move_left_impartial {G : pgame} [h : G.impartial] (i : G.left_moves) :
  (G.move_left i).impartial :=
(impartial_def.1 h).2.1 i

instance move_right_impartial {G : pgame} [h : G.impartial] (j : G.right_moves) :
  (G.move_right j).impartial :=
(impartial_def.1 h).2.2 j

theorem impartial_congr : ∀ {G H : pgame} (e : G ≡r H) [G.impartial], H.impartial
| G H e := begin
  introI h,
  rw impartial_def,
  refine ⟨e.symm.equiv.trans ((neg_equiv_self G).trans (neg_equiv_neg_iff.2 e.equiv)),
    λ i, _, λ j, _⟩;
  cases e with _ _ L R hL hR,
  { convert impartial_congr (hL (L.symm i)),
    rw equiv.apply_symm_apply },
  { exact impartial_congr (hR j) }
end
using_well_founded { dec_tac := pgame_wf_tac }

instance impartial_add : ∀ (G H : pgame) [G.impartial] [H.impartial], (G + H).impartial
| G H :=
begin
  introsI hG hH,
  rw impartial_def,
  refine ⟨(add_congr (neg_equiv_self _) (neg_equiv_self _)).trans
    (neg_add_relabelling _ _).equiv.symm, λ k, _, λ k, _⟩,
  { apply left_moves_add_cases k,
    all_goals
    { intro i, simp only [add_move_left_inl, add_move_left_inr],
      apply impartial_add } },
  { apply right_moves_add_cases k,
    all_goals
    { intro i, simp only [add_move_right_inl, add_move_right_inr],
      apply impartial_add } }
end
using_well_founded { dec_tac := pgame_wf_tac }

instance impartial_neg : ∀ (G : pgame) [G.impartial], (-G).impartial
| G :=
begin
  introI hG,
  rw impartial_def,
  refine ⟨_, λ i, _, λ i, _⟩,
  { rw neg_neg,
    exact (neg_equiv_self G).symm },
  { rw move_left_neg',
    apply impartial_neg },
  { rw move_right_neg',
    apply impartial_neg }
end
using_well_founded { dec_tac := pgame_wf_tac }

variables (G : pgame) [impartial G]

lemma nonpos : ¬ 0 < G :=
λ h, begin
  have h' := neg_lt_neg_iff.2 h,
  rw [pgame.neg_zero, lt_congr_left (neg_equiv_self G).symm] at h',
  exact (h.trans h').false
end

lemma nonneg : ¬ G < 0 :=
λ h, begin
  have h' := neg_lt_neg_iff.2 h,
  rw [pgame.neg_zero, lt_congr_right (neg_equiv_self G).symm] at h',
  exact (h.trans h').false
end

/-- In an impartial game, either the first player always wins, or the second player always wins. -/
lemma equiv_or_fuzzy_zero : G ≈ 0 ∨ G ∥ 0 :=
begin
  rcases lt_or_equiv_or_gt_or_fuzzy G 0 with h | h | h | h,
  { exact ((nonneg G) h).elim },
  { exact or.inl h },
  { exact ((nonpos G) h).elim },
  { exact or.inr h }
end

@[simp] lemma not_equiv_zero_iff : ¬ G ≈ 0 ↔ G ∥ 0 :=
⟨(equiv_or_fuzzy_zero G).resolve_left, fuzzy.not_equiv⟩

@[simp] lemma not_fuzzy_zero_iff : ¬ G ∥ 0 ↔ G ≈ 0 :=
⟨(equiv_or_fuzzy_zero G).resolve_right, equiv.not_fuzzy⟩

lemma add_self : G + G ≈ 0 :=
(add_congr_left (neg_equiv_self G)).trans (add_left_neg_equiv G)

@[simp] lemma mk_add_self : ⟦G⟧ + ⟦G⟧ = 0 := quot.sound (add_self G)

/-- This lemma doesn't require `H` to be impartial. -/
lemma equiv_iff_add_equiv_zero (H : pgame) : H ≈ G ↔ H + G ≈ 0 :=
by { rw [equiv_iff_game_eq, equiv_iff_game_eq, ←@add_right_cancel_iff _ _ (-⟦G⟧)], simpa }

/-- This lemma doesn't require `H` to be impartial. -/
lemma equiv_iff_add_equiv_zero' (H : pgame) : G ≈ H ↔ G + H ≈ 0 :=
by { rw [equiv_iff_game_eq, equiv_iff_game_eq, ←@add_left_cancel_iff _ _ (-⟦G⟧), eq_comm], simpa }

lemma le_zero_iff {G : pgame} [G.impartial] : G ≤ 0 ↔ 0 ≤ G :=
by rw [←zero_le_neg_iff, le_congr_right (neg_equiv_self G)]

lemma lf_zero_iff {G : pgame} [G.impartial] : G ⧏ 0 ↔ 0 ⧏ G :=
by rw [←zero_lf_neg_iff, lf_congr_right (neg_equiv_self G)]

lemma equiv_zero_iff_le: G ≈ 0 ↔ G ≤ 0 := ⟨and.left, λ h, ⟨h, le_zero_iff.1 h⟩⟩
lemma fuzzy_zero_iff_lf : G ∥ 0 ↔ G ⧏ 0 := ⟨and.left, λ h, ⟨h, lf_zero_iff.1 h⟩⟩
lemma equiv_zero_iff_ge : G ≈ 0 ↔ 0 ≤ G := ⟨and.right, λ h, ⟨le_zero_iff.2 h, h⟩⟩
lemma fuzzy_zero_iff_gf : G ∥ 0 ↔ 0 ⧏ G := ⟨and.right, λ h, ⟨lf_zero_iff.2 h, h⟩⟩

lemma forall_left_moves_fuzzy_iff_equiv_zero : (∀ i, G.move_left i ∥ 0) ↔ G ≈ 0 :=
begin
  refine ⟨λ hb, _, λ hp i, _⟩,
  { rw [equiv_zero_iff_le G, le_zero_lf],
    exact λ i, (hb i).1 },
  { rw fuzzy_zero_iff_lf,
    exact move_left_lf_of_le i hp.1 }
end

lemma forall_right_moves_fuzzy_iff_equiv_zero : (∀ j, G.move_right j ∥ 0) ↔ G ≈ 0 :=
begin
  refine ⟨λ hb, _, λ hp i, _⟩,
  { rw [equiv_zero_iff_ge G, zero_le_lf],
    exact λ i, (hb i).2 },
  { rw fuzzy_zero_iff_gf,
    exact lf_move_right_of_le i hp.2 }
end

lemma exists_left_move_equiv_iff_fuzzy_zero : (∃ i, G.move_left i ≈ 0) ↔ G ∥ 0 :=
begin
  refine ⟨λ ⟨i, hi⟩, (fuzzy_zero_iff_gf G).2 (lf_of_le_move_left hi.2), λ hn, _⟩,
  rw [fuzzy_zero_iff_gf G, zero_lf_le] at hn,
  cases hn with i hi,
  exact ⟨i, (equiv_zero_iff_ge _).2 hi⟩
end

lemma exists_right_move_equiv_iff_fuzzy_zero : (∃ j, G.move_right j ≈ 0) ↔ G ∥ 0 :=
begin
  refine ⟨λ ⟨i, hi⟩, (fuzzy_zero_iff_lf G).2 (lf_of_move_right_le hi.1), λ hn, _⟩,
  rw [fuzzy_zero_iff_lf G, lf_zero_le] at hn,
  cases hn with i hi,
  exact ⟨i, (equiv_zero_iff_le _).2 hi⟩
end

end impartial
end pgame<|MERGE_RESOLUTION|>--- conflicted
+++ resolved
@@ -21,12 +21,9 @@
 namespace pgame
 
 local infix ` ⧏ `:50 := lf
-<<<<<<< HEAD
-local infix ` ≡r `:50 := relabelling
-=======
 local infix ` ≈ ` := equiv
 local infix ` ∥ `:50 := fuzzy
->>>>>>> 988f160d
+local infix ` ≡r `:50 := relabelling
 
 /-- The definition for a impartial game, defined using Conway induction. -/
 def impartial_aux : pgame → Prop
