--- conflicted
+++ resolved
@@ -6,11 +6,8 @@
 import data.fin.basic
 import data.list.basic
 import logic.relation
-<<<<<<< HEAD
 import logic.small
-=======
 import order.game_add
->>>>>>> 2ec920d3
 
 /-!
 # Combinatorial (pre-)games.
