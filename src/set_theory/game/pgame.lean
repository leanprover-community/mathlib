--- conflicted
+++ resolved
@@ -1404,43 +1404,4 @@
 @[simp] theorem zero_lf_one : (0 : pgame) ⧏ 1 :=
 zero_lt_one.lf
 
-<<<<<<< HEAD
-/-- The pre-game `half` is defined as `{0 | 1}`. -/
-def half : pgame := ⟨punit, punit, 0, 1⟩
-
-@[simp] theorem half_left_moves : half.left_moves = punit := rfl
-@[simp] theorem half_right_moves : half.right_moves = punit := rfl
-@[simp] lemma half_move_left (x) : half.move_left x = 0 := rfl
-@[simp] lemma half_move_right (x) : half.move_right x = 1 := rfl
-
-instance unique_half_left_moves : unique half.left_moves := punit.unique
-instance unique_half_right_moves : unique half.right_moves := punit.unique
-
-protected theorem zero_lt_half : 0 < half :=
-lt_of_le_of_lf (zero_le.2 (λ j, ⟨punit.star, le_rfl⟩))
-  (zero_lf.2 ⟨default, is_empty.elim pempty.is_empty⟩)
-
-protected theorem zero_le_half : 0 ≤ half :=
-pgame.zero_lt_half.le
-
-theorem half_lt_one : half < 1 :=
-lt_of_le_of_lf
-  (le_of_forall_lf ⟨by simp, is_empty_elim⟩) (lf_of_exists_le (or.inr ⟨default, le_rfl⟩))
-
-theorem half_add_half_equiv_one : half + half ≈ 1 :=
-begin
-  split; rw le_def; split,
-  { rintro (⟨⟨ ⟩⟩ | ⟨⟨ ⟩⟩),
-    { exact or.inr ⟨sum.inr punit.star, (le_congr_left (zero_add_equiv 1)).2 le_rfl⟩ },
-    { exact or.inr ⟨sum.inl punit.star, (le_congr_left (add_zero_equiv 1)).2 le_rfl⟩ } },
-  { rintro ⟨ ⟩ },
-  { rintro ⟨ ⟩,
-    exact or.inl ⟨sum.inl punit.star, (le_congr_right (zero_add_equiv _)).2 pgame.zero_le_half⟩ },
-  { rintro (⟨⟨ ⟩⟩ | ⟨⟨ ⟩⟩); left,
-    { exact ⟨sum.inr punit.star, (add_zero_equiv _).2⟩ },
-    { exact ⟨sum.inl punit.star, (zero_add_equiv _).2⟩ } }
-end
-
-=======
->>>>>>> 6cdc30d7
 end pgame