--- conflicted
+++ resolved
@@ -968,15 +968,11 @@
   { exact IHyr }
 end⟩
 
-<<<<<<< HEAD
-=======
 /-- The pre-game `((0+1)+⋯)+1`. -/
 instance : has_coe ℕ pgame := ⟨nat.unary_cast⟩
 
 @[simp] protected theorem nat_succ (n : ℕ) : ((n + 1 : ℕ) : pgame) = n + 1 := rfl
-@[simp] protected theorem nat_one : ((1 : ℕ) : pgame) = 0 + 1 := rfl
-
->>>>>>> 32b08ef8
+
 instance is_empty_left_moves_add (x y : pgame.{u})
   [is_empty x.left_moves] [is_empty y.left_moves] : is_empty (x + y).left_moves :=
 begin
