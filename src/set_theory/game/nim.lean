/-
Copyright (c) 2020 Fox Thomson. All rights reserved.
Released under Apache 2.0 license as described in the file LICENSE.
Authors: Fox Thomson, Markus Himmel
-/
import data.nat.bitwise
import set_theory.game.birthday
import set_theory.game.impartial

/-!
# Nim and the Sprague-Grundy theorem

This file contains the definition for nim for any ordinal `o`. In the game of `nim o₁` both players
may move to `nim o₂` for any `o₂ < o₁`.
We also define a Grundy value for an impartial game `G` and prove the Sprague-Grundy theorem, that
`G` is equivalent to `nim (grundy_value G)`.
Finally, we compute the sum of finite Grundy numbers: if `G` and `H` have Grundy values `n` and `m`,
where `n` and `m` are natural numbers, then `G + H` has the Grundy value `n xor m`.

## Implementation details

The pen-and-paper definition of nim defines the possible moves of `nim o` to be `set.Iio o`.
However, this definition does not work for us because it would make the type of nim
`ordinal.{u} → pgame.{u + 1}`, which would make it impossible for us to state the Sprague-Grundy
theorem, since that requires the type of `nim` to be `ordinal.{u} → pgame.{u}`. For this reason, we
instead use `o.out.α` for the possible moves. You can use `to_left_moves_nim` and
`to_right_moves_nim` to convert an ordinal less than `o` into a left or right move of `nim o`, and
vice versa.
-/

universes u

/-- `ordinal.out'` has the sole purpose of making `nim` computable. It performs the same job as
  `quotient.out` but is specific to ordinals. -/
def ordinal.out' (o : ordinal) : Well_order :=
⟨o.out.α, (<), o.out.wo⟩

/-- The definition of single-heap nim, which can be viewed as a pile of stones where each player can
  take a positive number of stones from it on their turn. -/
def nim : ordinal → pgame
| o₁ := let f := λ o₂, have hwf : ordinal.typein o₁.out'.r o₂ < o₁ := ordinal.typein_lt_self o₂,
          nim (ordinal.typein o₁.out'.r o₂) in ⟨o₁.out'.α, o₁.out'.α, f, f⟩
using_well_founded { dec_tac := tactic.assumption }

namespace pgame

local infix ` ⧏ `:50 := lf
local infix ` ≈ ` := equiv
local infix ` ∥ `:50 := fuzzy
local infix ` ≡r `:50 := relabelling

namespace nim

open ordinal

lemma nim_def (o : ordinal) : nim o = pgame.mk o.out.α o.out.α
  (λ o₂, nim (ordinal.typein (<) o₂))
  (λ o₂, nim (ordinal.typein (<) o₂)) :=
by { rw nim, refl }

<<<<<<< HEAD
lemma left_moves_nim (O : ordinal) : (nim O).left_moves = O.out.α :=
=======
lemma left_moves_nim (o : ordinal) : (nim o).left_moves = o.out.α :=
>>>>>>> 7c916a69
by { rw nim_def, refl }
lemma right_moves_nim (o : ordinal) : (nim o).right_moves = o.out.α :=
by { rw nim_def, refl }

lemma move_left_nim_heq (o : ordinal) : (nim o).move_left == λ i : o.out.α, nim (typein (<) i) :=
by { rw nim_def, refl }
lemma move_right_nim_heq (o : ordinal) : (nim o).move_right == λ i : o.out.α, nim (typein (<) i) :=
by { rw nim_def, refl }

/-- Turns an ordinal less than `o` into a left move for `nim o` and viceversa. -/
noncomputable def to_left_moves_nim {o : ordinal} : set.Iio o ≃ (nim o).left_moves :=
(enum_iso_out o).to_equiv.trans (equiv.cast (left_moves_nim o).symm)

/-- Turns an ordinal less than `o` into a right move for `nim o` and viceversa. -/
noncomputable def to_right_moves_nim {o : ordinal} : set.Iio o ≃ (nim o).right_moves :=
(enum_iso_out o).to_equiv.trans (equiv.cast (right_moves_nim o).symm)

@[simp] theorem to_left_moves_nim_symm_lt {o : ordinal} (i : (nim o).left_moves) :
  ↑(to_left_moves_nim.symm i) < o :=
(to_left_moves_nim.symm i).prop

@[simp] theorem to_right_moves_nim_symm_lt {o : ordinal} (i : (nim o).right_moves) :
  ↑(to_right_moves_nim.symm i) < o :=
(to_right_moves_nim.symm i).prop

@[simp] lemma move_left_nim' {o : ordinal.{u}} (i) :
  (nim o).move_left i = nim (to_left_moves_nim.symm i).val :=
(congr_heq (move_left_nim_heq o).symm (cast_heq _ i)).symm

lemma move_left_nim {o : ordinal} (i) :
  (nim o).move_left (to_left_moves_nim i) = nim i :=
by simp

@[simp] lemma move_right_nim' {o : ordinal} (i) :
  (nim o).move_right i = nim (to_right_moves_nim.symm i).val :=
(congr_heq (move_right_nim_heq o).symm (cast_heq _ i)).symm

lemma move_right_nim {o : ordinal} (i) :
  (nim o).move_right (to_right_moves_nim i) = nim i :=
by simp

<<<<<<< HEAD
instance is_empty_nim_zero_left_moves : is_empty (nim 0).left_moves :=
by { rw nim_def, exact ordinal.is_empty_out_zero }

instance is_empty_nim_zero_right_moves : is_empty (nim 0).right_moves :=
by { rw nim_def, exact ordinal.is_empty_out_zero }

noncomputable instance unique_nim_one_left_moves : unique (nim 1).left_moves :=
(equiv.cast $ left_moves_nim 1).unique

noncomputable instance unique_nim_one_right_moves : unique (nim 1).right_moves :=
(equiv.cast $ right_moves_nim 1).unique

@[simp] theorem default_nim_one_left_moves_eq :
  (default : (nim 1).left_moves) = @to_left_moves_nim 1 ⟨0, ordinal.zero_lt_one⟩ :=
rfl

@[simp] theorem default_nim_one_right_moves_eq :
  (default : (nim 1).right_moves) = @to_right_moves_nim 1 ⟨0, ordinal.zero_lt_one⟩ :=
rfl

@[simp] theorem to_left_moves_nim_one_symm (i) :
  (@to_left_moves_nim 1).symm i = ⟨0, ordinal.zero_lt_one⟩ :=
by simp

@[simp] theorem to_right_moves_nim_one_symm (i) :
  (@to_right_moves_nim 1).symm i = ⟨0, ordinal.zero_lt_one⟩ :=
by simp

theorem nim_one_move_left (x) : (nim 1).move_left x = nim 0 :=
by simp

theorem nim_one_move_right (x) : (nim 1).move_right x = nim 0 :=
by simp

/-- `nim 0` has exactly the same moves as `0`. -/
def nim_zero_relabelling : relabelling (nim 0) 0 := relabelling.is_empty _
=======
instance : is_empty (nim 0).left_moves :=
by { rw nim_def, exact ordinal.is_empty_out_zero }

instance : is_empty (nim 0).right_moves :=
by { rw nim_def, exact ordinal.is_empty_out_zero }

noncomputable instance : unique (nim 1).left_moves :=
by { rw nim_def, exact ordinal.unique_out_one }

noncomputable instance : unique (nim 1).right_moves :=
by { rw nim_def, exact ordinal.unique_out_one }

/-- `nim 0` has exactly the same moves as `0`. -/
def nim_zero_relabelling : nim 0 ≡r 0 := relabelling.is_empty _
>>>>>>> 7c916a69

@[simp] theorem nim_zero_equiv : nim 0 ≈ 0 := equiv.is_empty _

/-- `nim 1` has exactly the same moves as `star`. -/
<<<<<<< HEAD
noncomputable def nim_one_relabelling : relabelling (nim 1) star :=
=======
noncomputable def nim_one_relabelling : nim 1 ≡r star :=
>>>>>>> 7c916a69
begin
  rw nim_def,
  refine ⟨_, _, λ i, _, λ j, _⟩,
  any_goals { dsimp, apply equiv.equiv_of_unique },
  all_goals { simp, exact nim_zero_relabelling }
end

@[simp] theorem nim_one_equiv : nim 1 ≈ star := nim_one_relabelling.equiv

<<<<<<< HEAD
@[simp] lemma nim_birthday (O : ordinal) : (nim O).birthday = O :=
begin
  induction O using ordinal.induction with O IH,
  rw [nim_def, birthday_def],
  dsimp,
  rw max_eq_right le_rfl,
  convert lsub_typein O,
  exact funext (λ i, IH _ (typein_lt_self i))
end

@[simp] lemma neg_nim (O : ordinal) : -nim O = nim O :=
=======
@[simp] lemma nim_birthday (o : ordinal) : (nim o).birthday = o :=
begin
  induction o using ordinal.induction with o IH,
  rw [nim_def, birthday_def],
  dsimp,
  rw max_eq_right le_rfl,
  convert lsub_typein o,
  exact funext (λ i, IH _ (typein_lt_self i))
end

@[simp] lemma neg_nim (o : ordinal) : -nim o = nim o :=
>>>>>>> 7c916a69
begin
  induction o using ordinal.induction with o IH,
  rw nim_def, dsimp; congr;
  funext i;
  exact IH _ (ordinal.typein_lt_self i)
end

instance nim_impartial (o : ordinal) : impartial (nim o) :=
begin
  induction o using ordinal.induction with o IH,
  rw [impartial_def, neg_nim],
  refine ⟨equiv_rfl, λ i, _, λ i, _⟩;
  simpa using IH _ (typein_lt_self _)
end

lemma exists_ordinal_move_left_eq {o : ordinal} (i) : ∃ o' < o, (nim o).move_left i = nim o' :=
⟨_, typein_lt_self _, move_left_nim' i⟩

lemma exists_move_left_eq {o o' : ordinal} (h : o' < o) : ∃ i, (nim o).move_left i = nim o' :=
⟨to_left_moves_nim ⟨o', h⟩, by simp⟩

lemma non_zero_first_wins {o : ordinal} (ho : o ≠ 0) : nim o ∥ 0 :=
begin
  rw [impartial.fuzzy_zero_iff_lf, nim_def, lf_zero_le],
  rw ←ordinal.pos_iff_ne_zero at ho,
  exact ⟨(ordinal.principal_seg_out ho).top, by simp⟩
end

@[simp] lemma add_equiv_zero_iff_eq (o₁ o₂ : ordinal) : nim o₁ + nim o₂ ≈ 0 ↔ o₁ = o₂ :=
begin
  split,
  { contrapose,
    intro h,
    rw [impartial.not_equiv_zero_iff],
    wlog h' : o₁ ≤ o₂ using [o₁ o₂, o₂ o₁],
    { exact le_total o₁ o₂ },
    { have h : o₁ < o₂ := lt_of_le_of_ne h' h,
      rw [impartial.fuzzy_zero_iff_gf, zero_lf_le, nim_def o₂],
      refine ⟨to_left_moves_add (sum.inr _), _⟩,
      { exact (ordinal.principal_seg_out h).top },
      { simpa using (impartial.add_self (nim o₁)).2 } },
    { exact (fuzzy_congr_left add_comm_equiv).1 (this (ne.symm h)) } },
  { rintro rfl,
    exact impartial.add_self (nim o₁) }
end

@[simp] lemma add_fuzzy_zero_iff_ne (o₁ o₂ : ordinal) : nim o₁ + nim o₂ ∥ 0 ↔ o₁ ≠ o₂ :=
by rw [iff_not_comm, impartial.not_fuzzy_zero_iff, add_equiv_zero_iff_eq]

@[simp] lemma equiv_iff_eq (o₁ o₂ : ordinal) : nim o₁ ≈ nim o₂ ↔ o₁ = o₂ :=
by rw [impartial.equiv_iff_add_equiv_zero, add_equiv_zero_iff_eq]

end nim

/-- The Grundy value of an impartial game, the ordinal which corresponds to the game of nim that the
 game is equivalent to -/
noncomputable def grundy_value : Π (G : pgame.{u}), ordinal.{u}
| G := ordinal.mex.{u u} (λ i, grundy_value (G.move_left i))
using_well_founded { dec_tac := pgame_wf_tac }

lemma grundy_value_def (G : pgame) :
  grundy_value G = ordinal.mex.{u u} (λ i, grundy_value (G.move_left i)) :=
by rw grundy_value

/-- The Sprague-Grundy theorem which states that every impartial game is equivalent to a game of
 nim, namely the game of nim corresponding to the games Grundy value -/
theorem equiv_nim_grundy_value : ∀ (G : pgame.{u}) [G.impartial], G ≈ nim (grundy_value G)
| G :=
begin
  introI hG,
  rw [impartial.equiv_iff_add_equiv_zero, ←impartial.forall_left_moves_fuzzy_iff_equiv_zero],
  intro i,
  apply left_moves_add_cases i,
  { intro i₁,
    rw add_move_left_inl,
    apply (fuzzy_congr_left (add_congr_left (equiv_nim_grundy_value (G.move_left i₁)).symm)).1,
    rw nim.add_fuzzy_zero_iff_ne,
    intro heq,
    rw [eq_comm, grundy_value_def G] at heq,
    have h := ordinal.ne_mex _,
    rw heq at h,
    exact (h i₁).irrefl },
  { intro i₂,
    rw [add_move_left_inr, ←impartial.exists_left_move_equiv_iff_fuzzy_zero],
    revert i₂,
    rw nim.nim_def,
    intro i₂,

    have h' : ∃ i : G.left_moves, (grundy_value (G.move_left i)) =
      ordinal.typein (quotient.out (grundy_value G)).r i₂,
    { revert i₂,
      rw grundy_value_def,
      intros i₂,
      have hnotin : _ ∉ _ := λ hin, (le_not_le_of_lt (ordinal.typein_lt_self i₂)).2 (cInf_le' hin),
      simpa using hnotin},

    cases h' with i hi,
    use to_left_moves_add (sum.inl i),
    rw [add_move_left_inl, move_left_mk],
    apply (add_congr_left (equiv_nim_grundy_value (G.move_left i))).trans,
    simpa only [hi] using impartial.add_self (nim (grundy_value (G.move_left i))) }
end
using_well_founded { dec_tac := pgame_wf_tac }

@[simp] lemma grundy_value_eq_iff_equiv_nim (G : pgame) [G.impartial] (o : ordinal) :
  grundy_value G = o ↔ G ≈ nim o :=
⟨by { rintro rfl, exact equiv_nim_grundy_value G },
  by { intro h, rw ←nim.equiv_iff_eq, exact (equiv_nim_grundy_value G).symm.trans h }⟩

lemma nim.grundy_value (o : ordinal.{u}) : grundy_value (nim o) = o :=
by simp

@[simp] lemma grundy_value_eq_iff_equiv (G H : pgame) [G.impartial] [H.impartial] :
  grundy_value G = grundy_value H ↔ G ≈ H :=
(grundy_value_eq_iff_equiv_nim _ _).trans (equiv_congr_left.1 (equiv_nim_grundy_value H) _).symm

@[simp] lemma grundy_value_zero : grundy_value 0 = 0 := by simp [nim.nim_zero_equiv.symm]

@[simp] lemma grundy_value_iff_equiv_zero (G : pgame) [G.impartial] : grundy_value G = 0 ↔ G ≈ 0 :=
by rw [←grundy_value_eq_iff_equiv, grundy_value_zero]

lemma grundy_value_star : grundy_value star = 1 := by simp [nim.nim_one_equiv.symm]

@[simp] lemma grundy_value_nim_add_nim (n m : ℕ) :
  grundy_value (nim.{u} n + nim.{u} m) = nat.lxor n m :=
begin
  induction n using nat.strong_induction_on with n hn generalizing m,
  induction m using nat.strong_induction_on with m hm,
  rw [grundy_value_def],

  -- We want to show that `n xor m` is the smallest unreachable Grundy value. We will do this in two
  -- steps:
  -- h₀: `n xor m` is not a reachable grundy number.
  -- h₁: every Grundy number strictly smaller than `n xor m` is reachable.

  have h₀ : ∀ i, grundy_value ((nim n + nim m).move_left i) ≠ (nat.lxor n m : ordinal),
  { -- To show that `n xor m` is unreachable, we show that every move produces a Grundy number
    -- different from `n xor m`.
    intro i,

    -- The move operates either on the left pile or on the right pile.
    apply left_moves_add_cases i,

    all_goals
    { -- One of the piles is reduced to `k` stones, with `k < n` or `k < m`.
      intro a,
      obtain ⟨ok, hk, hk'⟩ := nim.exists_ordinal_move_left_eq a,
      obtain ⟨k, rfl⟩ := ordinal.lt_omega.1 (lt_trans hk (ordinal.nat_lt_omega _)),
      replace hk := ordinal.nat_cast_lt.1 hk,

      -- Thus, the problem is reduced to computing the Grundy value of `nim n + nim k` or
      -- `nim k + nim m`, both of which can be dealt with using an inductive hypothesis.
      simp only [hk', add_move_left_inl, add_move_left_inr, id],
      rw hn _ hk <|> rw hm _ hk,

      -- But of course xor is injective, so if we change one of the arguments, we will not get the
      -- same value again.
      intro h,
      rw ordinal.nat_cast_inj at h,
      try { rw [nat.lxor_comm n k, nat.lxor_comm n m] at h },
      exact hk.ne (nat.lxor_left_injective h) } },

  have h₁ : ∀ (u : ordinal), u < nat.lxor n m →
    u ∈ set.range (λ i, grundy_value ((nim n + nim m).move_left i)),
  { -- Take any natural number `u` less than `n xor m`.
    intros ou hu,
    obtain ⟨u, rfl⟩ := ordinal.lt_omega.1 (lt_trans hu (ordinal.nat_lt_omega _)),
    replace hu := ordinal.nat_cast_lt.1 hu,

    -- Our goal is to produce a move that gives the Grundy value `u`.
    rw set.mem_range,

    -- By a lemma about xor, either `u xor m < n` or `u xor n < m`.
    cases nat.lt_lxor_cases hu with h h,

    -- Therefore, we can play the corresponding move, and by the inductive hypothesis the new state
    -- is `(u xor m) xor m = u` or `n xor (u xor n) = u` as required.
    { obtain ⟨i, hi⟩ := nim.exists_move_left_eq (ordinal.nat_cast_lt.2 h),
      refine ⟨to_left_moves_add (sum.inl i), _⟩,
      simp only [hi, add_move_left_inl],
      rw [hn _ h, nat.lxor_assoc, nat.lxor_self, nat.lxor_zero] },
    { obtain ⟨i, hi⟩ := nim.exists_move_left_eq (ordinal.nat_cast_lt.2 h),
      refine ⟨to_left_moves_add (sum.inr i), _⟩,
      simp only [hi, add_move_left_inr],
      rw [hm _ h, nat.lxor_comm, nat.lxor_assoc, nat.lxor_self, nat.lxor_zero] } },

  -- We are done!
  apply (ordinal.mex_le_of_ne.{u u} h₀).antisymm,
  contrapose! h₁,
  exact ⟨_, ⟨h₁, ordinal.mex_not_mem_range _⟩⟩,
end

lemma nim_add_nim_equiv {n m : ℕ} : nim n + nim m ≈ nim (nat.lxor n m) :=
by rw [←grundy_value_eq_iff_equiv_nim, grundy_value_nim_add_nim]

lemma grundy_value_add (G H : pgame) [G.impartial] [H.impartial] {n m : ℕ} (hG : grundy_value G = n)
  (hH : grundy_value H = m) : grundy_value (G + H) = nat.lxor n m :=
begin
  rw [←nim.grundy_value (nat.lxor n m), grundy_value_eq_iff_equiv],
  refine equiv.trans _ nim_add_nim_equiv,
  convert add_congr (equiv_nim_grundy_value G) (equiv_nim_grundy_value H);
  simp only [hG, hH]
end

end pgame<|MERGE_RESOLUTION|>--- conflicted
+++ resolved
@@ -58,11 +58,7 @@
   (λ o₂, nim (ordinal.typein (<) o₂)) :=
 by { rw nim, refl }
 
-<<<<<<< HEAD
-lemma left_moves_nim (O : ordinal) : (nim O).left_moves = O.out.α :=
-=======
 lemma left_moves_nim (o : ordinal) : (nim o).left_moves = o.out.α :=
->>>>>>> 7c916a69
 by { rw nim_def, refl }
 lemma right_moves_nim (o : ordinal) : (nim o).right_moves = o.out.α :=
 by { rw nim_def, refl }
@@ -104,7 +100,6 @@
   (nim o).move_right (to_right_moves_nim i) = nim i :=
 by simp
 
-<<<<<<< HEAD
 instance is_empty_nim_zero_left_moves : is_empty (nim 0).left_moves :=
 by { rw nim_def, exact ordinal.is_empty_out_zero }
 
@@ -139,9 +134,6 @@
 theorem nim_one_move_right (x) : (nim 1).move_right x = nim 0 :=
 by simp
 
-/-- `nim 0` has exactly the same moves as `0`. -/
-def nim_zero_relabelling : relabelling (nim 0) 0 := relabelling.is_empty _
-=======
 instance : is_empty (nim 0).left_moves :=
 by { rw nim_def, exact ordinal.is_empty_out_zero }
 
@@ -156,16 +148,11 @@
 
 /-- `nim 0` has exactly the same moves as `0`. -/
 def nim_zero_relabelling : nim 0 ≡r 0 := relabelling.is_empty _
->>>>>>> 7c916a69
 
 @[simp] theorem nim_zero_equiv : nim 0 ≈ 0 := equiv.is_empty _
 
 /-- `nim 1` has exactly the same moves as `star`. -/
-<<<<<<< HEAD
-noncomputable def nim_one_relabelling : relabelling (nim 1) star :=
-=======
 noncomputable def nim_one_relabelling : nim 1 ≡r star :=
->>>>>>> 7c916a69
 begin
   rw nim_def,
   refine ⟨_, _, λ i, _, λ j, _⟩,
@@ -175,19 +162,6 @@
 
 @[simp] theorem nim_one_equiv : nim 1 ≈ star := nim_one_relabelling.equiv
 
-<<<<<<< HEAD
-@[simp] lemma nim_birthday (O : ordinal) : (nim O).birthday = O :=
-begin
-  induction O using ordinal.induction with O IH,
-  rw [nim_def, birthday_def],
-  dsimp,
-  rw max_eq_right le_rfl,
-  convert lsub_typein O,
-  exact funext (λ i, IH _ (typein_lt_self i))
-end
-
-@[simp] lemma neg_nim (O : ordinal) : -nim O = nim O :=
-=======
 @[simp] lemma nim_birthday (o : ordinal) : (nim o).birthday = o :=
 begin
   induction o using ordinal.induction with o IH,
@@ -199,7 +173,6 @@
 end
 
 @[simp] lemma neg_nim (o : ordinal) : -nim o = nim o :=
->>>>>>> 7c916a69
 begin
   induction o using ordinal.induction with o IH,
   rw nim_def, dsimp; congr;
