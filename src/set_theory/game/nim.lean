/-
Copyright (c) 2020 Fox Thomson. All rights reserved.
Released under Apache 2.0 license as described in the file LICENSE.
Authors: Fox Thomson, Markus Himmel
-/
import data.nat.bitwise
import set_theory.game.birthday
import set_theory.game.impartial

/-!
# Nim and the Sprague-Grundy theorem

This file contains the definition for nim for any ordinal `o`. In the game of `nim o₁` both players
may move to `nim o₂` for any `o₂ < o₁`.
We also define a Grundy value for an impartial game `G` and prove the Sprague-Grundy theorem, that
`G` is equivalent to `nim (grundy_value G)`.
Finally, we compute the sum of finite Grundy numbers: if `G` and `H` have Grundy values `n` and `m`,
where `n` and `m` are natural numbers, then `G + H` has the Grundy value `n xor m`.

## Implementation details

The pen-and-paper definition of nim defines the possible moves of `nim o` to be `set.Iio o`.
However, this definition does not work for us because it would make the type of nim
`ordinal.{u} → pgame.{u + 1}`, which would make it impossible for us to state the Sprague-Grundy
theorem, since that requires the type of `nim` to be `ordinal.{u} → pgame.{u}`. For this reason, we
instead use `o.out.α` for the possible moves. You can use `to_left_moves_nim` and
`to_right_moves_nim` to convert an ordinal less than `o` into a left or right move of `nim o`, and
vice versa.
-/
<<<<<<< HEAD
=======

universes u
>>>>>>> e27e99b9

noncomputable theory

universe u

/-- The definition of single-heap nim, which can be viewed as a pile of stones where each player can
  take a positive number of stones from it on their turn. -/
<<<<<<< HEAD
noncomputable! def nim : ordinal → pgame
| O₁ := let f := λ O₂, have hwf : ordinal.typein (<) O₂ < O₁ := ordinal.typein_lt_self O₂,
          nim (ordinal.typein (<) O₂) in ⟨O₁.out.α, O₁.out.α, f, f⟩
using_well_founded { dec_tac := `[assumption] }
=======
def nim : ordinal → pgame
| o₁ := let f := λ o₂, have hwf : ordinal.typein o₁.out'.r o₂ < o₁ := ordinal.typein_lt_self o₂,
          nim (ordinal.typein o₁.out'.r o₂) in ⟨o₁.out'.α, o₁.out'.α, f, f⟩
using_well_founded { dec_tac := tactic.assumption }
>>>>>>> e27e99b9

namespace pgame

local infix ` ⧏ `:50 := lf
local infix ` ≈ ` := equiv
local infix ` ∥ `:50 := fuzzy
local infix ` ≡r `:50 := relabelling

namespace nim

open ordinal

<<<<<<< HEAD
lemma nim_def (O : ordinal) : nim O = pgame.mk O.out.α O.out.α
  (λ O₂, nim (ordinal.typein (<) O₂))
  (λ O₂, nim (ordinal.typein (<) O₂)) :=
by rw nim
=======
lemma nim_def (o : ordinal) : nim o = pgame.mk o.out.α o.out.α
  (λ o₂, nim (ordinal.typein (<) o₂))
  (λ o₂, nim (ordinal.typein (<) o₂)) :=
by { rw nim, refl }
>>>>>>> e27e99b9

lemma left_moves_nim (o : ordinal) : (nim o).left_moves = o.out.α :=
by { rw nim_def, refl }
lemma right_moves_nim (o : ordinal) : (nim o).right_moves = o.out.α :=
by { rw nim_def, refl }

lemma move_left_nim_heq (o : ordinal) : (nim o).move_left == λ i : o.out.α, nim (typein (<) i) :=
by { rw nim_def, refl }
lemma move_right_nim_heq (o : ordinal) : (nim o).move_right == λ i : o.out.α, nim (typein (<) i) :=
by { rw nim_def, refl }

/-- Turns an ordinal less than `o` into a left move for `nim o` and viceversa. -/
noncomputable def to_left_moves_nim {o : ordinal} : set.Iio o ≃ (nim o).left_moves :=
(enum_iso_out o).to_equiv.trans (equiv.cast (left_moves_nim o).symm)

/-- Turns an ordinal less than `o` into a right move for `nim o` and viceversa. -/
noncomputable def to_right_moves_nim {o : ordinal} : set.Iio o ≃ (nim o).right_moves :=
(enum_iso_out o).to_equiv.trans (equiv.cast (right_moves_nim o).symm)

@[simp] theorem to_left_moves_nim_symm_lt {o : ordinal} (i : (nim o).left_moves) :
  ↑(to_left_moves_nim.symm i) < o :=
(to_left_moves_nim.symm i).prop

@[simp] theorem to_right_moves_nim_symm_lt {o : ordinal} (i : (nim o).right_moves) :
  ↑(to_right_moves_nim.symm i) < o :=
(to_right_moves_nim.symm i).prop

@[simp] lemma move_left_nim' {o : ordinal.{u}} (i) :
  (nim o).move_left i = nim (to_left_moves_nim.symm i).val :=
(congr_heq (move_left_nim_heq o).symm (cast_heq _ i)).symm

lemma move_left_nim {o : ordinal} (i) :
  (nim o).move_left (to_left_moves_nim i) = nim i :=
by simp

@[simp] lemma move_right_nim' {o : ordinal} (i) :
  (nim o).move_right i = nim (to_right_moves_nim.symm i).val :=
(congr_heq (move_right_nim_heq o).symm (cast_heq _ i)).symm

lemma move_right_nim {o : ordinal} (i) :
  (nim o).move_right (to_right_moves_nim i) = nim i :=
by simp

instance : is_empty (nim 0).left_moves :=
by { rw nim_def, exact ordinal.is_empty_out_zero }

instance : is_empty (nim 0).right_moves :=
by { rw nim_def, exact ordinal.is_empty_out_zero }

instance : unique (nim 1).left_moves :=
by { rw nim_def, exact ordinal.unique_out_one }

instance : unique (nim 1).right_moves :=
by { rw nim_def, exact ordinal.unique_out_one }

/-- `nim 0` has exactly the same moves as `0`. -/
def nim_zero_relabelling : nim 0 ≡r 0 := relabelling.is_empty _

@[simp] theorem nim_zero_equiv : nim 0 ≈ 0 := equiv.is_empty _

/-- `nim 1` has exactly the same moves as `star`. -/
def nim_one_relabelling : nim 1 ≡r star :=
begin
  rw nim_def,
  refine ⟨_, _, λ i, _, λ j, _⟩,
  any_goals { dsimp, apply equiv.equiv_of_unique },
  all_goals { simp, exact nim_zero_relabelling }
end

@[simp] theorem nim_one_equiv : nim 1 ≈ star := nim_one_relabelling.equiv

@[simp] lemma nim_birthday (o : ordinal) : (nim o).birthday = o :=
begin
  induction o using ordinal.induction with o IH,
  rw [nim_def, birthday_def],
  dsimp,
  rw max_eq_right le_rfl,
  convert lsub_typein o,
  exact funext (λ i, IH _ (typein_lt_self i))
end

<<<<<<< HEAD
lemma left_moves_nim (O : ordinal) : (nim O).left_moves = O.out.α :=
by { rw nim_def, refl }
lemma right_moves_nim (O : ordinal) : (nim O).right_moves = O.out.α :=
by { rw nim_def, refl }

lemma move_left_nim_heq (O : ordinal) : (nim O).move_left == λ i : O.out.α, nim (typein (<) i) :=
by { rw nim_def, refl }
lemma move_right_nim_heq (O : ordinal) : (nim O).move_right == λ i : O.out.α, nim (typein (<) i) :=
by { rw nim_def, refl }

/-- Turns an ordinal less than `O` into a left move for `nim O` and viceversa. -/
def to_left_moves_nim {O : ordinal} : set.Iio O ≃ (nim O).left_moves :=
(enum_iso_out O).to_equiv.trans (equiv.cast (left_moves_nim O).symm)

/-- Turns an ordinal less than `O` into a right move for `nim O` and viceversa. -/
def to_right_moves_nim {O : ordinal} : set.Iio O ≃ (nim O).right_moves :=
(enum_iso_out O).to_equiv.trans (equiv.cast (right_moves_nim O).symm)

@[simp] theorem to_left_moves_nim_symm_lt {O : ordinal} (i : (nim O).left_moves) :
  ↑(to_left_moves_nim.symm i) < O :=
(to_left_moves_nim.symm i).prop

@[simp] theorem to_right_moves_nim_symm_lt {O : ordinal} (i : (nim O).right_moves) :
  ↑(to_right_moves_nim.symm i) < O :=
(to_right_moves_nim.symm i).prop

@[simp] lemma move_left_nim' {O : ordinal.{u}} (i) :
  (nim O).move_left i = nim (to_left_moves_nim.symm i).val :=
(congr_heq (move_left_nim_heq O).symm (cast_heq _ i)).symm

lemma move_left_nim {O : ordinal} (i) :
  (nim O).move_left (to_left_moves_nim i) = nim i :=
by simp

@[simp] lemma move_right_nim' {O : ordinal} (i) :
  (nim O).move_right i = nim (to_right_moves_nim.symm i).val :=
(congr_heq (move_right_nim_heq O).symm (cast_heq _ i)).symm

lemma move_right_nim {O : ordinal} (i) :
  (nim O).move_right (to_right_moves_nim i) = nim i :=
by simp

@[simp] lemma neg_nim (O : ordinal) : -nim O = nim O :=
=======
@[simp] lemma neg_nim (o : ordinal) : -nim o = nim o :=
>>>>>>> e27e99b9
begin
  induction o using ordinal.induction with o IH,
  rw nim_def, dsimp; congr;
  funext i;
  exact IH _ (ordinal.typein_lt_self i)
end

instance nim_impartial (o : ordinal) : impartial (nim o) :=
begin
  induction o using ordinal.induction with o IH,
  rw [impartial_def, neg_nim],
  refine ⟨equiv_rfl, λ i, _, λ i, _⟩;
  simpa using IH _ (typein_lt_self _)
end

lemma exists_ordinal_move_left_eq {o : ordinal} (i) : ∃ o' < o, (nim o).move_left i = nim o' :=
⟨_, typein_lt_self _, move_left_nim' i⟩

lemma exists_move_left_eq {o o' : ordinal} (h : o' < o) : ∃ i, (nim o).move_left i = nim o' :=
⟨to_left_moves_nim ⟨o', h⟩, by simp⟩

lemma non_zero_first_wins {o : ordinal} (ho : o ≠ 0) : nim o ∥ 0 :=
begin
  rw [impartial.fuzzy_zero_iff_lf, nim_def, lf_zero_le],
  rw ←ordinal.pos_iff_ne_zero at ho,
  exact ⟨(ordinal.principal_seg_out ho).top, by simp⟩
end

@[simp] lemma add_equiv_zero_iff_eq (o₁ o₂ : ordinal) : nim o₁ + nim o₂ ≈ 0 ↔ o₁ = o₂ :=
begin
  split,
  { contrapose,
    intro h,
    rw [impartial.not_equiv_zero_iff],
    wlog h' : o₁ ≤ o₂ using [o₁ o₂, o₂ o₁],
    { exact le_total o₁ o₂ },
    { have h : o₁ < o₂ := lt_of_le_of_ne h' h,
      rw [impartial.fuzzy_zero_iff_gf, zero_lf_le, nim_def o₂],
      refine ⟨to_left_moves_add (sum.inr _), _⟩,
      { exact (ordinal.principal_seg_out h).top },
      { simpa using (impartial.add_self (nim o₁)).2 } },
    { exact (fuzzy_congr_left add_comm_equiv).1 (this (ne.symm h)) } },
  { rintro rfl,
    exact impartial.add_self (nim o₁) }
end

@[simp] lemma add_fuzzy_zero_iff_ne (o₁ o₂ : ordinal) : nim o₁ + nim o₂ ∥ 0 ↔ o₁ ≠ o₂ :=
by rw [iff_not_comm, impartial.not_fuzzy_zero_iff, add_equiv_zero_iff_eq]

@[simp] lemma equiv_iff_eq (o₁ o₂ : ordinal) : nim o₁ ≈ nim o₂ ↔ o₁ = o₂ :=
by rw [impartial.equiv_iff_add_equiv_zero, add_equiv_zero_iff_eq]

end nim

/-- The Grundy value of an impartial game, the ordinal which corresponds to the game of nim that the
 game is equivalent to -/
noncomputable def grundy_value : Π (G : pgame.{u}), ordinal.{u}
| G := ordinal.mex.{u u} (λ i, grundy_value (G.move_left i))
using_well_founded { dec_tac := pgame_wf_tac }

lemma grundy_value_def (G : pgame) :
  grundy_value G = ordinal.mex.{u u} (λ i, grundy_value (G.move_left i)) :=
by rw grundy_value

/-- The Sprague-Grundy theorem which states that every impartial game is equivalent to a game of
 nim, namely the game of nim corresponding to the games Grundy value -/
theorem equiv_nim_grundy_value : ∀ (G : pgame.{u}) [G.impartial], G ≈ nim (grundy_value G)
| G :=
begin
  introI hG,
  rw [impartial.equiv_iff_add_equiv_zero, ←impartial.forall_left_moves_fuzzy_iff_equiv_zero],
  intro i,
  apply left_moves_add_cases i,
  { intro i₁,
    rw add_move_left_inl,
    apply (fuzzy_congr_left (add_congr_left (equiv_nim_grundy_value (G.move_left i₁)).symm)).1,
    rw nim.add_fuzzy_zero_iff_ne,
    intro heq,
    rw [eq_comm, grundy_value_def G] at heq,
    have h := ordinal.ne_mex _,
    rw heq at h,
    exact (h i₁).irrefl },
  { intro i₂,
    rw [add_move_left_inr, ←impartial.exists_left_move_equiv_iff_fuzzy_zero],
    revert i₂,
    rw nim.nim_def,
    intro i₂,

    have h' : ∃ i : G.left_moves, (grundy_value (G.move_left i)) =
      ordinal.typein (quotient.out (grundy_value G)).r i₂,
    { revert i₂,
      rw grundy_value_def,
      intros i₂,
      have hnotin : _ ∉ _ := λ hin, (le_not_le_of_lt (ordinal.typein_lt_self i₂)).2 (cInf_le' hin),
      simpa using hnotin},

    cases h' with i hi,
    use to_left_moves_add (sum.inl i),
    rw [add_move_left_inl, move_left_mk],
    apply (add_congr_left (equiv_nim_grundy_value (G.move_left i))).trans,
    simpa only [hi] using impartial.add_self (nim (grundy_value (G.move_left i))) }
end
using_well_founded { dec_tac := pgame_wf_tac }

@[simp] lemma grundy_value_eq_iff_equiv_nim (G : pgame) [G.impartial] (o : ordinal) :
  grundy_value G = o ↔ G ≈ nim o :=
⟨by { rintro rfl, exact equiv_nim_grundy_value G },
  by { intro h, rw ←nim.equiv_iff_eq, exact (equiv_nim_grundy_value G).symm.trans h }⟩

lemma nim.grundy_value (o : ordinal.{u}) : grundy_value (nim o) = o :=
by simp

@[simp] lemma grundy_value_eq_iff_equiv (G H : pgame) [G.impartial] [H.impartial] :
  grundy_value G = grundy_value H ↔ G ≈ H :=
(grundy_value_eq_iff_equiv_nim _ _).trans (equiv_congr_left.1 (equiv_nim_grundy_value H) _).symm

@[simp] lemma grundy_value_zero : grundy_value 0 = 0 := by simp [nim.nim_zero_equiv.symm]

@[simp] lemma grundy_value_iff_equiv_zero (G : pgame) [G.impartial] : grundy_value G = 0 ↔ G ≈ 0 :=
by rw [←grundy_value_eq_iff_equiv, grundy_value_zero]

lemma grundy_value_star : grundy_value star = 1 := by simp [nim.nim_one_equiv.symm]

@[simp] lemma grundy_value_nim_add_nim (n m : ℕ) :
  grundy_value (nim.{u} n + nim.{u} m) = nat.lxor n m :=
begin
  induction n using nat.strong_induction_on with n hn generalizing m,
  induction m using nat.strong_induction_on with m hm,
  rw [grundy_value_def],

  -- We want to show that `n xor m` is the smallest unreachable Grundy value. We will do this in two
  -- steps:
  -- h₀: `n xor m` is not a reachable grundy number.
  -- h₁: every Grundy number strictly smaller than `n xor m` is reachable.

  have h₀ : ∀ i, grundy_value ((nim n + nim m).move_left i) ≠ (nat.lxor n m : ordinal),
  { -- To show that `n xor m` is unreachable, we show that every move produces a Grundy number
    -- different from `n xor m`.
    intro i,

    -- The move operates either on the left pile or on the right pile.
    apply left_moves_add_cases i,

    all_goals
    { -- One of the piles is reduced to `k` stones, with `k < n` or `k < m`.
      intro a,
      obtain ⟨ok, hk, hk'⟩ := nim.exists_ordinal_move_left_eq a,
      obtain ⟨k, rfl⟩ := ordinal.lt_omega.1 (lt_trans hk (ordinal.nat_lt_omega _)),
      replace hk := ordinal.nat_cast_lt.1 hk,

      -- Thus, the problem is reduced to computing the Grundy value of `nim n + nim k` or
      -- `nim k + nim m`, both of which can be dealt with using an inductive hypothesis.
      simp only [hk', add_move_left_inl, add_move_left_inr, id],
      rw hn _ hk <|> rw hm _ hk,

      -- But of course xor is injective, so if we change one of the arguments, we will not get the
      -- same value again.
      intro h,
      rw ordinal.nat_cast_inj at h,
      try { rw [nat.lxor_comm n k, nat.lxor_comm n m] at h },
      exact hk.ne (nat.lxor_left_injective h) } },

  have h₁ : ∀ (u : ordinal), u < nat.lxor n m →
    u ∈ set.range (λ i, grundy_value ((nim n + nim m).move_left i)),
  { -- Take any natural number `u` less than `n xor m`.
    intros ou hu,
    obtain ⟨u, rfl⟩ := ordinal.lt_omega.1 (lt_trans hu (ordinal.nat_lt_omega _)),
    replace hu := ordinal.nat_cast_lt.1 hu,

    -- Our goal is to produce a move that gives the Grundy value `u`.
    rw set.mem_range,

    -- By a lemma about xor, either `u xor m < n` or `u xor n < m`.
    cases nat.lt_lxor_cases hu with h h,

    -- Therefore, we can play the corresponding move, and by the inductive hypothesis the new state
    -- is `(u xor m) xor m = u` or `n xor (u xor n) = u` as required.
    { obtain ⟨i, hi⟩ := nim.exists_move_left_eq (ordinal.nat_cast_lt.2 h),
      refine ⟨to_left_moves_add (sum.inl i), _⟩,
      simp only [hi, add_move_left_inl],
      rw [hn _ h, nat.lxor_assoc, nat.lxor_self, nat.lxor_zero] },
    { obtain ⟨i, hi⟩ := nim.exists_move_left_eq (ordinal.nat_cast_lt.2 h),
      refine ⟨to_left_moves_add (sum.inr i), _⟩,
      simp only [hi, add_move_left_inr],
      rw [hm _ h, nat.lxor_comm, nat.lxor_assoc, nat.lxor_self, nat.lxor_zero] } },

  -- We are done!
  apply (ordinal.mex_le_of_ne.{u u} h₀).antisymm,
  contrapose! h₁,
  exact ⟨_, ⟨h₁, ordinal.mex_not_mem_range _⟩⟩,
end

lemma nim_add_nim_equiv {n m : ℕ} : nim n + nim m ≈ nim (nat.lxor n m) :=
by rw [←grundy_value_eq_iff_equiv_nim, grundy_value_nim_add_nim]

lemma grundy_value_add (G H : pgame) [G.impartial] [H.impartial] {n m : ℕ} (hG : grundy_value G = n)
  (hH : grundy_value H = m) : grundy_value (G + H) = nat.lxor n m :=
begin
  rw [←nim.grundy_value (nat.lxor n m), grundy_value_eq_iff_equiv],
  refine equiv.trans _ nim_add_nim_equiv,
  convert add_congr (equiv_nim_grundy_value G) (equiv_nim_grundy_value H);
  simp only [hG, hH]
end

end pgame<|MERGE_RESOLUTION|>--- conflicted
+++ resolved
@@ -27,11 +27,6 @@
 `to_right_moves_nim` to convert an ordinal less than `o` into a left or right move of `nim o`, and
 vice versa.
 -/
-<<<<<<< HEAD
-=======
-
-universes u
->>>>>>> e27e99b9
 
 noncomputable theory
 
@@ -39,17 +34,10 @@
 
 /-- The definition of single-heap nim, which can be viewed as a pile of stones where each player can
   take a positive number of stones from it on their turn. -/
-<<<<<<< HEAD
-noncomputable! def nim : ordinal → pgame
-| O₁ := let f := λ O₂, have hwf : ordinal.typein (<) O₂ < O₁ := ordinal.typein_lt_self O₂,
-          nim (ordinal.typein (<) O₂) in ⟨O₁.out.α, O₁.out.α, f, f⟩
-using_well_founded { dec_tac := `[assumption] }
-=======
 def nim : ordinal → pgame
 | o₁ := let f := λ o₂, have hwf : ordinal.typein o₁.out'.r o₂ < o₁ := ordinal.typein_lt_self o₂,
           nim (ordinal.typein o₁.out'.r o₂) in ⟨o₁.out'.α, o₁.out'.α, f, f⟩
 using_well_founded { dec_tac := tactic.assumption }
->>>>>>> e27e99b9
 
 namespace pgame
 
@@ -62,17 +50,10 @@
 
 open ordinal
 
-<<<<<<< HEAD
-lemma nim_def (O : ordinal) : nim O = pgame.mk O.out.α O.out.α
-  (λ O₂, nim (ordinal.typein (<) O₂))
-  (λ O₂, nim (ordinal.typein (<) O₂)) :=
-by rw nim
-=======
 lemma nim_def (o : ordinal) : nim o = pgame.mk o.out.α o.out.α
   (λ o₂, nim (ordinal.typein (<) o₂))
   (λ o₂, nim (ordinal.typein (<) o₂)) :=
 by { rw nim, refl }
->>>>>>> e27e99b9
 
 lemma left_moves_nim (o : ordinal) : (nim o).left_moves = o.out.α :=
 by { rw nim_def, refl }
@@ -154,53 +135,7 @@
   exact funext (λ i, IH _ (typein_lt_self i))
 end
 
-<<<<<<< HEAD
-lemma left_moves_nim (O : ordinal) : (nim O).left_moves = O.out.α :=
-by { rw nim_def, refl }
-lemma right_moves_nim (O : ordinal) : (nim O).right_moves = O.out.α :=
-by { rw nim_def, refl }
-
-lemma move_left_nim_heq (O : ordinal) : (nim O).move_left == λ i : O.out.α, nim (typein (<) i) :=
-by { rw nim_def, refl }
-lemma move_right_nim_heq (O : ordinal) : (nim O).move_right == λ i : O.out.α, nim (typein (<) i) :=
-by { rw nim_def, refl }
-
-/-- Turns an ordinal less than `O` into a left move for `nim O` and viceversa. -/
-def to_left_moves_nim {O : ordinal} : set.Iio O ≃ (nim O).left_moves :=
-(enum_iso_out O).to_equiv.trans (equiv.cast (left_moves_nim O).symm)
-
-/-- Turns an ordinal less than `O` into a right move for `nim O` and viceversa. -/
-def to_right_moves_nim {O : ordinal} : set.Iio O ≃ (nim O).right_moves :=
-(enum_iso_out O).to_equiv.trans (equiv.cast (right_moves_nim O).symm)
-
-@[simp] theorem to_left_moves_nim_symm_lt {O : ordinal} (i : (nim O).left_moves) :
-  ↑(to_left_moves_nim.symm i) < O :=
-(to_left_moves_nim.symm i).prop
-
-@[simp] theorem to_right_moves_nim_symm_lt {O : ordinal} (i : (nim O).right_moves) :
-  ↑(to_right_moves_nim.symm i) < O :=
-(to_right_moves_nim.symm i).prop
-
-@[simp] lemma move_left_nim' {O : ordinal.{u}} (i) :
-  (nim O).move_left i = nim (to_left_moves_nim.symm i).val :=
-(congr_heq (move_left_nim_heq O).symm (cast_heq _ i)).symm
-
-lemma move_left_nim {O : ordinal} (i) :
-  (nim O).move_left (to_left_moves_nim i) = nim i :=
-by simp
-
-@[simp] lemma move_right_nim' {O : ordinal} (i) :
-  (nim O).move_right i = nim (to_right_moves_nim.symm i).val :=
-(congr_heq (move_right_nim_heq O).symm (cast_heq _ i)).symm
-
-lemma move_right_nim {O : ordinal} (i) :
-  (nim O).move_right (to_right_moves_nim i) = nim i :=
-by simp
-
-@[simp] lemma neg_nim (O : ordinal) : -nim O = nim O :=
-=======
 @[simp] lemma neg_nim (o : ordinal) : -nim o = nim o :=
->>>>>>> e27e99b9
 begin
   induction o using ordinal.induction with o IH,
   rw nim_def, dsimp; congr;
