--- conflicted
+++ resolved
@@ -213,29 +213,18 @@
   introI hG,
   rw [impartial.equiv_iff_add_equiv_zero, ←impartial.forall_left_moves_fuzzy_iff_equiv_zero],
   intro i,
-<<<<<<< HEAD
-  rcases left_moves_add_cases i with ⟨i₁, rfl⟩ | ⟨i₂, rfl⟩,
-  { rw add_move_left_inl,
-    apply (fuzzy_congr_left (add_congr_left (equiv_nim_grundy_value (G.move_left i₁)).symm)).1,
-    rw nim.add_fuzzy_zero_iff_ne,
-=======
   apply left_moves_add_cases i,
   { intro i₁,
     rw add_move_left_inl,
-    apply first_wins_of_equiv (add_congr_left (equiv_nim_grundy_value (G.move_left i₁)).symm),
-    rw nim.sum_first_wins_iff_neq,
->>>>>>> 9f19686c
+    apply (fuzzy_congr_left (add_congr_left (equiv_nim_grundy_value (G.move_left i₁)).symm)).1,
+    rw nim.add_fuzzy_zero_iff_ne,
     intro heq,
     rw [eq_comm, grundy_value_def G] at heq,
     have h := ordinal.ne_mex _,
     rw heq at h,
     exact (h i₁).irrefl },
-<<<<<<< HEAD
-  { rw [add_move_left_inr, ←impartial.exists_left_move_equiv_iff_fuzzy_zero],
-=======
   { intro i₂,
-    rw [add_move_left_inr, ←impartial.good_left_move_iff_first_wins],
->>>>>>> 9f19686c
+    rw [add_move_left_inr, ←impartial.exists_left_move_equiv_iff_fuzzy_zero],
     revert i₂,
     rw nim.nim_def,
     intro i₂,
