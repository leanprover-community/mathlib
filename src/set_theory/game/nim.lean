--- conflicted
+++ resolved
@@ -28,13 +28,9 @@
 vice versa.
 -/
 
-<<<<<<< HEAD
-universes u
-=======
 noncomputable theory
 
 universe u
->>>>>>> 0a3e8d38
 
 open_locale pgame
 
@@ -42,11 +38,6 @@
 
 /-- The definition of single-heap nim, which can be viewed as a pile of stones where each player can
   take a positive number of stones from it on their turn. -/
-<<<<<<< HEAD
-def nim : ordinal → pgame
-| o₁ := let f := λ o₂, have hwf : ordinal.typein o₁.out'.r o₂ < o₁ := ordinal.typein_lt_self o₂,
-          nim (ordinal.typein o₁.out'.r o₂) in ⟨o₁.out'.α, o₁.out'.α, f, f⟩
-=======
 -- Uses `noncomputable!` to avoid `rec_fn_macro only allowed in meta definitions` VM error
 noncomputable! def nim : ordinal.{u} → pgame.{u}
 | o₁ :=
@@ -54,7 +45,6 @@
     have ordinal.typein o₁.out.r o₂ < o₁ := ordinal.typein_lt_self o₂,
     nim (ordinal.typein o₁.out.r o₂)
   in ⟨o₁.out.α, o₁.out.α, f, f⟩
->>>>>>> 0a3e8d38
 using_well_founded { dec_tac := tactic.assumption }
 
 open ordinal
@@ -74,22 +64,6 @@
 lemma move_right_nim_heq (o : ordinal) : (nim o).move_right == λ i : o.out.α, nim (typein (<) i) :=
 by { rw nim_def, refl }
 
-<<<<<<< HEAD
-lemma nim_def (o : ordinal) : nim o = pgame.mk o.out.α o.out.α
-  (λ o₂, nim (ordinal.typein (<) o₂))
-  (λ o₂, nim (ordinal.typein (<) o₂)) :=
-by { rw nim, refl }
-
-lemma left_moves_nim (o : ordinal) : (nim o).left_moves = o.out.α :=
-by { rw nim_def, refl }
-lemma right_moves_nim (o : ordinal) : (nim o).right_moves = o.out.α :=
-by { rw nim_def, refl }
-
-lemma move_left_nim_heq (o : ordinal) : (nim o).move_left == λ i : o.out.α, nim (typein (<) i) :=
-by { rw nim_def, refl }
-lemma move_right_nim_heq (o : ordinal) : (nim o).move_right == λ i : o.out.α, nim (typein (<) i) :=
-by { rw nim_def, refl }
-
 /-- Turns an ordinal less than `o` into a left move for `nim o` and viceversa. -/
 noncomputable def to_left_moves_nim {o : ordinal} : set.Iio o ≃ (nim o).left_moves :=
 (enum_iso_out o).to_equiv.trans (equiv.cast (left_moves_nim o).symm)
@@ -97,42 +71,6 @@
 /-- Turns an ordinal less than `o` into a right move for `nim o` and viceversa. -/
 noncomputable def to_right_moves_nim {o : ordinal} : set.Iio o ≃ (nim o).right_moves :=
 (enum_iso_out o).to_equiv.trans (equiv.cast (right_moves_nim o).symm)
-
-@[simp] theorem to_left_moves_nim_symm_lt {o : ordinal} (i : (nim o).left_moves) :
-  ↑(to_left_moves_nim.symm i) < o :=
-(to_left_moves_nim.symm i).prop
-
-@[simp] theorem to_right_moves_nim_symm_lt {o : ordinal} (i : (nim o).right_moves) :
-  ↑(to_right_moves_nim.symm i) < o :=
-(to_right_moves_nim.symm i).prop
-
-@[simp] lemma move_left_nim' {o : ordinal.{u}} (i) :
-  (nim o).move_left i = nim (to_left_moves_nim.symm i).val :=
-(congr_heq (move_left_nim_heq o).symm (cast_heq _ i)).symm
-
-lemma move_left_nim {o : ordinal} (i) :
-  (nim o).move_left (to_left_moves_nim i) = nim i :=
-by simp
-
-@[simp] lemma move_right_nim' {o : ordinal} (i) :
-  (nim o).move_right i = nim (to_right_moves_nim.symm i).val :=
-(congr_heq (move_right_nim_heq o).symm (cast_heq _ i)).symm
-
-lemma move_right_nim {o : ordinal} (i) :
-  (nim o).move_right (to_right_moves_nim i) = nim i :=
-by simp
-
-instance : is_empty (nim 0).left_moves :=
-by { rw nim_def, exact ordinal.is_empty_out_zero }
-=======
-/-- Turns an ordinal less than `o` into a left move for `nim o` and viceversa. -/
-noncomputable def to_left_moves_nim {o : ordinal} : set.Iio o ≃ (nim o).left_moves :=
-(enum_iso_out o).to_equiv.trans (equiv.cast (left_moves_nim o).symm)
-
-/-- Turns an ordinal less than `o` into a right move for `nim o` and viceversa. -/
-noncomputable def to_right_moves_nim {o : ordinal} : set.Iio o ≃ (nim o).right_moves :=
-(enum_iso_out o).to_equiv.trans (equiv.cast (right_moves_nim o).symm)
->>>>>>> 0a3e8d38
 
 @[simp] theorem to_left_moves_nim_symm_lt {o : ordinal} (i : (nim o).left_moves) :
   ↑(to_left_moves_nim.symm i) < o :=
@@ -240,22 +178,14 @@
 lemma exists_move_left_eq {o o' : ordinal} (h : o' < o) : ∃ i, (nim o).move_left i = nim o' :=
 ⟨to_left_moves_nim ⟨o', h⟩, by simp⟩
 
-<<<<<<< HEAD
-lemma non_zero_first_wins {o : ordinal} (ho : o ≠ 0) : nim o ∥ 0 :=
-=======
 lemma nim_fuzzy_zero_of_ne_zero {o : ordinal} (ho : o ≠ 0) : nim o ∥ 0 :=
->>>>>>> 0a3e8d38
 begin
   rw [impartial.fuzzy_zero_iff_lf, nim_def, lf_zero_le],
   rw ←ordinal.pos_iff_ne_zero at ho,
   exact ⟨(ordinal.principal_seg_out ho).top, by simp⟩
 end
 
-<<<<<<< HEAD
-@[simp] lemma add_equiv_zero_iff_eq (o₁ o₂ : ordinal) : nim o₁ + nim o₂ ≈ 0 ↔ o₁ = o₂ :=
-=======
 @[simp] lemma nim_add_equiv_zero_iff (o₁ o₂ : ordinal) : nim o₁ + nim o₂ ≈ 0 ↔ o₁ = o₂ :=
->>>>>>> 0a3e8d38
 begin
   split,
   { contrapose,
@@ -273,21 +203,11 @@
     exact impartial.add_self (nim o₁) }
 end
 
-<<<<<<< HEAD
-@[simp] lemma add_fuzzy_zero_iff_ne (o₁ o₂ : ordinal) : nim o₁ + nim o₂ ∥ 0 ↔ o₁ ≠ o₂ :=
-by rw [iff_not_comm, impartial.not_fuzzy_zero_iff, add_equiv_zero_iff_eq]
-
-@[simp] lemma equiv_iff_eq (o₁ o₂ : ordinal) : nim o₁ ≈ nim o₂ ↔ o₁ = o₂ :=
-by rw [impartial.equiv_iff_add_equiv_zero, add_equiv_zero_iff_eq]
-
-end nim
-=======
 @[simp] lemma nim_add_fuzzy_zero_iff {o₁ o₂ : ordinal} : nim o₁ + nim o₂ ∥ 0 ↔ o₁ ≠ o₂ :=
 by rw [iff_not_comm, impartial.not_fuzzy_zero_iff, nim_add_equiv_zero_iff]
 
 @[simp] lemma nim_equiv_iff_eq {o₁ o₂ : ordinal} : nim o₁ ≈ nim o₂ ↔ o₁ = o₂ :=
 by rw [impartial.equiv_iff_add_equiv_zero, nim_add_equiv_zero_iff]
->>>>>>> 0a3e8d38
 
 /-- The Grundy value of an impartial game, the ordinal which corresponds to the game of nim that the
  game is equivalent to -/
@@ -339,22 +259,13 @@
 end
 using_well_founded { dec_tac := pgame_wf_tac }
 
-<<<<<<< HEAD
-@[simp] lemma grundy_value_eq_iff_equiv_nim (G : pgame) [G.impartial] (o : ordinal) :
-=======
 lemma grundy_value_eq_iff_equiv_nim {G : pgame} [G.impartial] {o : ordinal} :
->>>>>>> 0a3e8d38
   grundy_value G = o ↔ G ≈ nim o :=
 ⟨by { rintro rfl, exact equiv_nim_grundy_value G },
   by { intro h, rw ←nim_equiv_iff_eq, exact (equiv_nim_grundy_value G).symm.trans h }⟩
 
-<<<<<<< HEAD
-lemma nim.grundy_value (o : ordinal.{u}) : grundy_value (nim o) = o :=
-by simp
-=======
 @[simp] lemma nim_grundy_value (o : ordinal.{u}) : grundy_value (nim o) = o :=
 grundy_value_eq_iff_equiv_nim.2 pgame.equiv_rfl
->>>>>>> 0a3e8d38
 
 lemma grundy_value_eq_iff_equiv (G H : pgame) [G.impartial] [H.impartial] :
   grundy_value G = grundy_value H ↔ G ≈ H :=
