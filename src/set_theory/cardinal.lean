/-
Copyright (c) 2017 Johannes Hölzl. All rights reserved.
Released under Apache 2.0 license as described in the file LICENSE.
Authors: Johannes Hölzl, Mario Carneiro, Floris van Doorn
-/
import data.set.countable
import set_theory.schroeder_bernstein
import data.fintype.card
import data.nat.enat

/-!
# Cardinal Numbers

We define cardinal numbers as a quotient of types under the equivalence relation of equinumerity.

## Main definitions

* `cardinal` the type of cardinal numbers (in a given universe).
* `cardinal.mk α` or `#α` is the cardinality of `α`. The notation `#` lives in the locale
  `cardinal`.
* There is an instance that `cardinal` forms a `canonically_ordered_comm_semiring`.
* Addition `c₁ + c₂` is defined by `cardinal.add_def α β : #α + #β = #(α ⊕ β)`.
* Multiplication `c₁ * c₂` is defined by `cardinal.mul_def : #α * #β = #(α * β)`.
* The order `c₁ ≤ c₂` is defined by `cardinal.le_def α β : #α ≤ #β ↔ nonempty (α ↪ β)`.
* Exponentiation `c₁ ^ c₂` is defined by `cardinal.power_def α β : #α ^ #β = #(β → α)`.
* `cardinal.omega` or `ω` the cardinality of `ℕ`. This definition is universe polymorphic:
  `cardinal.omega.{u} : cardinal.{u}`
  (contrast with `ℕ : Type`, which lives in a specific universe).
  In some cases the universe level has to be given explicitly.
* `cardinal.min (I : nonempty ι) (c : ι → cardinal)` is the minimal cardinal in the range of `c`.
* `cardinal.succ c` is the successor cardinal, the smallest cardinal larger than `c`.
* `cardinal.sum` is the sum of a collection of cardinals.
* `cardinal.sup` is the supremum of a collection of cardinals.
* `cardinal.powerlt c₁ c₂` or `c₁ ^< c₂` is defined as `sup_{γ < β} α^γ`.

## Main Statements

* Cantor's theorem: `cardinal.cantor c : c < 2 ^ c`.
* König's theorem: `cardinal.sum_lt_prod`

## Implementation notes

* There is a type of cardinal numbers in every universe level:
  `cardinal.{u} : Type (u + 1)` is the quotient of types in `Type u`.
  The operation `cardinal.lift` lifts cardinal numbers to a higher level.
* Cardinal arithmetic specifically for infinite cardinals (like `κ * κ = κ`) is in the file
  `set_theory/cardinal_ordinal.lean`.
* There is an instance `has_pow cardinal`, but this will only fire if Lean already knows that both
  the base and the exponent live in the same universe. As a workaround, you can add
  ```
    local infixr ^ := @has_pow.pow cardinal cardinal cardinal.has_pow
  ```
  to a file. This notation will work even if Lean doesn't know yet that the base and the exponent
  live in the same universe (but no exponents in other types can be used).

## References

* <https://en.wikipedia.org/wiki/Cardinal_number>

## Tags

cardinal number, cardinal arithmetic, cardinal exponentiation, omega,
Cantor's theorem, König's theorem, Konig's theorem
-/

open function set
open_locale classical

universes u v w x
variables {α β : Type u}

/-- The equivalence relation on types given by equivalence (bijective correspondence) of types.
  Quotienting by this equivalence relation gives the cardinal numbers.
-/
instance cardinal.is_equivalent : setoid (Type u) :=
{ r := λα β, nonempty (α ≃ β),
  iseqv := ⟨λα,
    ⟨equiv.refl α⟩,
    λα β ⟨e⟩, ⟨e.symm⟩,
    λα β γ ⟨e₁⟩ ⟨e₂⟩, ⟨e₁.trans e₂⟩⟩ }

/-- `cardinal.{u}` is the type of cardinal numbers in `Type u`,
  defined as the quotient of `Type u` by existence of an equivalence
  (a bijection with explicit inverse). -/
def cardinal : Type (u + 1) := quotient cardinal.is_equivalent

namespace cardinal

/-- The cardinal number of a type -/
def mk : Type u → cardinal := quotient.mk

localized "notation `#` := cardinal.mk" in cardinal

instance can_lift_cardinal_Type : can_lift cardinal.{u} (Type u) :=
⟨mk, λ c, true, λ c _, quot.induction_on c $ λ α, ⟨α, rfl⟩⟩

@[elab_as_eliminator]
lemma induction_on {p : cardinal → Prop} (c : cardinal) (h : ∀ α, p (#α)) : p c :=
quotient.induction_on c h

@[elab_as_eliminator]
lemma induction_on₂ {p : cardinal → cardinal → Prop} (c₁ : cardinal) (c₂ : cardinal)
  (h : ∀ α β, p (#α) (#β)) : p c₁ c₂ :=
quotient.induction_on₂ c₁ c₂ h

@[elab_as_eliminator]
lemma induction_on₃ {p : cardinal → cardinal → cardinal → Prop} (c₁ : cardinal) (c₂ : cardinal)
  (c₃ : cardinal) (h : ∀ α β γ, p (#α) (#β) (#γ)) : p c₁ c₂ c₃ :=
quotient.induction_on₃ c₁ c₂ c₃ h

protected lemma eq : #α = #β ↔ nonempty (α ≃ β) := quotient.eq

@[simp] theorem mk_def (α : Type u) : @eq cardinal ⟦α⟧ (#α) := rfl

@[simp] theorem mk_out (c : cardinal) : #(c.out) = c := quotient.out_eq _

<<<<<<< HEAD
lemma mk_congr (e : α ≃ β) : # α = # β := quot.sound ⟨e⟩
=======
/-- The representative of the cardinal of a type is equivalent ot the original type. -/
noncomputable def out_mk_equiv {α : Type v} : (#α).out ≃ α :=
nonempty.some $ cardinal.eq.mp (by simp)

protected lemma mk_congr (e : α ≃ β) : # α = # β :=
quot.sound ⟨e⟩
>>>>>>> b5ea7b8e

alias cardinal.mk_congr ← equiv.cardinal_eq

/-- Lift a function between `Type*`s to a function between `cardinal`s. -/
def map (f : Type u → Type v) (hf : ∀ α β, α ≃ β → f α ≃ f β) :
  cardinal.{u} → cardinal.{v} :=
quotient.map f (λ α β ⟨e⟩, ⟨hf α β e⟩)

@[simp] lemma map_mk (f : Type u → Type v) (hf : ∀ α β, α ≃ β → f α ≃ f β) (α : Type u) :
  map f hf (#α) = #(f α) := rfl

/-- Lift a binary operation `Type* → Type* → Type*` to a binary operation on `cardinal`s. -/
def map₂ (f : Type u → Type v → Type w) (hf : ∀ α β γ δ, α ≃ β → γ ≃ δ → f α γ ≃ f β δ) :
  cardinal.{u} → cardinal.{v} → cardinal.{w} :=
quotient.map₂ f $ λ α β ⟨e₁⟩ γ δ ⟨e₂⟩, ⟨hf α β γ δ e₁ e₂⟩

/-- The universe lift operation on cardinals. You can specify the universes explicitly with
  `lift.{u v} : cardinal.{v} → cardinal.{max v u}` -/
def lift (c : cardinal.{v}) : cardinal.{max v u} :=
map ulift (λ α β e, equiv.ulift.trans $ e.trans equiv.ulift.symm) c

@[simp] theorem mk_ulift (α) : #(ulift.{v u} α) = lift.{v} (#α) := rfl

<<<<<<< HEAD
theorem lift_umax : lift.{(max u v) u} = lift.{v u} :=
funext $ λ a, induction_on a $ λ α, (equiv.ulift.trans equiv.ulift.symm).cardinal_eq
=======
@[simp] theorem lift_umax : lift.{(max u v) u} = lift.{v u} :=
funext $ λ a, quot.induction_on a $ λ α,
quotient.sound ⟨equiv.ulift.trans equiv.ulift.symm⟩

theorem lift_id' (a : cardinal) : lift a = a :=
quot.induction_on a $ λ α, quot.sound ⟨equiv.ulift⟩
>>>>>>> b5ea7b8e

@[simp] theorem lift_id (a : cardinal) : lift.{u u} a = a :=
induction_on a $ λ α, cardinal.mk_congr equiv.ulift.{u u}

@[simp] theorem lift_lift (a : cardinal) :
  lift.{w} (lift.{v} a) = lift.{(max v w)} a :=
induction_on a $ λ α,
(equiv.ulift.trans $ equiv.ulift.trans equiv.ulift.symm).cardinal_eq

/-- We define the order on cardinal numbers by `#α ≤ #β` if and only if
  there exists an embedding (injective function) from α to β. -/
instance : has_le cardinal.{u} :=
⟨λq₁ q₂, quotient.lift_on₂ q₁ q₂ (λα β, nonempty $ α ↪ β) $
  assume α β γ δ ⟨e₁⟩ ⟨e₂⟩,
    propext ⟨assume ⟨e⟩, ⟨e.congr e₁ e₂⟩, assume ⟨e⟩, ⟨e.congr e₁.symm e₂.symm⟩⟩⟩

theorem le_def (α β : Type u) : #α ≤ #β ↔ nonempty (α ↪ β) :=
iff.rfl

theorem mk_le_of_injective {α β : Type u} {f : α → β} (hf : injective f) : #α ≤ #β :=
⟨⟨f, hf⟩⟩

theorem mk_le_of_surjective {α β : Type u} {f : α → β} (hf : surjective f) : #β ≤ #α :=
⟨embedding.of_surjective f hf⟩

theorem le_mk_iff_exists_set {c : cardinal} {α : Type u} :
  c ≤ #α ↔ ∃ p : set α, #p = c :=
⟨induction_on c $ λ β ⟨⟨f, hf⟩⟩,
  ⟨set.range f, (equiv.of_injective f hf).cardinal_eq.symm⟩,
λ ⟨p, e⟩, e ▸ ⟨⟨subtype.val, λ a b, subtype.eq⟩⟩⟩

theorem out_embedding {c c' : cardinal} : c ≤ c' ↔ nonempty (c.out ↪ c'.out) :=
by { transitivity _, rw [←quotient.out_eq c, ←quotient.out_eq c'], refl }

noncomputable instance : linear_order cardinal.{u} :=
{ le          := (≤),
  le_refl     := by rintros ⟨α⟩; exact ⟨embedding.refl _⟩,
  le_trans    := by rintros ⟨α⟩ ⟨β⟩ ⟨γ⟩ ⟨e₁⟩ ⟨e₂⟩; exact ⟨e₁.trans e₂⟩,
  le_antisymm := by { rintros ⟨α⟩ ⟨β⟩ ⟨e₁⟩ ⟨e₂⟩, exact quotient.sound (e₁.antisymm e₂) },
  le_total    := by rintros ⟨α⟩ ⟨β⟩; exact embedding.total,
  decidable_le := classical.dec_rel _ }

-- short-circuit type class inference
noncomputable instance : distrib_lattice cardinal.{u} := by apply_instance

theorem lift_mk_le {α : Type u} {β : Type v} :
  lift.{(max v w)} (#α) ≤ lift.{(max u w)} (#β) ↔ nonempty (α ↪ β) :=
⟨λ ⟨f⟩, ⟨embedding.congr equiv.ulift equiv.ulift f⟩,
 λ ⟨f⟩, ⟨embedding.congr equiv.ulift.symm equiv.ulift.symm f⟩⟩

/-- A variant of `lift_mk_le` with specialized universes.
Because Lean often can not realize it should use this specialization itself,
we provide this statement separately so you don't have to solve the specialization problem either.
-/
theorem lift_mk_le' {α : Type u} {β : Type v} :
  lift.{v} (#α) ≤ lift.{u} (#β) ↔ nonempty (α ↪ β) :=
lift_mk_le.{u v 0}

theorem lift_mk_eq {α : Type u} {β : Type v} :
  lift.{(max v w)} (#α) = lift.{(max u w)} (#β) ↔ nonempty (α ≃ β) :=
quotient.eq.trans
⟨λ ⟨f⟩, ⟨equiv.ulift.symm.trans $ f.trans equiv.ulift⟩,
 λ ⟨f⟩, ⟨equiv.ulift.trans $ f.trans equiv.ulift.symm⟩⟩

/-- A variant of `lift_mk_eq` with specialized universes.
Because Lean often can not realize it should use this specialization itself,
we provide this statement separately so you don't have to solve the specialization problem either.
-/
theorem lift_mk_eq' {α : Type u} {β : Type v} :
  lift.{v} (#α) = lift.{u} (#β) ↔ nonempty (α ≃ β) :=
lift_mk_eq.{u v 0}

@[simp] theorem lift_le {a b : cardinal} : lift a ≤ lift b ↔ a ≤ b :=
induction_on₂ a b $ λ α β, by { rw ← lift_umax, exact lift_mk_le }

@[simp] theorem lift_inj {a b : cardinal} : lift a = lift b ↔ a = b :=
by simp [le_antisymm_iff]

@[simp] theorem lift_lt {a b : cardinal} : lift a < lift b ↔ a < b :=
by simp [lt_iff_le_not_le, -not_le]

instance : has_zero cardinal.{u} := ⟨#pempty⟩

instance : inhabited cardinal.{u} := ⟨0⟩

@[simp] lemma mk_eq_zero (α : Type u) [is_empty α] : #α = 0 :=
(equiv.equiv_pempty α).cardinal_eq

@[simp] theorem lift_zero : lift 0 = 0 := mk_congr (equiv.equiv_pempty _)

lemma mk_eq_zero_iff {α : Type u} : #α = 0 ↔ is_empty α :=
⟨λ e, let ⟨h⟩ := quotient.exact e in h.is_empty, @mk_eq_zero α⟩

theorem mk_ne_zero_iff {α : Type u} : #α ≠ 0 ↔ nonempty α :=
(not_iff_not.2 mk_eq_zero_iff).trans not_is_empty_iff

@[simp] lemma mk_ne_zero (α : Type u) [nonempty α] : #α ≠ 0 := mk_ne_zero_iff.2 ‹_›

instance : has_one cardinal.{u} := ⟨⟦punit⟧⟩

instance : nontrivial cardinal.{u} := ⟨⟨1, 0, mk_ne_zero _⟩⟩

theorem le_one_iff_subsingleton {α : Type u} : #α ≤ 1 ↔ subsingleton α :=
⟨λ ⟨f⟩, ⟨λ a b, f.injective (subsingleton.elim _ _)⟩,
 λ ⟨h⟩, ⟨⟨λ a, punit.star, λ a b _, h _ _⟩⟩⟩

theorem one_lt_iff_nontrivial {α : Type u} : 1 < #α ↔ nontrivial α :=
by { rw [← not_iff_not, not_nontrivial_iff_subsingleton, ← le_one_iff_subsingleton], simp }

instance : has_add cardinal.{u} := ⟨map₂ sum $ λ α β γ δ, equiv.sum_congr⟩

@[simp] theorem add_def (α β : Type u) : #α + #β = #(α ⊕ β) := rfl

<<<<<<< HEAD
instance : has_mul cardinal.{u} := ⟨map₂ prod $ λ α β γ δ, equiv.prod_congr⟩
=======
lemma add (α : Type u) (β : Type v) :
  #(α ⊕ β) = lift.{v u} (#α) + lift.{u v} (#β) :=
begin
  rw [←cardinal.mk_ulift, ←cardinal.mk_ulift, add_def],
  exact cardinal.eq.2 ⟨equiv.sum_congr (equiv.ulift).symm (equiv.ulift).symm⟩,
end

instance : has_mul cardinal.{u} :=
⟨λq₁ q₂, quotient.lift_on₂ q₁ q₂ (λα β, #(α × β)) $ assume α β γ δ ⟨e₁⟩ ⟨e₂⟩,
  quotient.sound ⟨equiv.prod_congr e₁ e₂⟩⟩
>>>>>>> b5ea7b8e

@[simp] theorem mul_def (α β : Type u) : #α * #β = #(α × β) := rfl

lemma mul (α : Type u) (β : Type v) :
  #(α × β) = lift.{v u} (#α) * lift.{u v} (#β) :=
begin
  rw [←cardinal.mk_ulift, ←cardinal.mk_ulift, mul_def],
  exact cardinal.eq.2 ⟨equiv.prod_congr (equiv.ulift).symm (equiv.ulift).symm⟩,
end

private theorem add_comm (a b : cardinal.{u}) : a + b = b + a :=
induction_on₂ a b $ assume α β, quotient.sound ⟨equiv.sum_comm α β⟩

private theorem mul_comm (a b : cardinal.{u}) : a * b = b * a :=
induction_on₂ a b $ assume α β, quotient.sound ⟨equiv.prod_comm α β⟩

private theorem zero_add (a : cardinal.{u}) : 0 + a = a :=
induction_on a $ assume α, quotient.sound ⟨equiv.empty_sum pempty α⟩

private theorem zero_mul (a : cardinal.{u}) : 0 * a = 0 :=
induction_on a $ assume α, quotient.sound ⟨equiv.pempty_prod α⟩

private theorem one_mul (a : cardinal.{u}) : 1 * a = a :=
induction_on a $ assume α, quotient.sound ⟨equiv.punit_prod α⟩

private theorem left_distrib (a b c : cardinal.{u}) : a * (b + c) = a * b + a * c :=
induction_on₃ a b c $ assume α β γ, quotient.sound ⟨equiv.prod_sum_distrib α β γ⟩

protected theorem eq_zero_or_eq_zero_of_mul_eq_zero {a b : cardinal.{u}} :
  a * b = 0 → a = 0 ∨ b = 0 :=
begin
  induction a using cardinal.induction_on with α,
  induction b using cardinal.induction_on with β,
  simp only [mul_def, mk_eq_zero_iff, is_empty_prod],
  exact id
end

instance : comm_semiring cardinal.{u} :=
{ zero          := 0,
  one           := 1,
  add           := (+),
  mul           := (*),
  zero_add      := zero_add,
  add_zero      := assume a, by rw [add_comm a 0, zero_add a],
  add_assoc     := λa b c, induction_on₃ a b c $ assume α β γ, mk_congr (equiv.sum_assoc α β γ),
  add_comm      := add_comm,
  zero_mul      := zero_mul,
  mul_zero      := assume a, by rw [mul_comm a 0, zero_mul a],
  one_mul       := one_mul,
  mul_one       := assume a, by rw [mul_comm a 1, one_mul a],
  mul_assoc     := λa b c, induction_on₃ a b c $ assume α β γ, mk_congr (equiv.prod_assoc α β γ),
  mul_comm      := mul_comm,
  left_distrib  := left_distrib,
  right_distrib := assume a b c,
    by rw [mul_comm (a + b) c, left_distrib c a b, mul_comm c a, mul_comm c b] }

/-- The cardinal exponential. `#α ^ #β` is the cardinal of `β → α`. -/
protected def power (a b : cardinal.{u}) : cardinal.{u} :=
map₂ (λ α β : Type u, β → α) (λ α β γ δ e₁ e₂, e₂.arrow_congr e₁) a b

instance : has_pow cardinal cardinal := ⟨cardinal.power⟩
local infixr ^ := @has_pow.pow cardinal cardinal cardinal.has_pow

@[simp] theorem power_def (α β) : #α ^ #β = #(β → α) := rfl

@[simp] theorem lift_power (a b) : lift (a ^ b) = lift a ^ lift b :=
induction_on₂ a b $ λ α β,
(equiv.ulift.trans (equiv.arrow_congr equiv.ulift equiv.ulift).symm).cardinal_eq

@[simp] theorem power_zero {a : cardinal} : a ^ 0 = 1 :=
induction_on a $ assume α, (equiv.pempty_arrow_equiv_punit α).cardinal_eq

@[simp] theorem power_one {a : cardinal} : a ^ 1 = a :=
induction_on a $ assume α, (equiv.punit_arrow_equiv α).cardinal_eq

@[simp] theorem one_power {a : cardinal} : 1 ^ a = 1 :=
induction_on a $ assume α, (equiv.arrow_punit_equiv_punit α).cardinal_eq

@[simp] theorem prop_eq_two : #(ulift Prop) = 2 :=
(equiv.ulift.trans $ equiv.Prop_equiv_bool.trans equiv.bool_equiv_punit_sum_punit).cardinal_eq

@[simp] theorem zero_power {a : cardinal} : a ≠ 0 → 0 ^ a = 0 :=
induction_on a $ assume α heq, mk_eq_zero_iff.2 $ is_empty_pi.2 $
let ⟨a⟩ := mk_ne_zero_iff.1 heq in ⟨a, pempty.is_empty⟩

theorem power_ne_zero {a : cardinal} (b) : a ≠ 0 → a ^ b ≠ 0 :=
induction_on₂ a b $ λ α β h,
let ⟨a⟩ := mk_ne_zero_iff.1 h in mk_ne_zero_iff.2 ⟨λ _, a⟩

theorem mul_power {a b c : cardinal} : (a * b) ^ c = a ^ c * b ^ c :=
induction_on₃ a b c $ assume α β γ, (equiv.arrow_prod_equiv_prod_arrow α β γ).cardinal_eq

theorem power_add {a b c : cardinal} : a ^ (b + c) = a ^ b * a ^ c :=
induction_on₃ a b c $ assume α β γ, (equiv.sum_arrow_equiv_prod_arrow β γ α).cardinal_eq

theorem power_mul {a b c : cardinal} : a ^ (b * c) = (a ^ b) ^ c :=
by rw [_root_.mul_comm b c];
from (induction_on₃ a b c $ assume α β γ, mk_congr (equiv.curry γ β α))

@[simp] lemma pow_cast_right (κ : cardinal.{u}) :
  ∀ n : ℕ, (κ ^ (↑n : cardinal.{u})) = @has_pow.pow _ _ monoid.has_pow κ n
| 0 := by simp
| (_+1) := by rw [nat.cast_succ, power_add, power_one, _root_.mul_comm, pow_succ, pow_cast_right]

section order_properties
open sum

protected theorem zero_le : ∀(a : cardinal), 0 ≤ a :=
by rintro ⟨α⟩; exact ⟨embedding.of_is_empty⟩

protected theorem add_le_add : ∀{a b c d : cardinal}, a ≤ b → c ≤ d → a + c ≤ b + d :=
by rintros ⟨α⟩ ⟨β⟩ ⟨γ⟩ ⟨δ⟩ ⟨e₁⟩ ⟨e₂⟩; exact ⟨e₁.sum_map e₂⟩

protected theorem add_le_add_left (a) {b c : cardinal} : b ≤ c → a + b ≤ a + c :=
cardinal.add_le_add (le_refl _)


protected theorem le_iff_exists_add {a b : cardinal} : a ≤ b ↔ ∃ c, b = a + c :=
⟨induction_on₂ a b $ λ α β ⟨⟨f, hf⟩⟩,
  have (α ⊕ ((range f)ᶜ : set β)) ≃ β, from
    (equiv.sum_congr (equiv.of_injective f hf) (equiv.refl _)).trans $
    (equiv.set.sum_compl (range f)),
  ⟨⟦↥(range f)ᶜ⟧, quotient.sound ⟨this.symm⟩⟩,
 λ ⟨c, e⟩, add_zero a ▸ e.symm ▸ cardinal.add_le_add_left _ (cardinal.zero_le _)⟩

instance : order_bot cardinal.{u} :=
{ bot := 0, bot_le := cardinal.zero_le, ..cardinal.linear_order }

instance : canonically_ordered_comm_semiring cardinal.{u} :=
{ add_le_add_left       := λ a b h c, cardinal.add_le_add_left _ h,
  le_iff_exists_add     := @cardinal.le_iff_exists_add,
  eq_zero_or_eq_zero_of_mul_eq_zero := @cardinal.eq_zero_or_eq_zero_of_mul_eq_zero,
  ..cardinal.order_bot,
  ..cardinal.comm_semiring, ..cardinal.linear_order }

noncomputable instance : canonically_linear_ordered_add_monoid cardinal.{u} :=
{ .. (infer_instance : canonically_ordered_add_monoid cardinal.{u}),
  .. cardinal.linear_order }

@[simp] theorem zero_lt_one : (0 : cardinal) < 1 :=
lt_of_le_of_ne (zero_le _) zero_ne_one

@[simp] theorem lift_one : lift 1 = 1 :=
quotient.sound ⟨equiv.ulift.trans equiv.punit_equiv_punit⟩

@[simp] theorem lift_add (a b) : lift (a + b) = lift a + lift b :=
induction_on₂ a b $ λ α β,
mk_congr (equiv.ulift.trans (equiv.sum_congr equiv.ulift equiv.ulift).symm)

@[simp] theorem lift_mul (a b) : lift (a * b) = lift a * lift b :=
induction_on₂ a b $ λ α β,
mk_congr (equiv.ulift.trans (equiv.prod_congr equiv.ulift equiv.ulift).symm)

@[simp] theorem lift_bit0 (a : cardinal) : lift (bit0 a) = bit0 (lift a) :=
lift_add a a

@[simp] theorem lift_bit1 (a : cardinal) : lift (bit1 a) = bit1 (lift a) :=
by simp [bit1]

theorem lift_two : lift.{u v} 2 = 2 := by simp

theorem lift_two_power (a) : lift (2 ^ a) = 2 ^ lift a := by simp

lemma zero_power_le (c : cardinal.{u}) : (0 : cardinal.{u}) ^ c ≤ 1 :=
by { by_cases h : c = 0, rw [h, power_zero], rw [zero_power h], apply zero_le }

theorem power_le_power_left : ∀{a b c : cardinal}, a ≠ 0 → b ≤ c → a ^ b ≤ a ^ c :=
by rintros ⟨α⟩ ⟨β⟩ ⟨γ⟩ hα ⟨e⟩; exact
  let ⟨a⟩ := mk_ne_zero_iff.1 hα in
  ⟨@embedding.arrow_congr_right _ _ _ ⟨a⟩ e⟩

theorem power_le_max_power_one {a b c : cardinal} (h : b ≤ c) : a ^ b ≤ max (a ^ c) 1 :=
begin
  by_cases ha : a = 0,
  simp [ha, zero_power_le],
  exact le_trans (power_le_power_left ha h) (le_max_left _ _)
end

theorem power_le_power_right {a b c : cardinal} : a ≤ b → a ^ c ≤ b ^ c :=
induction_on₃ a b c $ assume α β γ ⟨e⟩, ⟨embedding.arrow_congr_left e⟩

end order_properties

/-- **Cantor's theorem** -/
theorem cantor : ∀(a : cardinal.{u}), a < 2 ^ a :=
by rw ← prop_eq_two; rintros ⟨a⟩; exact ⟨
  ⟨⟨λ a b, ⟨a = b⟩, λ a b h, cast (ulift.up.inj (@congr_fun _ _ _ _ h b)).symm rfl⟩⟩,
  λ ⟨⟨f, hf⟩⟩, cantor_injective (λ s, f (λ a, ⟨s a⟩)) $
    λ s t h, by funext a; injection congr_fun (hf h) a⟩

instance : no_top_order cardinal.{u} :=
{ no_top := λ a, ⟨_, cantor a⟩, ..cardinal.linear_order }

/-- The minimum cardinal in a family of cardinals (the existence
  of which is provided by `injective_min`). -/
noncomputable def min {ι} (I : nonempty ι) (f : ι → cardinal) : cardinal :=
f $ classical.some $
@embedding.min_injective _ (λ i, (f i).out) I

theorem min_eq {ι} (I) (f : ι → cardinal) : ∃ i, min I f = f i :=
⟨_, rfl⟩

theorem min_le {ι I} (f : ι → cardinal) (i) : min I f ≤ f i :=
by rw [← mk_out (min I f), ← mk_out (f i)]; exact
let ⟨g⟩ := classical.some_spec
  (@embedding.min_injective _ (λ i, (f i).out) I) in
⟨g i⟩

theorem le_min {ι I} {f : ι → cardinal} {a} : a ≤ min I f ↔ ∀ i, a ≤ f i :=
⟨λ h i, le_trans h (min_le _ _),
 λ h, let ⟨i, e⟩ := min_eq I f in e.symm ▸ h i⟩

protected theorem wf : @well_founded cardinal.{u} (<) :=
⟨λ a, classical.by_contradiction $ λ h,
  let ι := {c :cardinal // ¬ acc (<) c},
      f : ι → cardinal := subtype.val,
      ⟨⟨c, hc⟩, hi⟩ := @min_eq ι ⟨⟨_, h⟩⟩ f in
    hc (acc.intro _ (λ j ⟨_, h'⟩,
      classical.by_contradiction $ λ hj, h' $
      by have := min_le f ⟨j, hj⟩; rwa hi at this))⟩

instance has_wf : @has_well_founded cardinal.{u} := ⟨(<), cardinal.wf⟩

instance wo : @is_well_order cardinal.{u} (<) := ⟨cardinal.wf⟩

/-- The successor cardinal - the smallest cardinal greater than
  `c`. This is not the same as `c + 1` except in the case of finite `c`. -/
noncomputable def succ (c : cardinal) : cardinal :=
@min {c' // c < c'} ⟨⟨_, cantor _⟩⟩ subtype.val

theorem lt_succ_self (c : cardinal) : c < succ c :=
by cases min_eq _ _ with s e; rw [succ, e]; exact s.2

theorem succ_le {a b : cardinal} : succ a ≤ b ↔ a < b :=
⟨lt_of_lt_of_le (lt_succ_self _), λ h,
  by exact min_le _ (subtype.mk b h)⟩

theorem lt_succ {a b : cardinal} : a < succ b ↔ a ≤ b :=
by rw [← not_le, succ_le, not_lt]

theorem add_one_le_succ (c : cardinal) : c + 1 ≤ succ c :=
begin
  refine induction_on c (λ α, _) (lt_succ_self c),
  refine induction_on (succ (quot.mk setoid.r α)) (λ β h, _),
  cases h.left with f,
  have : ¬ surjective f := λ hn,
    ne_of_lt h (quotient.sound ⟨equiv.of_bijective f ⟨f.injective, hn⟩⟩),
  cases not_forall.1 this with b nex,
  refine ⟨⟨sum.rec (by exact f) _, _⟩⟩,
  { exact λ _, b },
  { intros a b h, rcases a with a|⟨⟨⟨⟩⟩⟩; rcases b with b|⟨⟨⟨⟩⟩⟩,
    { rw f.injective h },
    { exact nex.elim ⟨_, h⟩ },
    { exact nex.elim ⟨_, h.symm⟩ },
    { refl } }
end

lemma succ_ne_zero (c : cardinal) : succ c ≠ 0 := (lt_succ_self c).ne_bot

/-- The indexed sum of cardinals is the cardinality of the
  indexed disjoint union, i.e. sigma type. -/
def sum {ι} (f : ι → cardinal) : cardinal := mk Σ i, (f i).out

theorem le_sum {ι} (f : ι → cardinal) (i) : f i ≤ sum f :=
by rw ← quotient.out_eq (f i); exact
⟨⟨λ a, ⟨i, a⟩, λ a b h, eq_of_heq $ by injection h⟩⟩

@[simp] theorem sum_mk {ι} (f : ι → Type*) : sum (λ i, #(f i)) = #(Σ i, f i) :=
quot.sound ⟨equiv.sigma_congr_right $ λ i,
  classical.choice $ quotient.exact $ quot.out_eq $ #(f i)⟩

theorem sum_const (ι : Type u) (a : cardinal.{u}) : sum (λ _:ι, a) = #ι * a :=
<<<<<<< HEAD
induction_on a $ λ α, by simp; exact mk_congr (equiv.sigma_equiv_prod _ _)
=======
quotient.induction_on a $ λ α, by { simp only [mul_def, sum_mk, mk_def], exact
  quotient.sound ⟨equiv.sigma_equiv_prod _ _⟩ }
>>>>>>> b5ea7b8e

theorem sum_le_sum {ι} (f g : ι → cardinal) (H : ∀ i, f i ≤ g i) : sum f ≤ sum g :=
⟨(embedding.refl _).sigma_map $ λ i, classical.choice $
  by have := H i; rwa [← quot.out_eq (f i), ← quot.out_eq (g i)] at this⟩

/-- The indexed supremum of cardinals is the smallest cardinal above
  everything in the family. -/
noncomputable def sup {ι} (f : ι → cardinal) : cardinal :=
@min {c // ∀ i, f i ≤ c} ⟨⟨sum f, le_sum f⟩⟩ (λ a, a.1)

theorem le_sup {ι} (f : ι → cardinal) (i) : f i ≤ sup f :=
by dsimp [sup]; cases min_eq _ _ with c hc; rw hc; exact c.2 i

theorem sup_le {ι} {f : ι → cardinal} {a} : sup f ≤ a ↔ ∀ i, f i ≤ a :=
⟨λ h i, le_trans (le_sup _ _) h,
 λ h, by dsimp [sup]; change a with (⟨a, h⟩:subtype _).1; apply min_le⟩

theorem sup_le_sup {ι} (f g : ι → cardinal) (H : ∀ i, f i ≤ g i) : sup f ≤ sup g :=
sup_le.2 $ λ i, le_trans (H i) (le_sup _ _)

theorem sup_le_sum {ι} (f : ι → cardinal) : sup f ≤ sum f :=
sup_le.2 $ le_sum _

theorem sum_le_sup {ι : Type u} (f : ι → cardinal.{u}) : sum f ≤ #ι * sup.{u u} f :=
by rw ← sum_const; exact sum_le_sum _ _ (le_sup _)

theorem sup_eq_zero {ι} {f : ι → cardinal} [is_empty ι] : sup f = 0 :=
by { rw [← nonpos_iff_eq_zero, sup_le], exact is_empty_elim }

/-- The indexed product of cardinals is the cardinality of the Pi type
  (dependent product). -/
def prod {ι : Type u} (f : ι → cardinal) : cardinal := #(Π i, (f i).out)

@[simp] theorem prod_mk {ι} (f : ι → Type*) : prod (λ i, #(f i)) = #(Π i, f i) :=
quot.sound ⟨equiv.Pi_congr_right $ λ i,
  classical.choice $ quotient.exact $ mk_out $ #(f i)⟩

theorem prod_const (ι : Type u) (a : cardinal.{u}) : prod (λ _:ι, a) = a ^ #ι :=
induction_on a $ by simp

theorem prod_le_prod {ι} (f g : ι → cardinal) (H : ∀ i, f i ≤ g i) : prod f ≤ prod g :=
⟨embedding.Pi_congr_right $ λ i, classical.choice $
  by have := H i; rwa [← mk_out (f i), ← mk_out (g i)] at this⟩

theorem prod_eq_zero {ι} (f : ι → cardinal.{u}) : prod f = 0 ↔ ∃ i, f i = 0 :=
by { lift f to ι → Type u using λ _, trivial, simp [mk_eq_zero_iff] }

theorem prod_ne_zero {ι} (f : ι → cardinal) : prod f ≠ 0 ↔ ∀ i, f i ≠ 0 :=
by simp [prod_eq_zero]

@[simp] theorem lift_prod {ι : Type u} (c : ι → cardinal.{v}) :
  lift.{w} (prod c) = prod (λ i, lift.{w} (c i)) :=
begin
  lift c to ι → Type v using λ _, trivial,
  simp only [prod_mk, ←mk_ulift],
  exact cardinal.mk_congr (equiv.ulift.trans $ equiv.Pi_congr_right $ λ i, equiv.ulift.symm)
end

@[simp] theorem lift_min {ι I} (f : ι → cardinal) : lift (min I f) = min I (lift ∘ f) :=
le_antisymm (le_min.2 $ λ a, lift_le.2 $ min_le _ a) $
let ⟨i, e⟩ := min_eq I (lift ∘ f) in
by rw e; exact lift_le.2 (le_min.2 $ λ j, lift_le.1 $
by have := min_le (lift ∘ f) j; rwa e at this)

theorem lift_down {a : cardinal.{u}} {b : cardinal.{max u v}} :
  b ≤ lift a → ∃ a', lift a' = b :=
induction_on₂ a b $ λ α β,
by rw [← lift_id (#β), ← lift_umax, ← lift_umax.{u v}, lift_mk_le]; exact
λ ⟨f⟩, ⟨#(set.range f), eq.symm $ lift_mk_eq.2
  ⟨embedding.equiv_of_surjective
    (embedding.cod_restrict _ f set.mem_range_self)
    $ λ ⟨a, ⟨b, e⟩⟩, ⟨b, subtype.eq e⟩⟩⟩

theorem le_lift_iff {a : cardinal.{u}} {b : cardinal.{max u v}} :
  b ≤ lift a ↔ ∃ a', lift a' = b ∧ a' ≤ a :=
⟨λ h, let ⟨a', e⟩ := lift_down h in ⟨a', e, lift_le.1 $ e.symm ▸ h⟩,
 λ ⟨a', e, h⟩, e ▸ lift_le.2 h⟩

theorem lt_lift_iff {a : cardinal.{u}} {b : cardinal.{max u v}} :
  b < lift a ↔ ∃ a', lift a' = b ∧ a' < a :=
⟨λ h, let ⟨a', e⟩ := lift_down (le_of_lt h) in
      ⟨a', e, lift_lt.1 $ e.symm ▸ h⟩,
 λ ⟨a', e, h⟩, e ▸ lift_lt.2 h⟩

@[simp] theorem lift_succ (a) : lift (succ a) = succ (lift a) :=
le_antisymm
  (le_of_not_gt $ λ h, begin
    rcases lt_lift_iff.1 h with ⟨b, e, h⟩,
    rw [lt_succ, ← lift_le, e] at h,
    exact not_lt_of_le h (lt_succ_self _)
  end)
  (succ_le.2 $ lift_lt.2 $ lt_succ_self _)

@[simp] theorem lift_max {a : cardinal.{u}} {b : cardinal.{v}} :
  lift.{(max v w)} a = lift.{(max u w)} b ↔ lift.{v} a = lift.{u} b :=
calc lift.{(max v w)} a = lift.{(max u w)} b
  ↔ lift.{w} (lift.{v} a) = lift.{w} (lift.{u} b) : by simp
  ... ↔ lift.{v} a = lift.{u} b : lift_inj

theorem mk_prod {α : Type u} {β : Type v} :
  #(α × β) = lift.{v} (#α) * lift.{u} (#β) :=
quotient.sound ⟨equiv.prod_congr (equiv.ulift).symm (equiv.ulift).symm⟩

theorem sum_const_eq_lift_mul (ι : Type u) (a : cardinal.{v}) :
  sum (λ _:ι, a) = lift.{v} (#ι) * lift.{u} a :=
begin
  induction a using cardinal.induction_on with α,
  simp only [cardinal.mk_def, cardinal.sum_mk, cardinal.lift_id],
  convert mk_prod using 1,
  exact mk_congr (equiv.sigma_equiv_prod ι α)
end

protected lemma le_sup_iff {ι : Type v} {f : ι → cardinal.{max v w}} {c : cardinal} :
  (c ≤ sup f) ↔ (∀ b, (∀ i, f i ≤ b) → c ≤ b) :=
⟨λ h b hb, le_trans h (sup_le.mpr hb), λ h, h _ $ λ i, le_sup f i⟩

/-- The lift of a supremum is the supremum of the lifts. -/
lemma lift_sup {ι : Type v} (f : ι → cardinal.{max v w}) :
  lift.{u} (sup.{v w} f) = sup.{v (max u w)} (λ i : ι, lift.{u} (f i)) :=
begin
  apply le_antisymm,
  { rw [cardinal.le_sup_iff], intros c hc, by_contra h,
    obtain ⟨d, rfl⟩ := cardinal.lift_down (not_le.mp h).le,
    simp only [lift_le, sup_le] at h hc,
    exact h hc },
  { simp only [cardinal.sup_le, lift_le, le_sup, implies_true_iff] }
end

/-- To prove that the lift of a supremum is bounded by some cardinal `t`,
it suffices to show that the lift of each cardinal is bounded by `t`. -/
lemma lift_sup_le {ι : Type v} (f : ι → cardinal.{max v w})
  (t : cardinal.{max u v w}) (w : ∀ i, lift.{u} (f i) ≤ t) :
  lift.{u} (sup f) ≤ t :=
by { rw lift_sup, exact sup_le.mpr w, }

@[simp] lemma lift_sup_le_iff {ι : Type v} (f : ι → cardinal.{max v w}) (t : cardinal.{max u v w}) :
  lift.{u} (sup f) ≤ t ↔ ∀ i, lift.{u} (f i) ≤ t :=
⟨λ h i, (lift_le.mpr (le_sup f i)).trans h,
 λ h, lift_sup_le f t h⟩

universes v' w'

/--
To prove an inequality between the lifts to a common universe of two different supremums,
it suffices to show that the lift of each cardinal from the smaller supremum
if bounded by the lift of some cardinal from the larger supremum.
-/
lemma lift_sup_le_lift_sup
  {ι : Type v} {ι' : Type v'} (f : ι → cardinal.{max v w}) (f' : ι' → cardinal.{max v' w'})
  (g : ι → ι') (h : ∀ i, lift.{(max v' w')} (f i) ≤ lift.{(max v w)} (f' (g i))) :
  lift.{(max v' w')} (sup f) ≤ lift.{(max v w)} (sup f') :=
begin
  apply lift_sup_le.{(max v' w')} f,
  intro i,
  apply le_trans (h i),
  simp only [lift_le],
  apply le_sup,
end

/-- A variant of `lift_sup_le_lift_sup` with universes specialized via `w = v` and `w' = v'`.
This is sometimes necessary to avoid universe unification issues. -/
lemma lift_sup_le_lift_sup'
  {ι : Type v} {ι' : Type v'} (f : ι → cardinal.{v}) (f' : ι' → cardinal.{v'})
  (g : ι → ι') (h : ∀ i, lift.{v'} (f i) ≤ lift.{v} (f' (g i))) :
  lift.{v'} (sup.{v v} f) ≤ lift.{v} (sup.{v' v'} f') :=
lift_sup_le_lift_sup f f' g h

/-- `ω` is the smallest infinite cardinal, also known as ℵ₀. -/
def omega : cardinal.{u} := lift (#ℕ)

localized "notation `ω` := cardinal.omega" in cardinal

lemma mk_nat : #ℕ = ω := (lift_id _).symm

theorem omega_ne_zero : ω ≠ 0 := mk_ne_zero _

theorem omega_pos : 0 < ω :=
pos_iff_ne_zero.2 omega_ne_zero

@[simp] theorem lift_omega : lift ω = ω := lift_lift _

@[simp] theorem omega_le_lift {c : cardinal.{u}} : ω ≤ lift.{v} c ↔ ω ≤ c :=
by rw [← lift_omega, lift_le]

@[simp] theorem lift_le_omega {c : cardinal.{u}} : lift.{v} c ≤ ω ↔ c ≤ ω :=
by rw [← lift_omega, lift_le]

/- properties about the cast from nat -/

@[simp] theorem mk_fin : ∀ (n : ℕ), #(fin n) = n
| 0     := quotient.sound ⟨equiv.equiv_pempty _⟩
| (n+1) := by rw [nat.cast_succ, ← mk_fin]; exact
  quotient.sound (fintype.card_eq.1 $ by simp)

@[simp] theorem lift_nat_cast (n : ℕ) : lift n = n :=
by induction n; simp *

lemma lift_eq_nat_iff {a : cardinal.{u}} {n : ℕ} : lift.{v} a = n ↔ a = n :=
by rw [← lift_nat_cast.{u v} n, lift_inj]

lemma nat_eq_lift_eq_iff {n : ℕ} {a : cardinal.{u}} :
  (n : cardinal) = lift.{v} a ↔ (n : cardinal) = a :=
by rw [← lift_nat_cast.{u v} n, lift_inj]

theorem lift_mk_fin (n : ℕ) : lift (#(fin n)) = n := by simp

theorem fintype_card (α : Type u) [fintype α] : #α = fintype.card α :=
by rw [← lift_mk_fin.{u}, ← lift_id (#α), lift_mk_eq.{u 0 u}];
   exact fintype.card_eq.1 (by simp)

theorem card_le_of_finset {α} (s : finset α) :
  (s.card : cardinal) ≤ #α :=
begin
  rw (_ : (s.card : cardinal) = #s),
  { exact ⟨function.embedding.subtype _⟩ },
  rw [cardinal.fintype_card, fintype.card_coe]
end

@[simp, norm_cast] theorem nat_cast_pow {m n : ℕ} : (↑(pow m n) : cardinal) = m ^ n :=
by induction n; simp [pow_succ', -_root_.add_comm, power_add, *]

@[simp, norm_cast] theorem nat_cast_le {m n : ℕ} : (m : cardinal) ≤ n ↔ m ≤ n :=
by rw [← lift_mk_fin, ← lift_mk_fin, lift_le]; exact
⟨λ ⟨⟨f, hf⟩⟩, by simpa only [fintype.card_fin] using fintype.card_le_of_injective f hf,
  λ h, ⟨(fin.cast_le h).to_embedding⟩⟩

@[simp, norm_cast] theorem nat_cast_lt {m n : ℕ} : (m : cardinal) < n ↔ m < n :=
by simp [lt_iff_le_not_le, -not_le]

instance : char_zero cardinal := ⟨strict_mono.injective $ λ m n, nat_cast_lt.2⟩

theorem nat_cast_inj {m n : ℕ} : (m : cardinal) = n ↔ m = n := nat.cast_inj

lemma nat_cast_injective : injective (coe : ℕ → cardinal) :=
nat.cast_injective

@[simp, norm_cast, priority 900] theorem nat_succ (n : ℕ) : (n.succ : cardinal) = succ n :=
le_antisymm (add_one_le_succ _) (succ_le.2 $ nat_cast_lt.2 $ nat.lt_succ_self _)

@[simp] theorem succ_zero : succ 0 = 1 :=
by norm_cast

theorem card_le_of {α : Type u} {n : ℕ} (H : ∀ s : finset α, s.card ≤ n) :
  # α ≤ n :=
begin
  refine lt_succ.1 (lt_of_not_ge $ λ hn, _),
  rw [← cardinal.nat_succ, ← cardinal.lift_mk_fin n.succ] at hn,
  cases hn with f,
  refine not_lt_of_le (H $ finset.univ.map f) _,
  rw [finset.card_map, ← fintype.card, fintype.card_ulift, fintype.card_fin],
  exact n.lt_succ_self
end

theorem cantor' (a) {b : cardinal} (hb : 1 < b) : a < b ^ a :=
by rw [← succ_le, (by norm_cast : succ 1 = 2)] at hb;
   exact lt_of_lt_of_le (cantor _) (power_le_power_right hb)

theorem one_le_iff_pos {c : cardinal} : 1 ≤ c ↔ 0 < c :=
by rw [← succ_zero, succ_le]

theorem one_le_iff_ne_zero {c : cardinal} : 1 ≤ c ↔ c ≠ 0 :=
by rw [one_le_iff_pos, pos_iff_ne_zero]

theorem nat_lt_omega (n : ℕ) : (n : cardinal.{u}) < ω :=
succ_le.1 $ by rw [← nat_succ, ← lift_mk_fin, omega, lift_mk_le.{0 0 u}]; exact
⟨⟨coe, λ a b, fin.ext⟩⟩

@[simp] theorem one_lt_omega : 1 < ω :=
by simpa using nat_lt_omega 1

theorem lt_omega {c : cardinal.{u}} : c < ω ↔ ∃ n : ℕ, c = n :=
⟨λ h, begin
  rcases lt_lift_iff.1 h with ⟨c, rfl, h'⟩,
  rcases le_mk_iff_exists_set.1 h'.1 with ⟨S, rfl⟩,
  suffices : finite S,
  { cases this, resetI,
    existsi fintype.card S,
    rw [← lift_nat_cast.{0 u}, lift_inj, fintype_card S] },
  by_contra nf,
  have P : ∀ (n : ℕ) (IH : ∀ i<n, S), ∃ a : S, ¬ ∃ y h, IH y h = a :=
    λ n IH,
    let g : {i | i < n} → S := λ ⟨i, h⟩, IH i h in
    not_forall.1 (λ h, nf
      ⟨fintype.of_surjective g (λ a, subtype.exists.2 (h a))⟩),
  let F : ℕ → S := nat.lt_wf.fix (λ n IH, classical.some (P n IH)),
  refine not_le_of_lt h' ⟨⟨F, _⟩⟩,
  suffices : ∀ (n : ℕ) (m < n), F m ≠ F n,
  { refine λ m n, not_imp_not.1 (λ ne, _),
    rcases lt_trichotomy m n with h|h|h,
    { exact this n m h },
    { contradiction },
    { exact (this m n h).symm } },
  intros n m h,
  have := classical.some_spec (P n (λ y _, F y)),
  rw [← show F n = classical.some (P n (λ y _, F y)),
      from nat.lt_wf.fix_eq (λ n IH, classical.some (P n IH)) n] at this,
  exact λ e, this ⟨m, h, e⟩,
end, λ ⟨n, e⟩, e.symm ▸ nat_lt_omega _⟩

theorem omega_le {c : cardinal.{u}} : ω ≤ c ↔ ∀ n : ℕ, (n:cardinal) ≤ c :=
⟨λ h n, le_trans (le_of_lt (nat_lt_omega _)) h,
 λ h, le_of_not_lt $ λ hn, begin
  rcases lt_omega.1 hn with ⟨n, rfl⟩,
  exact not_le_of_lt (nat.lt_succ_self _) (nat_cast_le.1 (h (n+1)))
end⟩

theorem lt_omega_iff_fintype {α : Type u} : #α < ω ↔ nonempty (fintype α) :=
lt_omega.trans ⟨λ ⟨n, e⟩, begin
  rw [← lift_mk_fin n] at e,
  cases quotient.exact e with f,
  exact ⟨fintype.of_equiv _ f.symm⟩
end, λ ⟨_⟩, by exactI ⟨_, fintype_card _⟩⟩

theorem lt_omega_iff_finite {α} {S : set α} : #S < ω ↔ finite S :=
lt_omega_iff_fintype.trans finite_def.symm

instance can_lift_cardinal_nat : can_lift cardinal ℕ :=
⟨ coe, λ x, x < ω, λ x hx, let ⟨n, hn⟩ := lt_omega.mp hx in ⟨n, hn.symm⟩⟩

theorem add_lt_omega {a b : cardinal} (ha : a < ω) (hb : b < ω) : a + b < ω :=
match a, b, lt_omega.1 ha, lt_omega.1 hb with
| _, _, ⟨m, rfl⟩, ⟨n, rfl⟩ := by rw [← nat.cast_add]; apply nat_lt_omega
end

lemma add_lt_omega_iff {a b : cardinal} : a + b < ω ↔ a < ω ∧ b < ω :=
⟨λ h, ⟨lt_of_le_of_lt (self_le_add_right _ _) h, lt_of_le_of_lt (self_le_add_left _ _) h⟩,
  λ⟨h1, h2⟩, add_lt_omega h1 h2⟩

lemma omega_le_add_iff {a b : cardinal} : ω ≤ a + b ↔ ω ≤ a ∨ ω ≤ b :=
by simp only [← not_lt, add_lt_omega_iff, not_and_distrib]

theorem mul_lt_omega {a b : cardinal} (ha : a < ω) (hb : b < ω) : a * b < ω :=
match a, b, lt_omega.1 ha, lt_omega.1 hb with
| _, _, ⟨m, rfl⟩, ⟨n, rfl⟩ := by rw [← nat.cast_mul]; apply nat_lt_omega
end

lemma mul_lt_omega_iff {a b : cardinal} : a * b < ω ↔ a = 0 ∨ b = 0 ∨ a < ω ∧ b < ω :=
begin
  split,
  { intro h, by_cases ha : a = 0, { left, exact ha },
    right, by_cases hb : b = 0, { left, exact hb },
    right, rw [← ne, ← one_le_iff_ne_zero] at ha hb, split,
    { rw [← mul_one a],
      refine lt_of_le_of_lt (mul_le_mul' (le_refl a) hb) h },
    { rw [← _root_.one_mul b],
      refine lt_of_le_of_lt (mul_le_mul' ha (le_refl b)) h }},
  rintro (rfl|rfl|⟨ha,hb⟩); simp only [*, mul_lt_omega, omega_pos, _root_.zero_mul, mul_zero]
end

lemma mul_lt_omega_iff_of_ne_zero {a b : cardinal} (ha : a ≠ 0) (hb : b ≠ 0) :
  a * b < ω ↔ a < ω ∧ b < ω :=
by simp [mul_lt_omega_iff, ha, hb]

theorem power_lt_omega {a b : cardinal} (ha : a < ω) (hb : b < ω) : a ^ b < ω :=
match a, b, lt_omega.1 ha, lt_omega.1 hb with
| _, _, ⟨m, rfl⟩, ⟨n, rfl⟩ := by rw [← nat_cast_pow]; apply nat_lt_omega
end

lemma eq_one_iff_unique {α : Type*} :
  #α = 1 ↔ subsingleton α ∧ nonempty α :=
calc #α = 1 ↔ #α ≤ 1 ∧ ¬#α < 1 : eq_iff_le_not_lt
        ... ↔ subsingleton α ∧ nonempty α :
begin
  apply and_congr le_one_iff_subsingleton,
  push_neg,
  rw [one_le_iff_ne_zero, mk_ne_zero_iff]
end

theorem infinite_iff {α : Type u} : infinite α ↔ ω ≤ #α :=
by rw [←not_lt, lt_omega_iff_fintype, not_nonempty_iff, is_empty_fintype]

lemma omega_le_mk (α : Type u) [infinite α] : ω ≤ #α := infinite_iff.1 ‹_›

lemma encodable_iff {α : Type u} : nonempty (encodable α) ↔ #α ≤ ω :=
⟨λ ⟨h⟩, ⟨(@encodable.encode' α h).trans equiv.ulift.symm.to_embedding⟩,
  λ ⟨h⟩, ⟨encodable.of_inj _ (h.trans equiv.ulift.to_embedding).injective⟩⟩

@[simp] lemma mk_le_omega [encodable α] : #α ≤ ω := encodable_iff.1 ⟨‹_›⟩

lemma denumerable_iff {α : Type u} : nonempty (denumerable α) ↔ #α = ω :=
⟨λ⟨h⟩, quotient.sound $ by exactI ⟨ (denumerable.eqv α).trans equiv.ulift.symm ⟩,
 λ h, by { cases quotient.exact h with f, exact ⟨denumerable.mk' $ f.trans equiv.ulift⟩ }⟩

@[simp] lemma mk_denumerable (α : Type u) [denumerable α] : #α = ω :=
denumerable_iff.1 ⟨‹_›⟩

lemma countable_iff (s : set α) : countable s ↔ #s ≤ ω :=
begin
  rw [countable_iff_exists_injective], split,
  rintro ⟨f, hf⟩, exact ⟨embedding.trans ⟨f, hf⟩ equiv.ulift.symm.to_embedding⟩,
  rintro ⟨f'⟩, cases embedding.trans f' equiv.ulift.to_embedding with f hf, exact ⟨f, hf⟩
end

/-- This function sends finite cardinals to the corresponding natural, and infinite cardinals
  to 0. -/
noncomputable def to_nat : zero_hom cardinal ℕ :=
⟨λ c, if h : c < omega.{v} then classical.some (lt_omega.1 h) else 0,
  begin
    have h : 0 < ω := nat_lt_omega 0,
    rw [dif_pos h, ← cardinal.nat_cast_inj, ← classical.some_spec (lt_omega.1 h), nat.cast_zero],
  end⟩

lemma to_nat_apply_of_lt_omega {c : cardinal} (h : c < ω) :
  c.to_nat = classical.some (lt_omega.1 h) :=
dif_pos h

@[simp]
lemma to_nat_apply_of_omega_le {c : cardinal} (h : ω ≤ c) :
  c.to_nat = 0 :=
dif_neg (not_lt_of_le h)

@[simp]
lemma cast_to_nat_of_lt_omega {c : cardinal} (h : c < ω) :
  ↑c.to_nat = c :=
by rw [to_nat_apply_of_lt_omega h, ← classical.some_spec (lt_omega.1 h)]

@[simp]
lemma cast_to_nat_of_omega_le {c : cardinal} (h : ω ≤ c) :
  ↑c.to_nat = (0 : cardinal) :=
by rw [to_nat_apply_of_omega_le h, nat.cast_zero]

@[simp]
lemma to_nat_cast (n : ℕ) : cardinal.to_nat n = n :=
begin
  rw [to_nat_apply_of_lt_omega (nat_lt_omega n), ← nat_cast_inj],
  exact (classical.some_spec (lt_omega.1 (nat_lt_omega n))).symm,
end

/-- `to_nat` has a right-inverse: coercion. -/
lemma to_nat_right_inverse : function.right_inverse (coe : ℕ → cardinal) to_nat := to_nat_cast

lemma to_nat_surjective : surjective to_nat := to_nat_right_inverse.surjective

@[simp]
lemma mk_to_nat_of_infinite [h : infinite α] : (#α).to_nat = 0 :=
dif_neg (not_lt_of_le (infinite_iff.1 h))

@[simp]
lemma mk_to_nat_eq_card [fintype α] : (#α).to_nat = fintype.card α :=
by simp [fintype_card]

@[simp]
lemma zero_to_nat : cardinal.to_nat 0 = 0 :=
by rw [← to_nat_cast 0, nat.cast_zero]

@[simp]
lemma one_to_nat : cardinal.to_nat 1 = 1 :=
by rw [← to_nat_cast 1, nat.cast_one]

@[simp] lemma to_nat_lift (c : cardinal.{v}) : (lift.{u v} c).to_nat = c.to_nat :=
begin
  apply nat_cast_injective,
  cases lt_or_ge c ω with hc hc,
  { rw [cast_to_nat_of_lt_omega, ←lift_nat_cast, cast_to_nat_of_lt_omega hc],
    rwa [←lift_omega, lift_lt] },
  { rw [cast_to_nat_of_omega_le, ←lift_nat_cast, cast_to_nat_of_omega_le hc, lift_zero],
    rwa [←lift_omega, lift_le] },
end

lemma to_nat_congr {β : Type v} (e : α ≃ β) : (#α).to_nat = (#β).to_nat :=
by rw [←to_nat_lift, lift_mk_eq.mpr ⟨e⟩, to_nat_lift]

lemma to_nat_mul (x y : cardinal) : (x * y).to_nat = x.to_nat * y.to_nat :=
begin
  by_cases hx1 : x = 0,
  { rw [comm_semiring.mul_comm, hx1, mul_zero, zero_to_nat, nat.zero_mul] },
  by_cases hy1 : y = 0,
  { rw [hy1, zero_to_nat, mul_zero, mul_zero, zero_to_nat] },
  refine nat_cast_injective (eq.trans _ (nat.cast_mul _ _).symm),
  cases lt_or_ge x ω with hx2 hx2,
  { cases lt_or_ge y ω with hy2 hy2,
    { rw [cast_to_nat_of_lt_omega, cast_to_nat_of_lt_omega hx2, cast_to_nat_of_lt_omega hy2],
      exact mul_lt_omega hx2 hy2 },
    { rw [cast_to_nat_of_omega_le hy2, mul_zero, cast_to_nat_of_omega_le],
      exact not_lt.mp (mt (mul_lt_omega_iff_of_ne_zero hx1 hy1).mp (λ h, not_lt.mpr hy2 h.2)) } },
  { rw [cast_to_nat_of_omega_le hx2, _root_.zero_mul, cast_to_nat_of_omega_le],
    exact not_lt.mp (mt (mul_lt_omega_iff_of_ne_zero hx1 hy1).mp (λ h, not_lt.mpr hx2 h.1)) },
end

/-- This function sends finite cardinals to the corresponding natural, and infinite cardinals
  to `⊤`. -/
noncomputable def to_enat : cardinal →+ enat :=
{ to_fun := λ c, if c < omega.{v} then c.to_nat else ⊤,
  map_zero' := by simp [if_pos (lt_trans zero_lt_one one_lt_omega)],
  map_add' := λ x y, begin
    by_cases hx : x < ω,
    { obtain ⟨x0, rfl⟩ := lt_omega.1 hx,
      by_cases hy : y < ω,
      { obtain ⟨y0, rfl⟩ := lt_omega.1 hy,
        simp only [add_lt_omega hx hy, hx, hy, to_nat_cast, if_true],
        rw [← nat.cast_add, to_nat_cast, nat.cast_add] },
      { rw [if_neg hy, if_neg, enat.add_top],
        contrapose! hy,
        apply lt_of_le_of_lt le_add_self hy } },
    { rw [if_neg hx, if_neg, enat.top_add],
      contrapose! hx,
      apply lt_of_le_of_lt le_self_add hx },
  end }

@[simp]
lemma to_enat_apply_of_lt_omega {c : cardinal} (h : c < ω) :
  c.to_enat = c.to_nat :=
if_pos h

@[simp]
lemma to_enat_apply_of_omega_le {c : cardinal} (h : ω ≤ c) :
  c.to_enat = ⊤ :=
if_neg (not_lt_of_le h)

@[simp]
lemma to_enat_cast (n : ℕ) : cardinal.to_enat n = n :=
by rw [to_enat_apply_of_lt_omega (nat_lt_omega n), to_nat_cast]

@[simp]
lemma mk_to_enat_of_infinite [h : infinite α] : (#α).to_enat = ⊤ :=
to_enat_apply_of_omega_le (infinite_iff.1 h)

lemma to_enat_surjective : surjective to_enat :=
begin
  intro x,
  exact enat.cases_on x ⟨ω, to_enat_apply_of_omega_le (le_refl ω)⟩
    (λ n, ⟨n, to_enat_cast n⟩),
end

@[simp]
lemma mk_to_enat_eq_coe_card [fintype α] : (#α).to_enat = fintype.card α :=
by simp [fintype_card]

lemma mk_int : #ℤ = ω := mk_denumerable ℤ

lemma mk_pnat : #ℕ+ = ω := mk_denumerable ℕ+

lemma two_le_iff : (2 : cardinal) ≤ #α ↔ ∃x y : α, x ≠ y :=
begin
  split,
  { rintro ⟨f⟩, refine ⟨f $ sum.inl ⟨⟩, f $ sum.inr ⟨⟩, _⟩, intro h, cases f.2 h },
  { rintro ⟨x, y, h⟩, by_contra h',
    rw [not_le, ←nat.cast_two, nat_succ, lt_succ, nat.cast_one, le_one_iff_subsingleton] at h',
    apply h, exactI subsingleton.elim _ _ }
end

lemma two_le_iff' (x : α) : (2 : cardinal) ≤ #α ↔ ∃y : α, x ≠ y :=
begin
  rw [two_le_iff],
  split,
  { rintro ⟨y, z, h⟩, refine classical.by_cases (λ(h' : x = y), _) (λ h', ⟨y, h'⟩),
    rw [←h'] at h, exact ⟨z, h⟩ },
  { rintro ⟨y, h⟩, exact ⟨x, y, h⟩ }
end

/-- **König's theorem** -/
theorem sum_lt_prod {ι} (f g : ι → cardinal) (H : ∀ i, f i < g i) : sum f < prod g :=
lt_of_not_ge $ λ ⟨F⟩, begin
  haveI : inhabited (Π (i : ι), (g i).out),
  { refine ⟨λ i, classical.choice $ mk_ne_zero_iff.1 _⟩,
    rw mk_out,
    exact (H i).ne_bot },
  let G := inv_fun F,
  have sG : surjective G := inv_fun_surjective F.2,
  choose C hc using show ∀ i, ∃ b, ∀ a, G ⟨i, a⟩ i ≠ b,
  { assume i,
    simp only [- not_exists, not_exists.symm, not_forall.symm],
    refine λ h, not_le_of_lt (H i) _,
    rw [← mk_out (f i), ← mk_out (g i)],
    exact ⟨embedding.of_surjective _ h⟩ },
  exact (let ⟨⟨i, a⟩, h⟩ := sG C in hc i a (congr_fun h _))
end

@[simp] theorem mk_empty : #empty = 0 :=
fintype_card empty

@[simp] theorem mk_pempty : #pempty = 0 :=
fintype_card pempty

theorem mk_unit : #unit = 1 :=
(fintype_card unit).trans nat.cast_one

@[simp] theorem mk_punit : #punit = 1 :=
(fintype_card punit).trans nat.cast_one

@[simp] theorem mk_singleton {α : Type u} (x : α) : #({x} : set α) = 1 :=
quotient.sound ⟨equiv.set.singleton x⟩

@[simp] theorem mk_plift_of_true {p : Prop} (h : p) : #(plift p) = 1 :=
quotient.sound ⟨equiv.plift.trans $ equiv.prop_equiv_punit h⟩

@[simp] theorem mk_plift_of_false {p : Prop} (h : ¬ p) : #(plift p) = 0 :=
quotient.sound ⟨equiv.plift.trans $ equiv.prop_equiv_pempty h⟩

@[simp] theorem mk_bool : #bool = 2 :=
quotient.sound ⟨equiv.bool_equiv_punit_sum_punit⟩

@[simp] theorem mk_Prop : #Prop = 2 :=
(quotient.sound ⟨equiv.Prop_equiv_bool⟩ : #Prop = #bool).trans mk_bool

@[simp] theorem mk_set {α : Type u} : #(set α) = 2 ^ #α :=
begin
  rw [← prop_eq_two, cardinal.power_def (ulift Prop) α, cardinal.eq],
  exact ⟨equiv.arrow_congr (equiv.refl _) equiv.ulift.symm⟩,
end

@[simp] theorem mk_option {α : Type u} : #(option α) = #α + 1 :=
quotient.sound ⟨equiv.option_equiv_sum_punit α⟩

theorem mk_list_eq_sum_pow (α : Type u) : #(list α) = sum (λ n : ℕ, (#α)^(n:cardinal.{u})) :=
calc  #(list α)
    = #(Σ n, vector α n) : quotient.sound ⟨(equiv.sigma_preimage_equiv list.length).symm⟩
... = #(Σ n, fin n → α) : quotient.sound ⟨equiv.sigma_congr_right $ λ n,
  ⟨vector.nth, vector.of_fn, vector.of_fn_nth, λ f, funext $ vector.nth_of_fn f⟩⟩
... = #(Σ n : ℕ, ulift.{u} (fin n) → α) : quotient.sound ⟨equiv.sigma_congr_right $ λ n,
  equiv.arrow_congr equiv.ulift.symm (equiv.refl α)⟩
... = sum (λ n : ℕ, (#α)^(n:cardinal.{u})) :
  by simp only [(lift_mk_fin _).symm, ←mk_ulift, power_def, sum_mk]

theorem mk_quot_le {α : Type u} {r : α → α → Prop} : #(quot r) ≤ #α :=
mk_le_of_surjective quot.exists_rep

theorem mk_quotient_le {α : Type u} {s : setoid α} : #(quotient s) ≤ #α :=
mk_quot_le

theorem mk_subtype_le {α : Type u} (p : α → Prop) : #(subtype p) ≤ #α :=
⟨embedding.subtype p⟩

theorem mk_subtype_le_of_subset {α : Type u} {p q : α → Prop} (h : ∀ ⦃x⦄, p x → q x) :
  #(subtype p) ≤ #(subtype q) :=
⟨embedding.subtype_map (embedding.refl α) h⟩

@[simp] theorem mk_emptyc (α : Type u) : #(∅ : set α) = 0 :=
quotient.sound ⟨equiv.set.pempty α⟩

lemma mk_emptyc_iff {α : Type u} {s : set α} : #s = 0 ↔ s = ∅ :=
begin
  split,
  { intro h,
    have h2 : #s = #pempty, by simp [h],
    refine set.eq_empty_iff_forall_not_mem.mpr (λ _ hx, _),
    rcases cardinal.eq.mp h2 with ⟨f, _⟩,
    cases f ⟨_, hx⟩ },
  { intro, convert mk_emptyc _ }
end

@[simp] theorem mk_univ {α : Type u} : #(@univ α) = #α :=
quotient.sound ⟨equiv.set.univ α⟩

theorem mk_image_le {α β : Type u} {f : α → β} {s : set α} : #(f '' s) ≤ #s :=
mk_le_of_surjective surjective_onto_image

theorem mk_image_le_lift {α : Type u} {β : Type v} {f : α → β} {s : set α} :
  lift.{u} (#(f '' s)) ≤ lift.{v} (#s) :=
lift_mk_le.{v u 0}.mpr ⟨embedding.of_surjective _ surjective_onto_image⟩

theorem mk_range_le {α β : Type u} {f : α → β} : #(range f) ≤ #α :=
mk_le_of_surjective surjective_onto_range

theorem mk_range_le_lift {α : Type u} {β : Type v} {f : α → β} :
  lift.{u} (#(range f)) ≤ lift.{v} (#α) :=
lift_mk_le.{v u 0}.mpr ⟨embedding.of_surjective _ surjective_onto_range⟩

lemma mk_range_eq (f : α → β) (h : injective f) : #(range f) = #α :=
quotient.sound ⟨(equiv.of_injective f h).symm⟩

lemma mk_range_eq_of_injective {α : Type u} {β : Type v} {f : α → β} (hf : injective f) :
  lift.{u} (#(range f)) = lift.{v} (#α) :=
begin
  have := (@lift_mk_eq.{v u max u v} (range f) α).2 ⟨(equiv.of_injective f hf).symm⟩,
  simp only [lift_umax.{u v}, lift_umax.{v u}] at this,
  exact this
end

lemma mk_range_eq_lift {α : Type u} {β : Type v} {f : α → β} (hf : injective f) :
  lift.{(max u w)} (# (range f)) = lift.{(max v w)} (# α) :=
lift_mk_eq.mpr ⟨(equiv.of_injective f hf).symm⟩

theorem mk_image_eq {α β : Type u} {f : α → β} {s : set α} (hf : injective f) :
  #(f '' s) = #s :=
quotient.sound ⟨(equiv.set.image f s hf).symm⟩

theorem mk_Union_le_sum_mk {α ι : Type u} {f : ι → set α} : #(⋃ i, f i) ≤ sum (λ i, #(f i)) :=
calc #(⋃ i, f i) ≤ #(Σ i, f i)        : mk_le_of_surjective (set.sigma_to_Union_surjective f)
              ... = sum (λ i, #(f i)) : (sum_mk _).symm

theorem mk_Union_eq_sum_mk {α ι : Type u} {f : ι → set α} (h : ∀i j, i ≠ j → disjoint (f i) (f j)) :
  #(⋃ i, f i) = sum (λ i, #(f i)) :=
calc #(⋃ i, f i) = #(Σ i, f i)       : quot.sound ⟨set.Union_eq_sigma_of_disjoint h⟩
              ... = sum (λi, #(f i)) : (sum_mk _).symm

lemma mk_Union_le {α ι : Type u} (f : ι → set α) :
  #(⋃ i, f i) ≤ #ι * cardinal.sup.{u u} (λ i, #(f i)) :=
le_trans mk_Union_le_sum_mk (sum_le_sup _)

lemma mk_sUnion_le {α : Type u} (A : set (set α)) :
  #(⋃₀ A) ≤ #A * cardinal.sup.{u u} (λ s : A, #s) :=
by { rw [sUnion_eq_Union], apply mk_Union_le }

lemma mk_bUnion_le {ι α : Type u} (A : ι → set α) (s : set ι) :
  #(⋃(x ∈ s), A x) ≤ #s * cardinal.sup.{u u} (λ x : s, #(A x.1)) :=
by { rw [bUnion_eq_Union], apply mk_Union_le }

@[simp] lemma finset_card {α : Type u} {s : finset α} : ↑(finset.card s) = #s :=
by rw [fintype_card, nat_cast_inj, fintype.card_coe]

lemma finset_card_lt_omega (s : finset α) : #(↑s : set α) < ω :=
by { rw [lt_omega_iff_fintype], exact ⟨finset.subtype.fintype s⟩ }

theorem mk_eq_nat_iff_finset {α} {s : set α} {n : ℕ} :
  #s = n ↔ ∃ t : finset α, (t : set α) = s ∧ t.card = n :=
begin
  split,
  { intro h,
    have : # s < omega, by { rw h, exact nat_lt_omega n },
    refine ⟨(lt_omega_iff_finite.1 this).to_finset, finite.coe_to_finset _, nat_cast_inj.1 _⟩,
    rwa [finset_card, finite.coe_sort_to_finset] },
  { rintro ⟨t, rfl, rfl⟩,
    exact finset_card.symm }
end

theorem mk_union_add_mk_inter {α : Type u} {S T : set α} :
  #(S ∪ T : set α) + #(S ∩ T : set α) = #S + #T :=
quot.sound ⟨equiv.set.union_sum_inter S T⟩

/-- The cardinality of a union is at most the sum of the cardinalities
of the two sets. -/
lemma mk_union_le {α : Type u} (S T : set α) : #(S ∪ T : set α) ≤ #S + #T :=
@mk_union_add_mk_inter α S T ▸ self_le_add_right (#(S ∪ T : set α)) (#(S ∩ T : set α))

theorem mk_union_of_disjoint {α : Type u} {S T : set α} (H : disjoint S T) :
  #(S ∪ T : set α) = #S + #T :=
quot.sound ⟨equiv.set.union H⟩

theorem mk_insert {α : Type u} {s : set α} {a : α} (h : a ∉ s) :
  #(insert a s : set α) = #s + 1 :=
by { rw [← union_singleton, mk_union_of_disjoint, mk_singleton], simpa }

lemma mk_sum_compl {α} (s : set α) : #s + #(sᶜ : set α) = #α :=
quotient.sound ⟨equiv.set.sum_compl s⟩

lemma mk_le_mk_of_subset {α} {s t : set α} (h : s ⊆ t) : #s ≤ #t :=
⟨set.embedding_of_subset s t h⟩

lemma mk_subtype_mono {p q : α → Prop} (h : ∀x, p x → q x) : #{x // p x} ≤ #{x // q x} :=
⟨embedding_of_subset _ _ h⟩

lemma mk_set_le (s : set α) : #s ≤ #α :=
mk_subtype_le s

lemma mk_image_eq_lift {α : Type u} {β : Type v} (f : α → β) (s : set α) (h : injective f) :
  lift.{u} (#(f '' s)) = lift.{v} (#s) :=
lift_mk_eq.{v u 0}.mpr ⟨(equiv.set.image f s h).symm⟩

lemma mk_image_eq_of_inj_on_lift {α : Type u} {β : Type v} (f : α → β) (s : set α)
  (h : inj_on f s) : lift.{u} (#(f '' s)) = lift.{v} (#s) :=
lift_mk_eq.{v u 0}.mpr ⟨(equiv.set.image_of_inj_on f s h).symm⟩

lemma mk_image_eq_of_inj_on {α β : Type u} (f : α → β) (s : set α) (h : inj_on f s) :
  #(f '' s) = #s :=
quotient.sound ⟨(equiv.set.image_of_inj_on f s h).symm⟩

lemma mk_subtype_of_equiv {α β : Type u} (p : β → Prop) (e : α ≃ β) :
  #{a : α // p (e a)} = #{b : β // p b} :=
quotient.sound ⟨equiv.subtype_equiv_of_subtype e⟩

lemma mk_sep (s : set α) (t : α → Prop) : #({ x ∈ s | t x } : set α) = #{ x : s | t x.1 } :=
quotient.sound ⟨equiv.set.sep s t⟩

lemma mk_preimage_of_injective_lift {α : Type u} {β : Type v} (f : α → β) (s : set β)
  (h : injective f) : lift.{v} (#(f ⁻¹' s)) ≤ lift.{u} (#s) :=
begin
  rw lift_mk_le.{u v 0}, use subtype.coind (λ x, f x.1) (λ x, x.2),
  apply subtype.coind_injective, exact h.comp subtype.val_injective
end

lemma mk_preimage_of_subset_range_lift {α : Type u} {β : Type v} (f : α → β) (s : set β)
  (h : s ⊆ range f) : lift.{u} (#s) ≤ lift.{v} (#(f ⁻¹' s)) :=
begin
  rw lift_mk_le.{v u 0},
  refine ⟨⟨_, _⟩⟩,
  { rintro ⟨y, hy⟩, rcases classical.subtype_of_exists (h hy) with ⟨x, rfl⟩, exact ⟨x, hy⟩ },
  rintro ⟨y, hy⟩ ⟨y', hy'⟩, dsimp,
  rcases classical.subtype_of_exists (h hy) with ⟨x, rfl⟩,
  rcases classical.subtype_of_exists (h hy') with ⟨x', rfl⟩,
  simp, intro hxx', rw hxx'
end

lemma mk_preimage_of_injective_of_subset_range_lift {β : Type v} (f : α → β) (s : set β)
  (h : injective f) (h2 : s ⊆ range f) : lift.{v} (#(f ⁻¹' s)) = lift.{u} (#s) :=
le_antisymm (mk_preimage_of_injective_lift f s h) (mk_preimage_of_subset_range_lift f s h2)

lemma mk_preimage_of_injective (f : α → β) (s : set β) (h : injective f) :
  #(f ⁻¹' s) ≤ #s :=
by { convert mk_preimage_of_injective_lift.{u u} f s h using 1; rw [lift_id] }

lemma mk_preimage_of_subset_range (f : α → β) (s : set β)
  (h : s ⊆ range f) : #s ≤ #(f ⁻¹' s) :=
by { convert mk_preimage_of_subset_range_lift.{u u} f s h using 1; rw [lift_id] }

lemma mk_preimage_of_injective_of_subset_range (f : α → β) (s : set β)
  (h : injective f) (h2 : s ⊆ range f) : #(f ⁻¹' s) = #s :=
by { convert mk_preimage_of_injective_of_subset_range_lift.{u u} f s h h2 using 1; rw [lift_id] }

lemma mk_subset_ge_of_subset_image_lift {α : Type u} {β : Type v} (f : α → β) {s : set α}
  {t : set β} (h : t ⊆ f '' s) :
    lift.{u} (#t) ≤ lift.{v} (#({ x ∈ s | f x ∈ t } : set α)) :=
by { rw [image_eq_range] at h, convert mk_preimage_of_subset_range_lift _ _ h using 1,
     rw [mk_sep], refl }

lemma mk_subset_ge_of_subset_image (f : α → β) {s : set α} {t : set β} (h : t ⊆ f '' s) :
  #t ≤ #({ x ∈ s | f x ∈ t } : set α) :=
by { rw [image_eq_range] at h, convert mk_preimage_of_subset_range _ _ h using 1,
     rw [mk_sep], refl }

theorem le_mk_iff_exists_subset {c : cardinal} {α : Type u} {s : set α} :
  c ≤ #s ↔ ∃ p : set α, p ⊆ s ∧ #p = c :=
begin
  rw [le_mk_iff_exists_set, ←subtype.exists_set_subtype],
  apply exists_congr, intro t, rw [mk_image_eq], apply subtype.val_injective
end

/-- The function α^{<β}, defined to be sup_{γ < β} α^γ.
  We index over {s : set β.out // #s < β } instead of {γ // γ < β}, because the latter lives in a
  higher universe -/
noncomputable def powerlt (α β : cardinal.{u}) : cardinal.{u} :=
sup.{u u} (λ(s : {s : set β.out // #s < β}), α ^ mk.{u} s)

infix ` ^< `:80 := powerlt

theorem powerlt_aux {c c' : cardinal} (h : c < c') :
  ∃(s : {s : set c'.out // #s < c'}), #s = c :=
begin
  cases out_embedding.mp (le_of_lt h) with f,
  have : #↥(range ⇑f) = c, { rwa [mk_range_eq, mk, quotient.out_eq c], exact f.2 },
  exact ⟨⟨range f, by convert h⟩, this⟩
end

lemma le_powerlt {c₁ c₂ c₃ : cardinal} (h : c₂ < c₃) : c₁ ^ c₂ ≤ c₁ ^< c₃ :=
by { rcases powerlt_aux h with ⟨s, rfl⟩, apply le_sup _ s }

lemma powerlt_le {c₁ c₂ c₃ : cardinal} : c₁ ^< c₂ ≤ c₃ ↔ ∀(c₄ < c₂), c₁ ^ c₄ ≤ c₃ :=
begin
  rw [powerlt, sup_le],
  split,
  { intros h c₄ hc₄, rcases powerlt_aux hc₄ with ⟨s, rfl⟩, exact h s },
  intros h s, exact h _ s.2
end

lemma powerlt_le_powerlt_left {a b c : cardinal} (h : b ≤ c) : a ^< b ≤ a ^< c :=
by { rw [powerlt, sup_le], rintro ⟨s, hs⟩, apply le_powerlt, exact lt_of_lt_of_le hs h }

lemma powerlt_succ {c₁ c₂ : cardinal} (h : c₁ ≠ 0) : c₁ ^< c₂.succ = c₁ ^ c₂ :=
begin
  apply le_antisymm,
  { rw powerlt_le, intros c₃ h2, apply power_le_power_left h, rwa [←lt_succ] },
  { apply le_powerlt, apply lt_succ_self }
end

lemma powerlt_max {c₁ c₂ c₃ : cardinal} : c₁ ^< max c₂ c₃ = max (c₁ ^< c₂) (c₁ ^< c₃) :=
by { cases le_total c₂ c₃; simp only [max_eq_left, max_eq_right, h, powerlt_le_powerlt_left] }

lemma zero_powerlt {a : cardinal} (h : a ≠ 0) : 0 ^< a = 1 :=
begin
  apply le_antisymm,
  { rw [powerlt_le], intros c hc, apply zero_power_le },
  convert le_powerlt (pos_iff_ne_zero.2 h), rw [power_zero]
end

lemma powerlt_zero {a : cardinal} : a ^< 0 = 0 :=
begin
  convert sup_eq_zero,
  exact subtype.is_empty_of_false (λ x, (zero_le _).not_lt),
end

end cardinal<|MERGE_RESOLUTION|>--- conflicted
+++ resolved
@@ -114,18 +114,13 @@
 
 @[simp] theorem mk_out (c : cardinal) : #(c.out) = c := quotient.out_eq _
 
-<<<<<<< HEAD
-lemma mk_congr (e : α ≃ β) : # α = # β := quot.sound ⟨e⟩
-=======
 /-- The representative of the cardinal of a type is equivalent ot the original type. -/
 noncomputable def out_mk_equiv {α : Type v} : (#α).out ≃ α :=
 nonempty.some $ cardinal.eq.mp (by simp)
 
-protected lemma mk_congr (e : α ≃ β) : # α = # β :=
-quot.sound ⟨e⟩
->>>>>>> b5ea7b8e
-
-alias cardinal.mk_congr ← equiv.cardinal_eq
+lemma mk_congr (e : α ≃ β) : # α = # β := quot.sound ⟨e⟩
+
+alias mk_congr ← equiv.cardinal_eq
 
 /-- Lift a function between `Type*`s to a function between `cardinal`s. -/
 def map (f : Type u → Type v) (hf : ∀ α β, α ≃ β → f α ≃ f β) :
@@ -147,17 +142,8 @@
 
 @[simp] theorem mk_ulift (α) : #(ulift.{v u} α) = lift.{v} (#α) := rfl
 
-<<<<<<< HEAD
 theorem lift_umax : lift.{(max u v) u} = lift.{v u} :=
 funext $ λ a, induction_on a $ λ α, (equiv.ulift.trans equiv.ulift.symm).cardinal_eq
-=======
-@[simp] theorem lift_umax : lift.{(max u v) u} = lift.{v u} :=
-funext $ λ a, quot.induction_on a $ λ α,
-quotient.sound ⟨equiv.ulift.trans equiv.ulift.symm⟩
-
-theorem lift_id' (a : cardinal) : lift a = a :=
-quot.induction_on a $ λ α, quot.sound ⟨equiv.ulift⟩
->>>>>>> b5ea7b8e
 
 @[simp] theorem lift_id (a : cardinal) : lift.{u u} a = a :=
 induction_on a $ λ α, cardinal.mk_congr equiv.ulift.{u u}
@@ -271,9 +257,6 @@
 
 @[simp] theorem add_def (α β : Type u) : #α + #β = #(α ⊕ β) := rfl
 
-<<<<<<< HEAD
-instance : has_mul cardinal.{u} := ⟨map₂ prod $ λ α β γ δ, equiv.prod_congr⟩
-=======
 lemma add (α : Type u) (β : Type v) :
   #(α ⊕ β) = lift.{v u} (#α) + lift.{u v} (#β) :=
 begin
@@ -281,10 +264,7 @@
   exact cardinal.eq.2 ⟨equiv.sum_congr (equiv.ulift).symm (equiv.ulift).symm⟩,
 end
 
-instance : has_mul cardinal.{u} :=
-⟨λq₁ q₂, quotient.lift_on₂ q₁ q₂ (λα β, #(α × β)) $ assume α β γ δ ⟨e₁⟩ ⟨e₂⟩,
-  quotient.sound ⟨equiv.prod_congr e₁ e₂⟩⟩
->>>>>>> b5ea7b8e
+instance : has_mul cardinal.{u} := ⟨map₂ prod $ λ α β γ δ, equiv.prod_congr⟩
 
 @[simp] theorem mul_def (α β : Type u) : #α * #β = #(α × β) := rfl
 
@@ -557,12 +537,7 @@
   classical.choice $ quotient.exact $ quot.out_eq $ #(f i)⟩
 
 theorem sum_const (ι : Type u) (a : cardinal.{u}) : sum (λ _:ι, a) = #ι * a :=
-<<<<<<< HEAD
 induction_on a $ λ α, by simp; exact mk_congr (equiv.sigma_equiv_prod _ _)
-=======
-quotient.induction_on a $ λ α, by { simp only [mul_def, sum_mk, mk_def], exact
-  quotient.sound ⟨equiv.sigma_equiv_prod _ _⟩ }
->>>>>>> b5ea7b8e
 
 theorem sum_le_sum {ι} (f g : ι → cardinal) (H : ∀ i, f i ≤ g i) : sum f ≤ sum g :=
 ⟨(embedding.refl _).sigma_map $ λ i, classical.choice $
