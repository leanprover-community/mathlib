/-
Copyright (c) 2017 Johannes Hölzl. All rights reserved.
Released under Apache 2.0 license as described in the file LICENSE.
Authors: Johannes Hölzl, Mario Carneiro, Floris van Doorn
-/
import data.nat.enat
import data.set.countable
import order.conditionally_complete_lattice
import set_theory.schroeder_bernstein

/-!
# Cardinal Numbers

We define cardinal numbers as a quotient of types under the equivalence relation of equinumerity.

## Main definitions

* `cardinal` the type of cardinal numbers (in a given universe).
* `cardinal.mk α` or `#α` is the cardinality of `α`. The notation `#` lives in the locale
  `cardinal`.
* There is an instance that `cardinal` forms a `canonically_ordered_comm_semiring`.
* Addition `c₁ + c₂` is defined by `cardinal.add_def α β : #α + #β = #(α ⊕ β)`.
* Multiplication `c₁ * c₂` is defined by `cardinal.mul_def : #α * #β = #(α × β)`.
* The order `c₁ ≤ c₂` is defined by `cardinal.le_def α β : #α ≤ #β ↔ nonempty (α ↪ β)`.
* Exponentiation `c₁ ^ c₂` is defined by `cardinal.power_def α β : #α ^ #β = #(β → α)`.
* `cardinal.omega` or `ω` the cardinality of `ℕ`. This definition is universe polymorphic:
  `cardinal.omega.{u} : cardinal.{u}`
  (contrast with `ℕ : Type`, which lives in a specific universe).
  In some cases the universe level has to be given explicitly.
* `cardinal.min (I : nonempty ι) (c : ι → cardinal)` is the minimal cardinal in the range of `c`.
* `cardinal.succ c` is the successor cardinal, the smallest cardinal larger than `c`.
* `cardinal.sum` is the sum of a collection of cardinals.
* `cardinal.sup` is the supremum of a collection of cardinals.
* `cardinal.powerlt c₁ c₂` or `c₁ ^< c₂` is defined as `sup_{γ < β} α^γ`.

## Main Statements

* Cantor's theorem: `cardinal.cantor c : c < 2 ^ c`.
* König's theorem: `cardinal.sum_lt_prod`

## Implementation notes

* There is a type of cardinal numbers in every universe level:
  `cardinal.{u} : Type (u + 1)` is the quotient of types in `Type u`.
  The operation `cardinal.lift` lifts cardinal numbers to a higher level.
* Cardinal arithmetic specifically for infinite cardinals (like `κ * κ = κ`) is in the file
  `set_theory/cardinal_ordinal.lean`.
* There is an instance `has_pow cardinal`, but this will only fire if Lean already knows that both
  the base and the exponent live in the same universe. As a workaround, you can add
  ```
    local infixr ^ := @has_pow.pow cardinal cardinal cardinal.has_pow
  ```
  to a file. This notation will work even if Lean doesn't know yet that the base and the exponent
  live in the same universe (but no exponents in other types can be used).

## References

* <https://en.wikipedia.org/wiki/Cardinal_number>

## Tags

cardinal number, cardinal arithmetic, cardinal exponentiation, omega,
Cantor's theorem, König's theorem, Konig's theorem
-/

open function set
open_locale classical

noncomputable theory

universes u v w x
variables {α β : Type u}

/-- The equivalence relation on types given by equivalence (bijective correspondence) of types.
  Quotienting by this equivalence relation gives the cardinal numbers.
-/
instance cardinal.is_equivalent : setoid (Type u) :=
{ r := λα β, nonempty (α ≃ β),
  iseqv := ⟨λα,
    ⟨equiv.refl α⟩,
    λα β ⟨e⟩, ⟨e.symm⟩,
    λα β γ ⟨e₁⟩ ⟨e₂⟩, ⟨e₁.trans e₂⟩⟩ }

/-- `cardinal.{u}` is the type of cardinal numbers in `Type u`,
  defined as the quotient of `Type u` by existence of an equivalence
  (a bijection with explicit inverse). -/
def cardinal : Type (u + 1) := quotient cardinal.is_equivalent

namespace cardinal

/-- The cardinal number of a type -/
def mk : Type u → cardinal := quotient.mk

localized "notation `#` := cardinal.mk" in cardinal

instance can_lift_cardinal_Type : can_lift cardinal.{u} (Type u) :=
⟨mk, λ c, true, λ c _, quot.induction_on c $ λ α, ⟨α, rfl⟩⟩

@[elab_as_eliminator]
lemma induction_on {p : cardinal → Prop} (c : cardinal) (h : ∀ α, p (#α)) : p c :=
quotient.induction_on c h

@[elab_as_eliminator]
lemma induction_on₂ {p : cardinal → cardinal → Prop} (c₁ : cardinal) (c₂ : cardinal)
  (h : ∀ α β, p (#α) (#β)) : p c₁ c₂ :=
quotient.induction_on₂ c₁ c₂ h

@[elab_as_eliminator]
lemma induction_on₃ {p : cardinal → cardinal → cardinal → Prop} (c₁ : cardinal) (c₂ : cardinal)
  (c₃ : cardinal) (h : ∀ α β γ, p (#α) (#β) (#γ)) : p c₁ c₂ c₃ :=
quotient.induction_on₃ c₁ c₂ c₃ h

protected lemma eq : #α = #β ↔ nonempty (α ≃ β) := quotient.eq

@[simp] theorem mk_def (α : Type u) : @eq cardinal ⟦α⟧ (#α) := rfl

@[simp] theorem mk_out (c : cardinal) : #(c.out) = c := quotient.out_eq _

/-- The representative of the cardinal of a type is equivalent ot the original type. -/
def out_mk_equiv {α : Type v} : (#α).out ≃ α :=
nonempty.some $ cardinal.eq.mp (by simp)

lemma mk_congr (e : α ≃ β) : # α = # β := quot.sound ⟨e⟩

alias mk_congr ← equiv.cardinal_eq

/-- Lift a function between `Type*`s to a function between `cardinal`s. -/
def map (f : Type u → Type v) (hf : ∀ α β, α ≃ β → f α ≃ f β) :
  cardinal.{u} → cardinal.{v} :=
quotient.map f (λ α β ⟨e⟩, ⟨hf α β e⟩)

@[simp] lemma map_mk (f : Type u → Type v) (hf : ∀ α β, α ≃ β → f α ≃ f β) (α : Type u) :
  map f hf (#α) = #(f α) := rfl

/-- Lift a binary operation `Type* → Type* → Type*` to a binary operation on `cardinal`s. -/
def map₂ (f : Type u → Type v → Type w) (hf : ∀ α β γ δ, α ≃ β → γ ≃ δ → f α γ ≃ f β δ) :
  cardinal.{u} → cardinal.{v} → cardinal.{w} :=
quotient.map₂ f $ λ α β ⟨e₁⟩ γ δ ⟨e₂⟩, ⟨hf α β γ δ e₁ e₂⟩

/-- The universe lift operation on cardinals. You can specify the universes explicitly with
  `lift.{u v} : cardinal.{v} → cardinal.{max v u}` -/
def lift (c : cardinal.{v}) : cardinal.{max v u} :=
map ulift (λ α β e, equiv.ulift.trans $ e.trans equiv.ulift.symm) c

@[simp] theorem mk_ulift (α) : #(ulift.{v u} α) = lift.{v} (#α) := rfl

theorem lift_umax : lift.{(max u v) u} = lift.{v u} :=
funext $ λ a, induction_on a $ λ α, (equiv.ulift.trans equiv.ulift.symm).cardinal_eq

theorem lift_umax' : lift.{(max v u) u} = lift.{v u} := lift_umax

theorem lift_id' (a : cardinal.{max u v}) : lift.{u} a = a :=
induction_on a $ λ α, mk_congr equiv.ulift

@[simp] theorem lift_id (a : cardinal) : lift.{u u} a = a := lift_id'.{u u} a
@[simp] theorem lift_uzero (a : cardinal.{u}) : lift.{0} a = a := lift_id'.{0 u} a

@[simp] theorem lift_lift (a : cardinal) :
  lift.{w} (lift.{v} a) = lift.{(max v w)} a :=
induction_on a $ λ α,
(equiv.ulift.trans $ equiv.ulift.trans equiv.ulift.symm).cardinal_eq

/-- We define the order on cardinal numbers by `#α ≤ #β` if and only if
  there exists an embedding (injective function) from α to β. -/
instance : has_le cardinal.{u} :=
⟨λq₁ q₂, quotient.lift_on₂ q₁ q₂ (λα β, nonempty $ α ↪ β) $
  assume α β γ δ ⟨e₁⟩ ⟨e₂⟩,
    propext ⟨assume ⟨e⟩, ⟨e.congr e₁ e₂⟩, assume ⟨e⟩, ⟨e.congr e₁.symm e₂.symm⟩⟩⟩

theorem le_def (α β : Type u) : #α ≤ #β ↔ nonempty (α ↪ β) :=
iff.rfl

theorem mk_le_of_injective {α β : Type u} {f : α → β} (hf : injective f) : #α ≤ #β :=
⟨⟨f, hf⟩⟩

theorem _root_.function.embedding.cardinal_le {α β : Type u} (f : α ↪ β) : #α ≤ #β := ⟨f⟩

theorem mk_le_of_surjective {α β : Type u} {f : α → β} (hf : surjective f) : #β ≤ #α :=
⟨embedding.of_surjective f hf⟩

theorem le_mk_iff_exists_set {c : cardinal} {α : Type u} :
  c ≤ #α ↔ ∃ p : set α, #p = c :=
⟨induction_on c $ λ β ⟨⟨f, hf⟩⟩,
  ⟨set.range f, (equiv.of_injective f hf).cardinal_eq.symm⟩,
λ ⟨p, e⟩, e ▸ ⟨⟨subtype.val, λ a b, subtype.eq⟩⟩⟩

theorem out_embedding {c c' : cardinal} : c ≤ c' ↔ nonempty (c.out ↪ c'.out) :=
by { transitivity _, rw [←quotient.out_eq c, ←quotient.out_eq c'], refl }

instance : preorder cardinal.{u} :=
{ le          := (≤),
  le_refl     := by rintros ⟨α⟩; exact ⟨embedding.refl _⟩,
  le_trans    := by rintros ⟨α⟩ ⟨β⟩ ⟨γ⟩ ⟨e₁⟩ ⟨e₂⟩; exact ⟨e₁.trans e₂⟩ }

instance : partial_order cardinal.{u} :=
{ le_antisymm := by { rintros ⟨α⟩ ⟨β⟩ ⟨e₁⟩ ⟨e₂⟩, exact quotient.sound (e₁.antisymm e₂) },
  .. cardinal.preorder }

theorem lift_mk_le {α : Type u} {β : Type v} :
  lift.{(max v w)} (#α) ≤ lift.{(max u w)} (#β) ↔ nonempty (α ↪ β) :=
⟨λ ⟨f⟩, ⟨embedding.congr equiv.ulift equiv.ulift f⟩,
 λ ⟨f⟩, ⟨embedding.congr equiv.ulift.symm equiv.ulift.symm f⟩⟩

/-- A variant of `cardinal.lift_mk_le` with specialized universes.
Because Lean often can not realize it should use this specialization itself,
we provide this statement separately so you don't have to solve the specialization problem either.
-/
theorem lift_mk_le' {α : Type u} {β : Type v} :
  lift.{v} (#α) ≤ lift.{u} (#β) ↔ nonempty (α ↪ β) :=
lift_mk_le.{u v 0}

theorem lift_mk_eq {α : Type u} {β : Type v} :
  lift.{(max v w)} (#α) = lift.{(max u w)} (#β) ↔ nonempty (α ≃ β) :=
quotient.eq.trans
⟨λ ⟨f⟩, ⟨equiv.ulift.symm.trans $ f.trans equiv.ulift⟩,
 λ ⟨f⟩, ⟨equiv.ulift.trans $ f.trans equiv.ulift.symm⟩⟩

/-- A variant of `cardinal.lift_mk_eq` with specialized universes.
Because Lean often can not realize it should use this specialization itself,
we provide this statement separately so you don't have to solve the specialization problem either.
-/
theorem lift_mk_eq' {α : Type u} {β : Type v} :
  lift.{v} (#α) = lift.{u} (#β) ↔ nonempty (α ≃ β) :=
lift_mk_eq.{u v 0}

@[simp] theorem lift_le {a b : cardinal} : lift a ≤ lift b ↔ a ≤ b :=
induction_on₂ a b $ λ α β, by { rw ← lift_umax, exact lift_mk_le }

/-- `cardinal.lift` as an `order_embedding`. -/
@[simps { fully_applied := ff }] def lift_order_embedding : cardinal.{v} ↪o cardinal.{max v u} :=
order_embedding.of_map_le_iff lift (λ _ _, lift_le)

theorem lift_injective : injective lift.{u v} := lift_order_embedding.injective

@[simp] theorem lift_inj {a b : cardinal} : lift a = lift b ↔ a = b :=
lift_injective.eq_iff

@[simp] theorem lift_lt {a b : cardinal} : lift a < lift b ↔ a < b :=
lift_order_embedding.lt_iff_lt

instance : has_zero cardinal.{u} := ⟨#pempty⟩

instance : inhabited cardinal.{u} := ⟨0⟩

lemma mk_eq_zero (α : Type u) [is_empty α] : #α = 0 :=
(equiv.equiv_pempty α).cardinal_eq

@[simp] theorem lift_zero : lift 0 = 0 := mk_congr (equiv.equiv_pempty _)

@[simp] theorem lift_eq_zero {a : cardinal.{v}} : lift.{u} a = 0 ↔ a = 0 :=
lift_injective.eq_iff' lift_zero

lemma mk_eq_zero_iff {α : Type u} : #α = 0 ↔ is_empty α :=
⟨λ e, let ⟨h⟩ := quotient.exact e in h.is_empty, @mk_eq_zero α⟩

theorem mk_ne_zero_iff {α : Type u} : #α ≠ 0 ↔ nonempty α :=
(not_iff_not.2 mk_eq_zero_iff).trans not_is_empty_iff

@[simp] lemma mk_ne_zero (α : Type u) [nonempty α] : #α ≠ 0 := mk_ne_zero_iff.2 ‹_›

instance : has_one cardinal.{u} := ⟨⟦punit⟧⟩

instance : nontrivial cardinal.{u} := ⟨⟨1, 0, mk_ne_zero _⟩⟩

lemma mk_eq_one (α : Type u) [unique α] : #α = 1 :=
mk_congr equiv_punit_of_unique

theorem le_one_iff_subsingleton {α : Type u} : #α ≤ 1 ↔ subsingleton α :=
⟨λ ⟨f⟩, ⟨λ a b, f.injective (subsingleton.elim _ _)⟩,
 λ ⟨h⟩, ⟨⟨λ a, punit.star, λ a b _, h _ _⟩⟩⟩

instance : has_add cardinal.{u} := ⟨map₂ sum $ λ α β γ δ, equiv.sum_congr⟩

theorem add_def (α β : Type u) : #α + #β = #(α ⊕ β) := rfl

@[simp] lemma mk_sum (α : Type u) (β : Type v) :
  #(α ⊕ β) = lift.{v u} (#α) + lift.{u v} (#β) :=
mk_congr ((equiv.ulift).symm.sum_congr (equiv.ulift).symm)

@[simp] theorem mk_option {α : Type u} : #(option α) = #α + 1 :=
(equiv.option_equiv_sum_punit α).cardinal_eq

@[simp] lemma mk_psum (α : Type u) (β : Type v) : #(psum α β) = lift.{v} (#α) + lift.{u} (#β) :=
(mk_congr (equiv.psum_equiv_sum α β)).trans (mk_sum α β)

@[simp] lemma mk_fintype (α : Type u) [fintype α] : #α = fintype.card α :=
begin
  refine fintype.induction_empty_option' _ _ _ α,
  { introsI α β h e hα, letI := fintype.of_equiv β e.symm,
    rwa [mk_congr e, fintype.card_congr e] at hα },
  { refl },
  { introsI α h hα, simp [hα] }
end

instance : has_mul cardinal.{u} := ⟨map₂ prod $ λ α β γ δ, equiv.prod_congr⟩

theorem mul_def (α β : Type u) : #α * #β = #(α × β) := rfl

@[simp] lemma mk_prod (α : Type u) (β : Type v) :
  #(α × β) = lift.{v u} (#α) * lift.{u v} (#β) :=
mk_congr (equiv.ulift.symm.prod_congr (equiv.ulift).symm)

protected theorem add_comm (a b : cardinal.{u}) : a + b = b + a :=
induction_on₂ a b $ λ α β, mk_congr (equiv.sum_comm α β)

protected theorem mul_comm (a b : cardinal.{u}) : a * b = b * a :=
induction_on₂ a b $ λ α β, mk_congr (equiv.prod_comm α β)

protected theorem zero_add (a : cardinal.{u}) : 0 + a = a :=
induction_on a $ λ α, mk_congr (equiv.empty_sum pempty α)

protected theorem zero_mul (a : cardinal.{u}) : 0 * a = 0 :=
induction_on a $ λ α, mk_congr (equiv.pempty_prod α)

protected theorem one_mul (a : cardinal.{u}) : 1 * a = a :=
induction_on a $ λ α, mk_congr (equiv.punit_prod α)

protected theorem left_distrib (a b c : cardinal.{u}) : a * (b + c) = a * b + a * c :=
induction_on₃ a b c $ λ α β γ, mk_congr (equiv.prod_sum_distrib α β γ)

protected theorem eq_zero_or_eq_zero_of_mul_eq_zero {a b : cardinal.{u}} :
  a * b = 0 → a = 0 ∨ b = 0 :=
begin
  induction a using cardinal.induction_on with α,
  induction b using cardinal.induction_on with β,
  simp only [mul_def, mk_eq_zero_iff, is_empty_prod],
  exact id
end

/-- The cardinal exponential. `#α ^ #β` is the cardinal of `β → α`. -/
protected def power (a b : cardinal.{u}) : cardinal.{u} :=
map₂ (λ α β : Type u, β → α) (λ α β γ δ e₁ e₂, e₂.arrow_congr e₁) a b

instance : has_pow cardinal cardinal := ⟨cardinal.power⟩
local infixr ^ := @has_pow.pow cardinal cardinal cardinal.has_pow
local infixr ` ^ℕ `:80 := @has_pow.pow cardinal ℕ monoid.has_pow

theorem power_def (α β) : #α ^ #β = #(β → α) := rfl

theorem mk_arrow (α : Type u) (β : Type v) : #(α → β) = lift.{u} (#β) ^ lift.{v} (#α) :=
mk_congr (equiv.ulift.symm.arrow_congr equiv.ulift.symm)

@[simp] theorem lift_power (a b) : lift (a ^ b) = lift a ^ lift b :=
induction_on₂ a b $ λ α β,
mk_congr (equiv.ulift.trans (equiv.ulift.arrow_congr equiv.ulift).symm)

@[simp] theorem power_zero {a : cardinal} : a ^ 0 = 1 :=
induction_on a $ assume α, (equiv.pempty_arrow_equiv_punit α).cardinal_eq

@[simp] theorem power_one {a : cardinal} : a ^ 1 = a :=
induction_on a $ assume α, (equiv.punit_arrow_equiv α).cardinal_eq

theorem power_add {a b c : cardinal} : a ^ (b + c) = a ^ b * a ^ c :=
induction_on₃ a b c $ assume α β γ, (equiv.sum_arrow_equiv_prod_arrow β γ α).cardinal_eq

instance : comm_semiring cardinal.{u} :=
{ zero          := 0,
  one           := 1,
  add           := (+),
  mul           := (*),
  zero_add      := cardinal.zero_add,
  add_zero      := assume a, by rw [cardinal.add_comm a 0, cardinal.zero_add a],
  add_assoc     := λa b c, induction_on₃ a b c $ assume α β γ, mk_congr (equiv.sum_assoc α β γ),
  add_comm      := cardinal.add_comm,
  zero_mul      := cardinal.zero_mul,
  mul_zero      := assume a, by rw [cardinal.mul_comm a 0, cardinal.zero_mul a],
  one_mul       := cardinal.one_mul,
  mul_one       := assume a, by rw [cardinal.mul_comm a 1, cardinal.one_mul a],
  mul_assoc     := λa b c, induction_on₃ a b c $ assume α β γ, mk_congr (equiv.prod_assoc α β γ),
  mul_comm      := cardinal.mul_comm,
  left_distrib  := cardinal.left_distrib,
  right_distrib := assume a b c, by rw [cardinal.mul_comm (a + b) c, cardinal.left_distrib c a b,
    cardinal.mul_comm c a, cardinal.mul_comm c b],
  npow          := λ n c, c ^ n,
  npow_zero'    := @power_zero,
  npow_succ'    := λ n c, by rw [nat.cast_succ, power_add, power_one, cardinal.mul_comm] }

@[simp] theorem one_power {a : cardinal} : 1 ^ a = 1 :=
induction_on a $ assume α, (equiv.arrow_punit_equiv_punit α).cardinal_eq

@[simp] theorem mk_bool : #bool = 2 := by simp

@[simp] theorem mk_Prop : #(Prop) = 2 := by simp

@[simp] theorem zero_power {a : cardinal} : a ≠ 0 → 0 ^ a = 0 :=
induction_on a $ assume α heq, mk_eq_zero_iff.2 $ is_empty_pi.2 $
let ⟨a⟩ := mk_ne_zero_iff.1 heq in ⟨a, pempty.is_empty⟩

theorem power_ne_zero {a : cardinal} (b) : a ≠ 0 → a ^ b ≠ 0 :=
induction_on₂ a b $ λ α β h,
let ⟨a⟩ := mk_ne_zero_iff.1 h in mk_ne_zero_iff.2 ⟨λ _, a⟩

theorem mul_power {a b c : cardinal} : (a * b) ^ c = a ^ c * b ^ c :=
induction_on₃ a b c $ assume α β γ, (equiv.arrow_prod_equiv_prod_arrow α β γ).cardinal_eq

theorem power_mul {a b c : cardinal} : a ^ (b * c) = (a ^ b) ^ c :=
by rw [mul_comm b c];
from (induction_on₃ a b c $ assume α β γ, mk_congr (equiv.curry γ β α))

@[simp] lemma pow_cast_right (κ : cardinal.{u}) (n : ℕ) :
  (κ ^ (↑n : cardinal.{u})) = κ ^ℕ n :=
rfl

@[simp] theorem lift_one : lift 1 = 1 :=
mk_congr (equiv.ulift.trans equiv.punit_equiv_punit)

@[simp] theorem lift_add (a b) : lift (a + b) = lift a + lift b :=
induction_on₂ a b $ λ α β,
mk_congr (equiv.ulift.trans (equiv.sum_congr equiv.ulift equiv.ulift).symm)

@[simp] theorem lift_mul (a b) : lift (a * b) = lift a * lift b :=
induction_on₂ a b $ λ α β,
mk_congr (equiv.ulift.trans (equiv.prod_congr equiv.ulift equiv.ulift).symm)

@[simp] theorem lift_bit0 (a : cardinal) : lift (bit0 a) = bit0 (lift a) :=
lift_add a a

@[simp] theorem lift_bit1 (a : cardinal) : lift (bit1 a) = bit1 (lift a) :=
by simp [bit1]

theorem lift_two : lift.{u v} 2 = 2 := by simp

@[simp] theorem mk_set {α : Type u} : #(set α) = 2 ^ #α := by simp [set, mk_arrow]

theorem lift_two_power (a) : lift (2 ^ a) = 2 ^ lift a := by simp

section order_properties
open sum

protected theorem zero_le : ∀(a : cardinal), 0 ≤ a :=
by rintro ⟨α⟩; exact ⟨embedding.of_is_empty⟩

protected theorem add_le_add : ∀{a b c d : cardinal}, a ≤ b → c ≤ d → a + c ≤ b + d :=
by rintros ⟨α⟩ ⟨β⟩ ⟨γ⟩ ⟨δ⟩ ⟨e₁⟩ ⟨e₂⟩; exact ⟨e₁.sum_map e₂⟩

protected theorem add_le_add_left (a) {b c : cardinal} : b ≤ c → a + b ≤ a + c :=
cardinal.add_le_add le_rfl

protected theorem le_iff_exists_add {a b : cardinal} : a ≤ b ↔ ∃ c, b = a + c :=
⟨induction_on₂ a b $ λ α β ⟨⟨f, hf⟩⟩,
  have (α ⊕ ((range f)ᶜ : set β)) ≃ β, from
    (equiv.sum_congr (equiv.of_injective f hf) (equiv.refl _)).trans $
    (equiv.set.sum_compl (range f)),
  ⟨#↥(range f)ᶜ, mk_congr this.symm⟩,
 λ ⟨c, e⟩, add_zero a ▸ e.symm ▸ cardinal.add_le_add_left _ (cardinal.zero_le _)⟩

instance : order_bot cardinal.{u} :=
{ bot := 0, bot_le := cardinal.zero_le }

protected theorem le_zero {a : cardinal} : a ≤ 0 ↔ a = 0 :=
le_bot_iff

instance : canonically_ordered_comm_semiring cardinal.{u} :=
{ add_le_add_left       := λ a b h c, cardinal.add_le_add_left _ h,
  le_iff_exists_add     := @cardinal.le_iff_exists_add,
  eq_zero_or_eq_zero_of_mul_eq_zero := @cardinal.eq_zero_or_eq_zero_of_mul_eq_zero,
  ..cardinal.order_bot,
  ..cardinal.comm_semiring, ..cardinal.partial_order }

@[simp] theorem zero_lt_one : (0 : cardinal) < 1 :=
lt_of_le_of_ne (zero_le _) zero_ne_one

lemma zero_power_le (c : cardinal.{u}) : (0 : cardinal.{u}) ^ c ≤ 1 :=
by { by_cases h : c = 0, rw [h, power_zero], rw [zero_power h], apply zero_le }

theorem power_le_power_left : ∀{a b c : cardinal}, a ≠ 0 → b ≤ c → a ^ b ≤ a ^ c :=
by rintros ⟨α⟩ ⟨β⟩ ⟨γ⟩ hα ⟨e⟩; exact
  let ⟨a⟩ := mk_ne_zero_iff.1 hα in
  ⟨@embedding.arrow_congr_left _ _ _ ⟨a⟩ e⟩

/-- **Cantor's theorem** -/
theorem cantor (a : cardinal.{u}) : a < 2 ^ a :=
begin
  induction a using cardinal.induction_on with α,
  rw [← mk_set],
  refine ⟨⟨⟨singleton, λ a b, singleton_eq_singleton_iff.1⟩⟩, _⟩,
  rintro ⟨⟨f, hf⟩⟩,
  exact cantor_injective f hf
end

instance : no_max_order cardinal.{u} :=
{ exists_gt := λ a, ⟨_, cantor a⟩, ..cardinal.partial_order }

instance : linear_order cardinal.{u} :=
{ le_total    := by rintros ⟨α⟩ ⟨β⟩; exact embedding.total,
  decidable_le := classical.dec_rel _,
  .. cardinal.partial_order }

instance : canonically_linear_ordered_add_monoid cardinal.{u} :=
{ .. (infer_instance : canonically_ordered_add_monoid cardinal.{u}),
  .. cardinal.linear_order }

-- short-circuit type class inference
instance : distrib_lattice cardinal.{u} := by apply_instance

theorem one_lt_iff_nontrivial {α : Type u} : 1 < #α ↔ nontrivial α :=
by rw [← not_le, le_one_iff_subsingleton, ← not_nontrivial_iff_subsingleton, not_not]

theorem power_le_max_power_one {a b c : cardinal} (h : b ≤ c) : a ^ b ≤ max (a ^ c) 1 :=
begin
  by_cases ha : a = 0,
  simp [ha, zero_power_le],
  exact le_trans (power_le_power_left ha h) (le_max_left _ _)
end

theorem power_le_power_right {a b c : cardinal} : a ≤ b → a ^ c ≤ b ^ c :=
induction_on₃ a b c $ assume α β γ ⟨e⟩, ⟨embedding.arrow_congr_right e⟩

end order_properties

/-- The minimum cardinal in a family of cardinals (the existence
<<<<<<< HEAD
  of which is provided by `injective_min`). -/
def min {ι} (I : nonempty ι) (f : ι → cardinal) : cardinal :=
f $ classical.some $
@embedding.min_injective _ (λ i, (f i).out) I
=======
  of which is provided by `min_injective`). -/
def min {ι} (I : nonempty ι) (f : ι → cardinal) : cardinal :=
f $ classical.some $ @embedding.min_injective _ (λ i, (f i).out) I
>>>>>>> 05d8188c

theorem min_eq {ι} (I) (f : ι → cardinal) : ∃ i, min I f = f i :=
⟨_, rfl⟩

theorem min_le {ι I} (f : ι → cardinal) (i) : min I f ≤ f i :=
by rw [← mk_out (min I f), ← mk_out (f i)]; exact
let ⟨g⟩ := classical.some_spec
  (@embedding.min_injective _ (λ i, (f i).out) I) in
⟨g i⟩

theorem le_min {ι I} {f : ι → cardinal} {a} : a ≤ min I f ↔ ∀ i, a ≤ f i :=
⟨λ h i, le_trans h (min_le _ _),
 λ h, let ⟨i, e⟩ := min_eq I f in e.symm ▸ h i⟩

protected theorem wf : @well_founded cardinal.{u} (<) :=
⟨λ a, classical.by_contradiction $ λ h,
  let ι := {c :cardinal // ¬ acc (<) c},
      f : ι → cardinal := subtype.val,
      ⟨⟨c, hc⟩, hi⟩ := @min_eq ι ⟨⟨_, h⟩⟩ f in
    hc (acc.intro _ (λ j ⟨_, h'⟩,
      classical.by_contradiction $ λ hj, h' $
      by have := min_le f ⟨j, hj⟩; rwa hi at this))⟩

instance has_wf : @has_well_founded cardinal.{u} := ⟨(<), cardinal.wf⟩

instance : conditionally_complete_linear_order_bot cardinal :=
cardinal.wf.conditionally_complete_linear_order_with_bot 0 $ le_antisymm (cardinal.zero_le _) $
  not_lt.1 (cardinal.wf.not_lt_min set.univ ⟨0, mem_univ _⟩ (mem_univ 0))

instance wo : @is_well_order cardinal.{u} (<) := ⟨cardinal.wf⟩

/-- The successor cardinal - the smallest cardinal greater than
  `c`. This is not the same as `c + 1` except in the case of finite `c`. -/
def succ (c : cardinal) : cardinal :=
@min {c' // c < c'} ⟨⟨_, cantor _⟩⟩ subtype.val

theorem lt_succ_self (c : cardinal) : c < succ c :=
by cases min_eq _ _ with s e; rw [succ, e]; exact s.2

theorem succ_le {a b : cardinal} : succ a ≤ b ↔ a < b :=
⟨lt_of_lt_of_le (lt_succ_self _), λ h,
  by exact min_le _ (subtype.mk b h)⟩

@[simp] theorem lt_succ {a b : cardinal} : a < succ b ↔ a ≤ b :=
by rw [← not_le, succ_le, not_lt]

theorem add_one_le_succ (c : cardinal.{u}) : c + 1 ≤ succ c :=
begin
  refine le_min.2 (λ b, _),
  rcases ⟨b, c⟩ with ⟨⟨⟨β⟩, hlt⟩, ⟨γ⟩⟩,
  cases hlt.le with f,
  have : ¬ surjective f := λ hn, hlt.not_le (mk_le_of_surjective hn),
  simp only [surjective, not_forall] at this,
  rcases this with ⟨b, hb⟩,
  calc #γ + 1 = #(option γ) : mk_option.symm
          ... ≤ #β          : (f.option_elim b hb).cardinal_le
end

lemma succ_pos (c : cardinal) : 0 < succ c := by simp

lemma succ_ne_zero (c : cardinal) : succ c ≠ 0 := (succ_pos _).ne'

/-- The indexed sum of cardinals is the cardinality of the
  indexed disjoint union, i.e. sigma type. -/
def sum {ι} (f : ι → cardinal) : cardinal := mk Σ i, (f i).out

theorem le_sum {ι} (f : ι → cardinal) (i) : f i ≤ sum f :=
by rw ← quotient.out_eq (f i); exact
⟨⟨λ a, ⟨i, a⟩, λ a b h, eq_of_heq $ by injection h⟩⟩

@[simp] theorem mk_sigma {ι} (f : ι → Type*) : #(Σ i, f i) = sum (λ i, #(f i)) :=
mk_congr $ equiv.sigma_congr_right $ λ i, out_mk_equiv.symm

@[simp] theorem sum_const (ι : Type u) (a : cardinal.{v}) :
  sum (λ i : ι, a) = lift.{v} (#ι) * lift.{u} a :=
induction_on a $ λ α, mk_congr $
  calc (Σ i : ι, quotient.out (#α)) ≃ ι × quotient.out (#α) : equiv.sigma_equiv_prod _ _
  ... ≃ ulift ι × ulift α : equiv.ulift.symm.prod_congr (out_mk_equiv.trans equiv.ulift.symm)

theorem sum_const' (ι : Type u) (a : cardinal.{u}) : sum (λ _:ι, a) = #ι * a := by simp

theorem sum_le_sum {ι} (f g : ι → cardinal) (H : ∀ i, f i ≤ g i) : sum f ≤ sum g :=
⟨(embedding.refl _).sigma_map $ λ i, classical.choice $
  by have := H i; rwa [← quot.out_eq (f i), ← quot.out_eq (g i)] at this⟩

/-- The indexed supremum of cardinals is the smallest cardinal above
  everything in the family. -/
def sup {ι} (f : ι → cardinal) : cardinal :=
@min {c // ∀ i, f i ≤ c} ⟨⟨sum f, le_sum f⟩⟩ (λ a, a.1)

theorem le_sup {ι} (f : ι → cardinal) (i) : f i ≤ sup f :=
by dsimp [sup]; cases min_eq _ _ with c hc; rw hc; exact c.2 i

theorem sup_le {ι} {f : ι → cardinal} {a} : sup f ≤ a ↔ ∀ i, f i ≤ a :=
⟨λ h i, le_trans (le_sup _ _) h,
 λ h, by dsimp [sup]; change a with (⟨a, h⟩:subtype _).1; apply min_le⟩

theorem sup_le_sup {ι} (f g : ι → cardinal) (H : ∀ i, f i ≤ g i) : sup f ≤ sup g :=
sup_le.2 $ λ i, le_trans (H i) (le_sup _ _)

theorem sup_le_sum {ι} (f : ι → cardinal) : sup f ≤ sum f :=
sup_le.2 $ le_sum _

theorem sum_le_sup {ι : Type u} (f : ι → cardinal.{u}) : sum f ≤ #ι * sup.{u u} f :=
by rw ← sum_const'; exact sum_le_sum _ _ (le_sup _)

theorem sup_eq_zero {ι} {f : ι → cardinal} [is_empty ι] : sup f = 0 :=
by { rw [← nonpos_iff_eq_zero, sup_le], exact is_empty_elim }

/-- The indexed product of cardinals is the cardinality of the Pi type
  (dependent product). -/
def prod {ι : Type u} (f : ι → cardinal) : cardinal := #(Π i, (f i).out)

@[simp] theorem mk_pi {ι : Type u} (α : ι → Type v) : #(Π i, α i) = prod (λ i, #(α i)) :=
mk_congr $ equiv.Pi_congr_right $ λ i, out_mk_equiv.symm

@[simp] theorem prod_const (ι : Type u) (a : cardinal.{v}) :
  prod (λ i : ι, a) = lift.{u} a ^ lift.{v} (#ι) :=
induction_on a $ λ α, mk_congr $ equiv.Pi_congr equiv.ulift.symm $
  λ i, out_mk_equiv.trans equiv.ulift.symm

theorem prod_const' (ι : Type u) (a : cardinal.{u}) : prod (λ _:ι, a) = a ^ #ι :=
induction_on a $ λ α, (mk_pi _).symm

theorem prod_le_prod {ι} (f g : ι → cardinal) (H : ∀ i, f i ≤ g i) : prod f ≤ prod g :=
⟨embedding.Pi_congr_right $ λ i, classical.choice $
  by have := H i; rwa [← mk_out (f i), ← mk_out (g i)] at this⟩

@[simp] theorem prod_eq_zero {ι} (f : ι → cardinal.{u}) : prod f = 0 ↔ ∃ i, f i = 0 :=
by { lift f to ι → Type u using λ _, trivial, simp only [mk_eq_zero_iff, ← mk_pi, is_empty_pi] }

theorem prod_ne_zero {ι} (f : ι → cardinal) : prod f ≠ 0 ↔ ∀ i, f i ≠ 0 :=
by simp [prod_eq_zero]

@[simp] theorem lift_prod {ι : Type u} (c : ι → cardinal.{v}) :
  lift.{w} (prod c) = prod (λ i, lift.{w} (c i)) :=
begin
  lift c to ι → Type v using λ _, trivial,
  simp only [← mk_pi, ← mk_ulift],
  exact mk_congr (equiv.ulift.trans $ equiv.Pi_congr_right $ λ i, equiv.ulift.symm)
end

@[simp] theorem lift_min {ι I} (f : ι → cardinal) : lift (min I f) = min I (lift ∘ f) :=
le_antisymm (le_min.2 $ λ a, lift_le.2 $ min_le _ a) $
let ⟨i, e⟩ := min_eq I (lift ∘ f) in
by rw e; exact lift_le.2 (le_min.2 $ λ j, lift_le.1 $
by have := min_le (lift ∘ f) j; rwa e at this)

theorem lift_down {a : cardinal.{u}} {b : cardinal.{max u v}} :
  b ≤ lift a → ∃ a', lift a' = b :=
induction_on₂ a b $ λ α β,
by rw [← lift_id (#β), ← lift_umax, ← lift_umax.{u v}, lift_mk_le]; exact
λ ⟨f⟩, ⟨#(set.range f), eq.symm $ lift_mk_eq.2
  ⟨embedding.equiv_of_surjective
    (embedding.cod_restrict _ f set.mem_range_self)
    $ λ ⟨a, ⟨b, e⟩⟩, ⟨b, subtype.eq e⟩⟩⟩

theorem le_lift_iff {a : cardinal.{u}} {b : cardinal.{max u v}} :
  b ≤ lift a ↔ ∃ a', lift a' = b ∧ a' ≤ a :=
⟨λ h, let ⟨a', e⟩ := lift_down h in ⟨a', e, lift_le.1 $ e.symm ▸ h⟩,
 λ ⟨a', e, h⟩, e ▸ lift_le.2 h⟩

theorem lt_lift_iff {a : cardinal.{u}} {b : cardinal.{max u v}} :
  b < lift a ↔ ∃ a', lift a' = b ∧ a' < a :=
⟨λ h, let ⟨a', e⟩ := lift_down (le_of_lt h) in
      ⟨a', e, lift_lt.1 $ e.symm ▸ h⟩,
 λ ⟨a', e, h⟩, e ▸ lift_lt.2 h⟩

@[simp] theorem lift_succ (a) : lift (succ a) = succ (lift a) :=
le_antisymm
  (le_of_not_gt $ λ h, begin
    rcases lt_lift_iff.1 h with ⟨b, e, h⟩,
    rw [lt_succ, ← lift_le, e] at h,
    exact not_lt_of_le h (lt_succ_self _)
  end)
  (succ_le.2 $ lift_lt.2 $ lt_succ_self _)

@[simp] theorem lift_max {a : cardinal.{u}} {b : cardinal.{v}} :
  lift.{(max v w)} a = lift.{(max u w)} b ↔ lift.{v} a = lift.{u} b :=
calc lift.{(max v w)} a = lift.{(max u w)} b
  ↔ lift.{w} (lift.{v} a) = lift.{w} (lift.{u} b) : by simp
  ... ↔ lift.{v} a = lift.{u} b : lift_inj

protected lemma le_sup_iff {ι : Type v} {f : ι → cardinal.{max v w}} {c : cardinal} :
  (c ≤ sup f) ↔ (∀ b, (∀ i, f i ≤ b) → c ≤ b) :=
⟨λ h b hb, le_trans h (sup_le.mpr hb), λ h, h _ $ λ i, le_sup f i⟩

/-- The lift of a supremum is the supremum of the lifts. -/
lemma lift_sup {ι : Type v} (f : ι → cardinal.{max v w}) :
  lift.{u} (sup.{v w} f) = sup.{v (max u w)} (λ i : ι, lift.{u} (f i)) :=
begin
  apply le_antisymm,
  { rw [cardinal.le_sup_iff], intros c hc, by_contra h,
    obtain ⟨d, rfl⟩ := cardinal.lift_down (not_le.mp h).le,
    simp only [lift_le, sup_le] at h hc,
    exact h hc },
  { simp only [cardinal.sup_le, lift_le, le_sup, implies_true_iff] }
end

/-- To prove that the lift of a supremum is bounded by some cardinal `t`,
it suffices to show that the lift of each cardinal is bounded by `t`. -/
lemma lift_sup_le {ι : Type v} (f : ι → cardinal.{max v w})
  (t : cardinal.{max u v w}) (w : ∀ i, lift.{u} (f i) ≤ t) :
  lift.{u} (sup f) ≤ t :=
by { rw lift_sup, exact sup_le.mpr w, }

@[simp] lemma lift_sup_le_iff {ι : Type v} (f : ι → cardinal.{max v w}) (t : cardinal.{max u v w}) :
  lift.{u} (sup f) ≤ t ↔ ∀ i, lift.{u} (f i) ≤ t :=
⟨λ h i, (lift_le.mpr (le_sup f i)).trans h,
 λ h, lift_sup_le f t h⟩

universes v' w'

/--
To prove an inequality between the lifts to a common universe of two different supremums,
it suffices to show that the lift of each cardinal from the smaller supremum
if bounded by the lift of some cardinal from the larger supremum.
-/
lemma lift_sup_le_lift_sup
  {ι : Type v} {ι' : Type v'} (f : ι → cardinal.{max v w}) (f' : ι' → cardinal.{max v' w'})
  (g : ι → ι') (h : ∀ i, lift.{(max v' w')} (f i) ≤ lift.{(max v w)} (f' (g i))) :
  lift.{(max v' w')} (sup f) ≤ lift.{(max v w)} (sup f') :=
begin
  apply lift_sup_le.{(max v' w')} f,
  intro i,
  apply le_trans (h i),
  simp only [lift_le],
  apply le_sup,
end

/-- A variant of `lift_sup_le_lift_sup` with universes specialized via `w = v` and `w' = v'`.
This is sometimes necessary to avoid universe unification issues. -/
lemma lift_sup_le_lift_sup'
  {ι : Type v} {ι' : Type v'} (f : ι → cardinal.{v}) (f' : ι' → cardinal.{v'})
  (g : ι → ι') (h : ∀ i, lift.{v'} (f i) ≤ lift.{v} (f' (g i))) :
  lift.{v'} (sup.{v v} f) ≤ lift.{v} (sup.{v' v'} f') :=
lift_sup_le_lift_sup f f' g h

/-- `ω` is the smallest infinite cardinal, also known as ℵ₀. -/
def omega : cardinal.{u} := lift (#ℕ)

localized "notation `ω` := cardinal.omega" in cardinal

lemma mk_nat : #ℕ = ω := (lift_id _).symm

theorem omega_ne_zero : ω ≠ 0 := mk_ne_zero _

theorem omega_pos : 0 < ω :=
pos_iff_ne_zero.2 omega_ne_zero

@[simp] theorem lift_omega : lift ω = ω := lift_lift _

@[simp] theorem omega_le_lift {c : cardinal.{u}} : ω ≤ lift.{v} c ↔ ω ≤ c :=
by rw [← lift_omega, lift_le]

@[simp] theorem lift_le_omega {c : cardinal.{u}} : lift.{v} c ≤ ω ↔ c ≤ ω :=
by rw [← lift_omega, lift_le]

/-! ### Properties about the cast from `ℕ` -/

@[simp] theorem mk_fin (n : ℕ) : #(fin n) = n := by simp

@[simp] theorem lift_nat_cast (n : ℕ) : lift.{u} (n : cardinal.{v}) = n :=
by induction n; simp *

@[simp] lemma lift_eq_nat_iff {a : cardinal.{u}} {n : ℕ} : lift.{v} a = n ↔ a = n :=
lift_injective.eq_iff' (lift_nat_cast n)

@[simp] lemma nat_eq_lift_iff {n : ℕ} {a : cardinal.{u}} :
  (n : cardinal) = lift.{v} a ↔ (n : cardinal) = a :=
by rw [← lift_nat_cast.{v} n, lift_inj]

theorem lift_mk_fin (n : ℕ) : lift (#(fin n)) = n := by simp

lemma mk_finset {α : Type u} {s : finset α} : #s = ↑(finset.card s) := by simp

theorem card_le_of_finset {α} (s : finset α) :
  (s.card : cardinal) ≤ #α :=
begin
  rw (_ : (s.card : cardinal) = #s),
  { exact ⟨function.embedding.subtype _⟩ },
  rw [cardinal.mk_fintype, fintype.card_coe]
end

@[simp, norm_cast] theorem nat_cast_pow {m n : ℕ} : (↑(pow m n) : cardinal) = m ^ n :=
by induction n; simp [pow_succ', power_add, *]

@[simp, norm_cast] theorem nat_cast_le {m n : ℕ} : (m : cardinal) ≤ n ↔ m ≤ n :=
by rw [← lift_mk_fin, ← lift_mk_fin, lift_le]; exact
⟨λ ⟨⟨f, hf⟩⟩, by simpa only [fintype.card_fin] using fintype.card_le_of_injective f hf,
  λ h, ⟨(fin.cast_le h).to_embedding⟩⟩

@[simp, norm_cast] theorem nat_cast_lt {m n : ℕ} : (m : cardinal) < n ↔ m < n :=
by simp [lt_iff_le_not_le, -not_le]

instance : char_zero cardinal := ⟨strict_mono.injective $ λ m n, nat_cast_lt.2⟩

theorem nat_cast_inj {m n : ℕ} : (m : cardinal) = n ↔ m = n := nat.cast_inj

lemma nat_cast_injective : injective (coe : ℕ → cardinal) :=
nat.cast_injective

@[simp, norm_cast, priority 900] theorem nat_succ (n : ℕ) : (n.succ : cardinal) = succ n :=
le_antisymm (add_one_le_succ _) (succ_le.2 $ nat_cast_lt.2 $ nat.lt_succ_self _)

@[simp] theorem succ_zero : succ 0 = 1 :=
by norm_cast

theorem card_le_of {α : Type u} {n : ℕ} (H : ∀ s : finset α, s.card ≤ n) :
  # α ≤ n :=
begin
  refine lt_succ.1 (lt_of_not_ge $ λ hn, _),
  rw [← cardinal.nat_succ, ← cardinal.lift_mk_fin n.succ] at hn,
  cases hn with f,
  refine not_lt_of_le (H $ finset.univ.map f) _,
  rw [finset.card_map, ← fintype.card, fintype.card_ulift, fintype.card_fin],
  exact n.lt_succ_self
end

theorem cantor' (a) {b : cardinal} (hb : 1 < b) : a < b ^ a :=
by rw [← succ_le, (by norm_cast : succ 1 = 2)] at hb;
   exact lt_of_lt_of_le (cantor _) (power_le_power_right hb)

theorem one_le_iff_pos {c : cardinal} : 1 ≤ c ↔ 0 < c :=
by rw [← succ_zero, succ_le]

theorem one_le_iff_ne_zero {c : cardinal} : 1 ≤ c ↔ c ≠ 0 :=
by rw [one_le_iff_pos, pos_iff_ne_zero]

theorem nat_lt_omega (n : ℕ) : (n : cardinal.{u}) < ω :=
succ_le.1 $ by rw [← nat_succ, ← lift_mk_fin, omega, lift_mk_le.{0 0 u}]; exact
⟨⟨coe, λ a b, fin.ext⟩⟩

@[simp] theorem one_lt_omega : 1 < ω :=
by simpa using nat_lt_omega 1

theorem lt_omega {c : cardinal.{u}} : c < ω ↔ ∃ n : ℕ, c = n :=
⟨λ h, begin
  rcases lt_lift_iff.1 h with ⟨c, rfl, h'⟩,
  rcases le_mk_iff_exists_set.1 h'.1 with ⟨S, rfl⟩,
  suffices : finite S,
  { lift S to finset ℕ using this,
    simp },
  contrapose! h',
  haveI := infinite.to_subtype h',
  exact ⟨infinite.nat_embedding S⟩
end, λ ⟨n, e⟩, e.symm ▸ nat_lt_omega _⟩

theorem omega_le {c : cardinal.{u}} : ω ≤ c ↔ ∀ n : ℕ, (n:cardinal) ≤ c :=
⟨λ h n, le_trans (le_of_lt (nat_lt_omega _)) h,
 λ h, le_of_not_lt $ λ hn, begin
  rcases lt_omega.1 hn with ⟨n, rfl⟩,
  exact not_le_of_lt (nat.lt_succ_self _) (nat_cast_le.1 (h (n+1)))
end⟩

theorem lt_omega_iff_fintype {α : Type u} : #α < ω ↔ nonempty (fintype α) :=
lt_omega.trans ⟨λ ⟨n, e⟩, begin
  rw [← lift_mk_fin n] at e,
  cases quotient.exact e with f,
  exact ⟨fintype.of_equiv _ f.symm⟩
end, λ ⟨_⟩, by exactI ⟨_, mk_fintype _⟩⟩

theorem lt_omega_iff_finite {α} {S : set α} : #S < ω ↔ finite S :=
lt_omega_iff_fintype.trans finite_def.symm

instance can_lift_cardinal_nat : can_lift cardinal ℕ :=
⟨ coe, λ x, x < ω, λ x hx, let ⟨n, hn⟩ := lt_omega.mp hx in ⟨n, hn.symm⟩⟩

theorem add_lt_omega {a b : cardinal} (ha : a < ω) (hb : b < ω) : a + b < ω :=
match a, b, lt_omega.1 ha, lt_omega.1 hb with
| _, _, ⟨m, rfl⟩, ⟨n, rfl⟩ := by rw [← nat.cast_add]; apply nat_lt_omega
end

lemma add_lt_omega_iff {a b : cardinal} : a + b < ω ↔ a < ω ∧ b < ω :=
⟨λ h, ⟨lt_of_le_of_lt (self_le_add_right _ _) h, lt_of_le_of_lt (self_le_add_left _ _) h⟩,
  λ⟨h1, h2⟩, add_lt_omega h1 h2⟩

lemma omega_le_add_iff {a b : cardinal} : ω ≤ a + b ↔ ω ≤ a ∨ ω ≤ b :=
by simp only [← not_lt, add_lt_omega_iff, not_and_distrib]

theorem mul_lt_omega {a b : cardinal} (ha : a < ω) (hb : b < ω) : a * b < ω :=
match a, b, lt_omega.1 ha, lt_omega.1 hb with
| _, _, ⟨m, rfl⟩, ⟨n, rfl⟩ := by rw [← nat.cast_mul]; apply nat_lt_omega
end

lemma mul_lt_omega_iff {a b : cardinal} : a * b < ω ↔ a = 0 ∨ b = 0 ∨ a < ω ∧ b < ω :=
begin
  split,
  { intro h, by_cases ha : a = 0, { left, exact ha },
    right, by_cases hb : b = 0, { left, exact hb },
    right, rw [← ne, ← one_le_iff_ne_zero] at ha hb, split,
    { rw [← mul_one a],
      refine lt_of_le_of_lt (mul_le_mul' (le_refl a) hb) h },
    { rw [← one_mul b],
      refine lt_of_le_of_lt (mul_le_mul' ha (le_refl b)) h }},
  rintro (rfl|rfl|⟨ha,hb⟩); simp only [*, mul_lt_omega, omega_pos, zero_mul, mul_zero]
end

lemma mul_lt_omega_iff_of_ne_zero {a b : cardinal} (ha : a ≠ 0) (hb : b ≠ 0) :
  a * b < ω ↔ a < ω ∧ b < ω :=
by simp [mul_lt_omega_iff, ha, hb]

theorem power_lt_omega {a b : cardinal} (ha : a < ω) (hb : b < ω) : a ^ b < ω :=
match a, b, lt_omega.1 ha, lt_omega.1 hb with
| _, _, ⟨m, rfl⟩, ⟨n, rfl⟩ := by rw [← nat_cast_pow]; apply nat_lt_omega
end

lemma eq_one_iff_unique {α : Type*} :
  #α = 1 ↔ subsingleton α ∧ nonempty α :=
calc #α = 1 ↔ #α ≤ 1 ∧ ¬#α < 1 : eq_iff_le_not_lt
        ... ↔ subsingleton α ∧ nonempty α :
begin
  apply and_congr le_one_iff_subsingleton,
  push_neg,
  rw [one_le_iff_ne_zero, mk_ne_zero_iff]
end

theorem infinite_iff {α : Type u} : infinite α ↔ ω ≤ #α :=
by rw [←not_lt, lt_omega_iff_fintype, not_nonempty_iff, is_empty_fintype]

@[simp] lemma omega_le_mk (α : Type u) [infinite α] : ω ≤ #α := infinite_iff.1 ‹_›

lemma encodable_iff {α : Type u} : nonempty (encodable α) ↔ #α ≤ ω :=
⟨λ ⟨h⟩, ⟨(@encodable.encode' α h).trans equiv.ulift.symm.to_embedding⟩,
  λ ⟨h⟩, ⟨encodable.of_inj _ (h.trans equiv.ulift.to_embedding).injective⟩⟩

@[simp] lemma mk_le_omega [encodable α] : #α ≤ ω := encodable_iff.1 ⟨‹_›⟩

lemma denumerable_iff {α : Type u} : nonempty (denumerable α) ↔ #α = ω :=
⟨λ ⟨h⟩, mk_congr ((@denumerable.eqv α h).trans equiv.ulift.symm),
 λ h, by { cases quotient.exact h with f, exact ⟨denumerable.mk' $ f.trans equiv.ulift⟩ }⟩

@[simp] lemma mk_denumerable (α : Type u) [denumerable α] : #α = ω :=
denumerable_iff.1 ⟨‹_›⟩

@[simp] lemma mk_set_le_omega (s : set α) : #s ≤ ω ↔ countable s :=
begin
  rw [countable_iff_exists_injective], split,
  { rintro ⟨f'⟩, cases embedding.trans f' equiv.ulift.to_embedding with f hf, exact ⟨f, hf⟩ },
  { rintro ⟨f, hf⟩, exact ⟨embedding.trans ⟨f, hf⟩ equiv.ulift.symm.to_embedding⟩ }
end

@[simp] lemma omega_add_omega : ω + ω = ω := mk_denumerable _

lemma omega_mul_omega : ω * ω = ω := mk_denumerable _

@[simp] lemma add_le_omega {c₁ c₂ : cardinal} : c₁ + c₂ ≤ ω ↔ c₁ ≤ ω ∧ c₂ ≤ ω :=
⟨λ h, ⟨le_self_add.trans h, le_add_self.trans h⟩, λ h, omega_add_omega ▸ add_le_add h.1 h.2⟩

/-- This function sends finite cardinals to the corresponding natural, and infinite cardinals
  to 0. -/
def to_nat : zero_hom cardinal ℕ :=
⟨λ c, if h : c < omega.{v} then classical.some (lt_omega.1 h) else 0,
  begin
    have h : 0 < ω := nat_lt_omega 0,
    rw [dif_pos h, ← cardinal.nat_cast_inj, ← classical.some_spec (lt_omega.1 h), nat.cast_zero],
  end⟩

lemma to_nat_apply_of_lt_omega {c : cardinal} (h : c < ω) :
  c.to_nat = classical.some (lt_omega.1 h) :=
dif_pos h

@[simp]
lemma to_nat_apply_of_omega_le {c : cardinal} (h : ω ≤ c) :
  c.to_nat = 0 :=
dif_neg (not_lt_of_le h)

@[simp]
lemma cast_to_nat_of_lt_omega {c : cardinal} (h : c < ω) :
  ↑c.to_nat = c :=
by rw [to_nat_apply_of_lt_omega h, ← classical.some_spec (lt_omega.1 h)]

@[simp]
lemma cast_to_nat_of_omega_le {c : cardinal} (h : ω ≤ c) :
  ↑c.to_nat = (0 : cardinal) :=
by rw [to_nat_apply_of_omega_le h, nat.cast_zero]

@[simp]
lemma to_nat_cast (n : ℕ) : cardinal.to_nat n = n :=
begin
  rw [to_nat_apply_of_lt_omega (nat_lt_omega n), ← nat_cast_inj],
  exact (classical.some_spec (lt_omega.1 (nat_lt_omega n))).symm,
end

/-- `to_nat` has a right-inverse: coercion. -/
lemma to_nat_right_inverse : function.right_inverse (coe : ℕ → cardinal) to_nat := to_nat_cast

lemma to_nat_surjective : surjective to_nat := to_nat_right_inverse.surjective

@[simp]
lemma mk_to_nat_of_infinite [h : infinite α] : (#α).to_nat = 0 :=
dif_neg (not_lt_of_le (infinite_iff.1 h))

lemma mk_to_nat_eq_card [fintype α] : (#α).to_nat = fintype.card α := by simp

@[simp]
lemma zero_to_nat : to_nat 0 = 0 :=
by rw [← to_nat_cast 0, nat.cast_zero]

@[simp]
lemma one_to_nat : to_nat 1 = 1 :=
by rw [← to_nat_cast 1, nat.cast_one]

@[simp] lemma to_nat_eq_one {c : cardinal} : to_nat c = 1 ↔ c = 1 :=
⟨λ h, (cast_to_nat_of_lt_omega (lt_of_not_ge (one_ne_zero ∘ h.symm.trans ∘
  to_nat_apply_of_omega_le))).symm.trans ((congr_arg coe h).trans nat.cast_one),
  λ h, (congr_arg to_nat h).trans one_to_nat⟩

lemma to_nat_eq_one_iff_unique {α : Type*} : (#α).to_nat = 1 ↔ subsingleton α ∧ nonempty α :=
to_nat_eq_one.trans eq_one_iff_unique

@[simp] lemma to_nat_lift (c : cardinal.{v}) : (lift.{u v} c).to_nat = c.to_nat :=
begin
  apply nat_cast_injective,
  cases lt_or_ge c ω with hc hc,
  { rw [cast_to_nat_of_lt_omega, ←lift_nat_cast, cast_to_nat_of_lt_omega hc],
    rwa [←lift_omega, lift_lt] },
  { rw [cast_to_nat_of_omega_le, ←lift_nat_cast, cast_to_nat_of_omega_le hc, lift_zero],
    rwa [←lift_omega, lift_le] },
end

lemma to_nat_congr {β : Type v} (e : α ≃ β) : (#α).to_nat = (#β).to_nat :=
by rw [←to_nat_lift, lift_mk_eq.mpr ⟨e⟩, to_nat_lift]

@[simp] lemma to_nat_mul (x y : cardinal) : (x * y).to_nat = x.to_nat * y.to_nat :=
begin
  by_cases hx1 : x = 0,
  { rw [comm_semiring.mul_comm, hx1, mul_zero, zero_to_nat, nat.zero_mul] },
  by_cases hy1 : y = 0,
  { rw [hy1, zero_to_nat, mul_zero, mul_zero, zero_to_nat] },
  refine nat_cast_injective (eq.trans _ (nat.cast_mul _ _).symm),
  cases lt_or_ge x ω with hx2 hx2,
  { cases lt_or_ge y ω with hy2 hy2,
    { rw [cast_to_nat_of_lt_omega, cast_to_nat_of_lt_omega hx2, cast_to_nat_of_lt_omega hy2],
      exact mul_lt_omega hx2 hy2 },
    { rw [cast_to_nat_of_omega_le hy2, mul_zero, cast_to_nat_of_omega_le],
      exact not_lt.mp (mt (mul_lt_omega_iff_of_ne_zero hx1 hy1).mp (λ h, not_lt.mpr hy2 h.2)) } },
  { rw [cast_to_nat_of_omega_le hx2, zero_mul, cast_to_nat_of_omega_le],
    exact not_lt.mp (mt (mul_lt_omega_iff_of_ne_zero hx1 hy1).mp (λ h, not_lt.mpr hx2 h.1)) },
end

@[simp] lemma to_nat_add_of_lt_omega {a : cardinal.{u}} {b : cardinal.{v}}
  (ha : a < ω) (hb : b < ω) : ((lift.{v u} a) + (lift.{u v} b)).to_nat = a.to_nat + b.to_nat :=
begin
  apply cardinal.nat_cast_injective,
  replace ha : (lift.{v u} a) < ω := by { rw [← lift_omega], exact lift_lt.2 ha },
  replace hb : (lift.{u v} b) < ω := by { rw [← lift_omega], exact lift_lt.2 hb },
  rw [nat.cast_add, ← to_nat_lift.{v u} a, ← to_nat_lift.{u v} b, cast_to_nat_of_lt_omega ha,
    cast_to_nat_of_lt_omega hb, cast_to_nat_of_lt_omega (add_lt_omega ha hb)]
end

/-- This function sends finite cardinals to the corresponding natural, and infinite cardinals
  to `⊤`. -/
def to_enat : cardinal →+ enat :=
{ to_fun := λ c, if c < omega.{v} then c.to_nat else ⊤,
  map_zero' := by simp [if_pos (lt_trans zero_lt_one one_lt_omega)],
  map_add' := λ x y, begin
    by_cases hx : x < ω,
    { obtain ⟨x0, rfl⟩ := lt_omega.1 hx,
      by_cases hy : y < ω,
      { obtain ⟨y0, rfl⟩ := lt_omega.1 hy,
        simp only [add_lt_omega hx hy, hx, hy, to_nat_cast, if_true],
        rw [← nat.cast_add, to_nat_cast, nat.cast_add] },
      { rw [if_neg hy, if_neg, enat.add_top],
        contrapose! hy,
        apply lt_of_le_of_lt le_add_self hy } },
    { rw [if_neg hx, if_neg, enat.top_add],
      contrapose! hx,
      apply lt_of_le_of_lt le_self_add hx },
  end }

@[simp]
lemma to_enat_apply_of_lt_omega {c : cardinal} (h : c < ω) :
  c.to_enat = c.to_nat :=
if_pos h

@[simp]
lemma to_enat_apply_of_omega_le {c : cardinal} (h : ω ≤ c) :
  c.to_enat = ⊤ :=
if_neg (not_lt_of_le h)

@[simp]
lemma to_enat_cast (n : ℕ) : cardinal.to_enat n = n :=
by rw [to_enat_apply_of_lt_omega (nat_lt_omega n), to_nat_cast]

@[simp]
lemma mk_to_enat_of_infinite [h : infinite α] : (#α).to_enat = ⊤ :=
to_enat_apply_of_omega_le (infinite_iff.1 h)

lemma to_enat_surjective : surjective to_enat :=
begin
  intro x,
  exact enat.cases_on x ⟨ω, to_enat_apply_of_omega_le (le_refl ω)⟩
    (λ n, ⟨n, to_enat_cast n⟩),
end

lemma mk_to_enat_eq_coe_card [fintype α] : (#α).to_enat = fintype.card α :=
by simp

lemma mk_int : #ℤ = ω := mk_denumerable ℤ

lemma mk_pnat : #ℕ+ = ω := mk_denumerable ℕ+

lemma two_le_iff : (2 : cardinal) ≤ #α ↔ ∃x y : α, x ≠ y :=
begin
  split,
  { rintro ⟨f⟩, refine ⟨f $ sum.inl ⟨⟩, f $ sum.inr ⟨⟩, _⟩, intro h, cases f.2 h },
  { rintro ⟨x, y, h⟩, by_contra h',
    rw [not_le, ←nat.cast_two, nat_succ, lt_succ, nat.cast_one, le_one_iff_subsingleton] at h',
    apply h, exactI subsingleton.elim _ _ }
end

lemma two_le_iff' (x : α) : (2 : cardinal) ≤ #α ↔ ∃y : α, x ≠ y :=
begin
  rw [two_le_iff],
  split,
  { rintro ⟨y, z, h⟩, refine classical.by_cases (λ(h' : x = y), _) (λ h', ⟨y, h'⟩),
    rw [←h'] at h, exact ⟨z, h⟩ },
  { rintro ⟨y, h⟩, exact ⟨x, y, h⟩ }
end

/-- **König's theorem** -/
theorem sum_lt_prod {ι} (f g : ι → cardinal) (H : ∀ i, f i < g i) : sum f < prod g :=
lt_of_not_ge $ λ ⟨F⟩, begin
  haveI : inhabited (Π (i : ι), (g i).out),
  { refine ⟨λ i, classical.choice $ mk_ne_zero_iff.1 _⟩,
    rw mk_out,
    exact (H i).ne_bot },
  let G := inv_fun F,
  have sG : surjective G := inv_fun_surjective F.2,
  choose C hc using show ∀ i, ∃ b, ∀ a, G ⟨i, a⟩ i ≠ b,
  { assume i,
    simp only [- not_exists, not_exists.symm, not_forall.symm],
    refine λ h, not_le_of_lt (H i) _,
    rw [← mk_out (f i), ← mk_out (g i)],
    exact ⟨embedding.of_surjective _ h⟩ },
  exact (let ⟨⟨i, a⟩, h⟩ := sG C in hc i a (congr_fun h _))
end

@[simp] theorem mk_empty : #empty = 0 := mk_eq_zero _

@[simp] theorem mk_pempty : #pempty = 0 := mk_eq_zero _

@[simp] theorem mk_punit : #punit = 1 := mk_eq_one punit

theorem mk_unit : #unit = 1 := mk_punit

@[simp] theorem mk_singleton {α : Type u} (x : α) : #({x} : set α) = 1 :=
mk_eq_one _

@[simp] theorem mk_plift_true : #(plift true) = 1 := mk_eq_one _
@[simp] theorem mk_plift_false : #(plift false) = 0 := mk_eq_zero _

@[simp] theorem mk_vector (α : Type u) (n : ℕ) : #(vector α n) = (#α) ^ℕ n :=
(mk_congr (equiv.vector_equiv_fin α n)).trans $ by simp

theorem mk_list_eq_sum_pow (α : Type u) : #(list α) = sum (λ n : ℕ, (#α) ^ℕ n) :=
calc #(list α) = #(Σ n, vector α n) : mk_congr (equiv.sigma_preimage_equiv list.length).symm
... = sum (λ n : ℕ, (#α) ^ℕ n) : by simp

theorem mk_quot_le {α : Type u} {r : α → α → Prop} : #(quot r) ≤ #α :=
mk_le_of_surjective quot.exists_rep

theorem mk_quotient_le {α : Type u} {s : setoid α} : #(quotient s) ≤ #α :=
mk_quot_le

theorem mk_subtype_le {α : Type u} (p : α → Prop) : #(subtype p) ≤ #α :=
⟨embedding.subtype p⟩

theorem mk_subtype_le_of_subset {α : Type u} {p q : α → Prop} (h : ∀ ⦃x⦄, p x → q x) :
  #(subtype p) ≤ #(subtype q) :=
⟨embedding.subtype_map (embedding.refl α) h⟩

@[simp] theorem mk_emptyc (α : Type u) : #(∅ : set α) = 0 := mk_eq_zero _

lemma mk_emptyc_iff {α : Type u} {s : set α} : #s = 0 ↔ s = ∅ :=
begin
  split,
  { intro h,
    rw mk_eq_zero_iff at h,
    exact eq_empty_iff_forall_not_mem.2 (λ x hx, h.elim' ⟨x, hx⟩) },
  { rintro rfl, exact mk_emptyc _ }
end

@[simp] theorem mk_univ {α : Type u} : #(@univ α) = #α :=
mk_congr (equiv.set.univ α)

theorem mk_image_le {α β : Type u} {f : α → β} {s : set α} : #(f '' s) ≤ #s :=
mk_le_of_surjective surjective_onto_image

theorem mk_image_le_lift {α : Type u} {β : Type v} {f : α → β} {s : set α} :
  lift.{u} (#(f '' s)) ≤ lift.{v} (#s) :=
lift_mk_le.{v u 0}.mpr ⟨embedding.of_surjective _ surjective_onto_image⟩

theorem mk_range_le {α β : Type u} {f : α → β} : #(range f) ≤ #α :=
mk_le_of_surjective surjective_onto_range

theorem mk_range_le_lift {α : Type u} {β : Type v} {f : α → β} :
  lift.{u} (#(range f)) ≤ lift.{v} (#α) :=
lift_mk_le.{v u 0}.mpr ⟨embedding.of_surjective _ surjective_onto_range⟩

lemma mk_range_eq (f : α → β) (h : injective f) : #(range f) = #α :=
mk_congr ((equiv.of_injective f h).symm)

lemma mk_range_eq_of_injective {α : Type u} {β : Type v} {f : α → β} (hf : injective f) :
  lift.{u} (#(range f)) = lift.{v} (#α) :=
lift_mk_eq'.mpr ⟨(equiv.of_injective f hf).symm⟩

lemma mk_range_eq_lift {α : Type u} {β : Type v} {f : α → β} (hf : injective f) :
  lift.{(max u w)} (# (range f)) = lift.{(max v w)} (# α) :=
lift_mk_eq.mpr ⟨(equiv.of_injective f hf).symm⟩

theorem mk_image_eq {α β : Type u} {f : α → β} {s : set α} (hf : injective f) :
  #(f '' s) = #s :=
mk_congr ((equiv.set.image f s hf).symm)

theorem mk_Union_le_sum_mk {α ι : Type u} {f : ι → set α} : #(⋃ i, f i) ≤ sum (λ i, #(f i)) :=
calc #(⋃ i, f i) ≤ #(Σ i, f i)        : mk_le_of_surjective (set.sigma_to_Union_surjective f)
              ... = sum (λ i, #(f i)) : mk_sigma _

theorem mk_Union_eq_sum_mk {α ι : Type u} {f : ι → set α} (h : ∀i j, i ≠ j → disjoint (f i) (f j)) :
  #(⋃ i, f i) = sum (λ i, #(f i)) :=
calc #(⋃ i, f i) = #(Σ i, f i)       : mk_congr (set.Union_eq_sigma_of_disjoint h)
              ... = sum (λi, #(f i)) : mk_sigma _

lemma mk_Union_le {α ι : Type u} (f : ι → set α) :
  #(⋃ i, f i) ≤ #ι * cardinal.sup.{u u} (λ i, #(f i)) :=
le_trans mk_Union_le_sum_mk (sum_le_sup _)

lemma mk_sUnion_le {α : Type u} (A : set (set α)) :
  #(⋃₀ A) ≤ #A * cardinal.sup.{u u} (λ s : A, #s) :=
by { rw [sUnion_eq_Union], apply mk_Union_le }

lemma mk_bUnion_le {ι α : Type u} (A : ι → set α) (s : set ι) :
  #(⋃(x ∈ s), A x) ≤ #s * cardinal.sup.{u u} (λ x : s, #(A x.1)) :=
by { rw [bUnion_eq_Union], apply mk_Union_le }

lemma finset_card_lt_omega (s : finset α) : #(↑s : set α) < ω :=
by { rw [lt_omega_iff_fintype], exact ⟨finset.subtype.fintype s⟩ }

theorem mk_eq_nat_iff_finset {α} {s : set α} {n : ℕ} :
  #s = n ↔ ∃ t : finset α, (t : set α) = s ∧ t.card = n :=
begin
  split,
  { intro h,
    lift s to finset α using lt_omega_iff_finite.1 (h.symm ▸ nat_lt_omega n),
    simpa using h },
  { rintro ⟨t, rfl, rfl⟩,
    exact mk_finset }
end

theorem mk_union_add_mk_inter {α : Type u} {S T : set α} :
  #(S ∪ T : set α) + #(S ∩ T : set α) = #S + #T :=
quot.sound ⟨equiv.set.union_sum_inter S T⟩

/-- The cardinality of a union is at most the sum of the cardinalities
of the two sets. -/
lemma mk_union_le {α : Type u} (S T : set α) : #(S ∪ T : set α) ≤ #S + #T :=
@mk_union_add_mk_inter α S T ▸ self_le_add_right (#(S ∪ T : set α)) (#(S ∩ T : set α))

theorem mk_union_of_disjoint {α : Type u} {S T : set α} (H : disjoint S T) :
  #(S ∪ T : set α) = #S + #T :=
quot.sound ⟨equiv.set.union H⟩

theorem mk_insert {α : Type u} {s : set α} {a : α} (h : a ∉ s) :
  #(insert a s : set α) = #s + 1 :=
by { rw [← union_singleton, mk_union_of_disjoint, mk_singleton], simpa }

lemma mk_sum_compl {α} (s : set α) : #s + #(sᶜ : set α) = #α :=
mk_congr (equiv.set.sum_compl s)

lemma mk_le_mk_of_subset {α} {s t : set α} (h : s ⊆ t) : #s ≤ #t :=
⟨set.embedding_of_subset s t h⟩

lemma mk_subtype_mono {p q : α → Prop} (h : ∀x, p x → q x) : #{x // p x} ≤ #{x // q x} :=
⟨embedding_of_subset _ _ h⟩

lemma mk_set_le (s : set α) : #s ≤ #α :=
mk_subtype_le s

lemma mk_union_le_omega {α} {P Q : set α} : #((P ∪ Q : set α)) ≤ ω ↔ #P ≤ ω ∧ #Q ≤ ω :=
by simp

lemma mk_image_eq_lift {α : Type u} {β : Type v} (f : α → β) (s : set α) (h : injective f) :
  lift.{u} (#(f '' s)) = lift.{v} (#s) :=
lift_mk_eq.{v u 0}.mpr ⟨(equiv.set.image f s h).symm⟩

lemma mk_image_eq_of_inj_on_lift {α : Type u} {β : Type v} (f : α → β) (s : set α)
  (h : inj_on f s) : lift.{u} (#(f '' s)) = lift.{v} (#s) :=
lift_mk_eq.{v u 0}.mpr ⟨(equiv.set.image_of_inj_on f s h).symm⟩

lemma mk_image_eq_of_inj_on {α β : Type u} (f : α → β) (s : set α) (h : inj_on f s) :
  #(f '' s) = #s :=
mk_congr ((equiv.set.image_of_inj_on f s h).symm)

lemma mk_subtype_of_equiv {α β : Type u} (p : β → Prop) (e : α ≃ β) :
  #{a : α // p (e a)} = #{b : β // p b} :=
mk_congr (equiv.subtype_equiv_of_subtype e)

lemma mk_sep (s : set α) (t : α → Prop) : #({ x ∈ s | t x } : set α) = #{ x : s | t x.1 } :=
mk_congr (equiv.set.sep s t)

lemma mk_preimage_of_injective_lift {α : Type u} {β : Type v} (f : α → β) (s : set β)
  (h : injective f) : lift.{v} (#(f ⁻¹' s)) ≤ lift.{u} (#s) :=
begin
  rw lift_mk_le.{u v 0}, use subtype.coind (λ x, f x.1) (λ x, x.2),
  apply subtype.coind_injective, exact h.comp subtype.val_injective
end

lemma mk_preimage_of_subset_range_lift {α : Type u} {β : Type v} (f : α → β) (s : set β)
  (h : s ⊆ range f) : lift.{u} (#s) ≤ lift.{v} (#(f ⁻¹' s)) :=
begin
  rw lift_mk_le.{v u 0},
  refine ⟨⟨_, _⟩⟩,
  { rintro ⟨y, hy⟩, rcases classical.subtype_of_exists (h hy) with ⟨x, rfl⟩, exact ⟨x, hy⟩ },
  rintro ⟨y, hy⟩ ⟨y', hy'⟩, dsimp,
  rcases classical.subtype_of_exists (h hy) with ⟨x, rfl⟩,
  rcases classical.subtype_of_exists (h hy') with ⟨x', rfl⟩,
  simp, intro hxx', rw hxx'
end

lemma mk_preimage_of_injective_of_subset_range_lift {β : Type v} (f : α → β) (s : set β)
  (h : injective f) (h2 : s ⊆ range f) : lift.{v} (#(f ⁻¹' s)) = lift.{u} (#s) :=
le_antisymm (mk_preimage_of_injective_lift f s h) (mk_preimage_of_subset_range_lift f s h2)

lemma mk_preimage_of_injective (f : α → β) (s : set β) (h : injective f) :
  #(f ⁻¹' s) ≤ #s :=
by { convert mk_preimage_of_injective_lift.{u u} f s h using 1; rw [lift_id] }

lemma mk_preimage_of_subset_range (f : α → β) (s : set β)
  (h : s ⊆ range f) : #s ≤ #(f ⁻¹' s) :=
by { convert mk_preimage_of_subset_range_lift.{u u} f s h using 1; rw [lift_id] }

lemma mk_preimage_of_injective_of_subset_range (f : α → β) (s : set β)
  (h : injective f) (h2 : s ⊆ range f) : #(f ⁻¹' s) = #s :=
by { convert mk_preimage_of_injective_of_subset_range_lift.{u u} f s h h2 using 1; rw [lift_id] }

lemma mk_subset_ge_of_subset_image_lift {α : Type u} {β : Type v} (f : α → β) {s : set α}
  {t : set β} (h : t ⊆ f '' s) :
    lift.{u} (#t) ≤ lift.{v} (#({ x ∈ s | f x ∈ t } : set α)) :=
by { rw [image_eq_range] at h, convert mk_preimage_of_subset_range_lift _ _ h using 1,
     rw [mk_sep], refl }

lemma mk_subset_ge_of_subset_image (f : α → β) {s : set α} {t : set β} (h : t ⊆ f '' s) :
  #t ≤ #({ x ∈ s | f x ∈ t } : set α) :=
by { rw [image_eq_range] at h, convert mk_preimage_of_subset_range _ _ h using 1,
     rw [mk_sep], refl }

theorem le_mk_iff_exists_subset {c : cardinal} {α : Type u} {s : set α} :
  c ≤ #s ↔ ∃ p : set α, p ⊆ s ∧ #p = c :=
begin
  rw [le_mk_iff_exists_set, ←subtype.exists_set_subtype],
  apply exists_congr, intro t, rw [mk_image_eq], apply subtype.val_injective
end

/-- The function α^{<β}, defined to be sup_{γ < β} α^γ.
  We index over {s : set β.out // #s < β } instead of {γ // γ < β}, because the latter lives in a
  higher universe -/
def powerlt (α β : cardinal.{u}) : cardinal.{u} :=
sup.{u u} (λ(s : {s : set β.out // #s < β}), α ^ mk.{u} s)

infix ` ^< `:80 := powerlt

theorem powerlt_aux {c c' : cardinal} (h : c < c') :
  ∃(s : {s : set c'.out // #s < c'}), #s = c :=
begin
  cases out_embedding.mp (le_of_lt h) with f,
  have : #↥(range ⇑f) = c, { rwa [mk_range_eq, mk, quotient.out_eq c], exact f.2 },
  exact ⟨⟨range f, by convert h⟩, this⟩
end

lemma le_powerlt {c₁ c₂ c₃ : cardinal} (h : c₂ < c₃) : c₁ ^ c₂ ≤ c₁ ^< c₃ :=
by { rcases powerlt_aux h with ⟨s, rfl⟩, apply le_sup _ s }

lemma powerlt_le {c₁ c₂ c₃ : cardinal} : c₁ ^< c₂ ≤ c₃ ↔ ∀(c₄ < c₂), c₁ ^ c₄ ≤ c₃ :=
begin
  rw [powerlt, sup_le],
  split,
  { intros h c₄ hc₄, rcases powerlt_aux hc₄ with ⟨s, rfl⟩, exact h s },
  intros h s, exact h _ s.2
end

lemma powerlt_le_powerlt_left {a b c : cardinal} (h : b ≤ c) : a ^< b ≤ a ^< c :=
by { rw [powerlt, sup_le], rintro ⟨s, hs⟩, apply le_powerlt, exact lt_of_lt_of_le hs h }

lemma powerlt_succ {c₁ c₂ : cardinal} (h : c₁ ≠ 0) : c₁ ^< c₂.succ = c₁ ^ c₂ :=
begin
  apply le_antisymm,
  { rw powerlt_le, intros c₃ h2, apply power_le_power_left h, rwa [←lt_succ] },
  { apply le_powerlt, apply lt_succ_self }
end

lemma powerlt_max {c₁ c₂ c₃ : cardinal} : c₁ ^< max c₂ c₃ = max (c₁ ^< c₂) (c₁ ^< c₃) :=
by { cases le_total c₂ c₃; simp only [max_eq_left, max_eq_right, h, powerlt_le_powerlt_left] }

lemma zero_powerlt {a : cardinal} (h : a ≠ 0) : 0 ^< a = 1 :=
begin
  apply le_antisymm,
  { rw [powerlt_le], intros c hc, apply zero_power_le },
  convert le_powerlt (pos_iff_ne_zero.2 h), rw [power_zero]
end

lemma powerlt_zero {a : cardinal} : a ^< 0 = 0 :=
begin
  convert sup_eq_zero,
  exact subtype.is_empty_of_false (λ x, (zero_le _).not_lt),
end

end cardinal<|MERGE_RESOLUTION|>--- conflicted
+++ resolved
@@ -509,16 +509,9 @@
 end order_properties
 
 /-- The minimum cardinal in a family of cardinals (the existence
-<<<<<<< HEAD
-  of which is provided by `injective_min`). -/
-def min {ι} (I : nonempty ι) (f : ι → cardinal) : cardinal :=
-f $ classical.some $
-@embedding.min_injective _ (λ i, (f i).out) I
-=======
   of which is provided by `min_injective`). -/
 def min {ι} (I : nonempty ι) (f : ι → cardinal) : cardinal :=
 f $ classical.some $ @embedding.min_injective _ (λ i, (f i).out) I
->>>>>>> 05d8188c
 
 theorem min_eq {ι} (I) (f : ι → cardinal) : ∃ i, min I f = f i :=
 ⟨_, rfl⟩
