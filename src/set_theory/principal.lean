/-
Copyright (c) 2022 Violeta Hernández Palacios. All rights reserved.
Released under Apache 2.0 license as described in the file LICENSE.
Authors: Violeta Hernández Palacios
-/

import set_theory.ordinal_arithmetic

/-!
### Principal ordinals

We define principal or indecomposable ordinals, and we prove the standard properties about them.

### Todo
* Prove the characterization of additive principal ordinals.
* Prove the characterization of multiplicative principal ordinals.
* Refactor any related theorems from `ordinal_arithmetic` into this file.
-/

universe u

<<<<<<< HEAD
local infixr ^ := @pow ordinal ordinal ordinal.has_pow
=======
noncomputable theory

>>>>>>> b0d9761b
namespace ordinal

/-! ### Principal ordinals -/

/-- An ordinal `o` is said to be principal or indecomposable under an operation when the set of
ordinals less than it is closed under that operation. In standard mathematical usage, this term is
almost exclusively used for additive and multiplicative principal ordinals.

For simplicity, we break usual convention and regard 0 as principal. -/
def principal (op : ordinal → ordinal → ordinal) (o : ordinal) : Prop :=
∀ ⦃a b⦄, a < o → b < o → op a b < o

theorem principal_iff_principal_swap {op : ordinal → ordinal → ordinal} {o : ordinal} :
  principal op o ↔ principal (function.swap op) o :=
by split; exact λ h a b ha hb, h hb ha

theorem principal_zero {op : ordinal → ordinal → ordinal} : principal op 0 :=
λ a _ h, (ordinal.not_lt_zero a h).elim

@[simp] theorem principal_one_iff {op : ordinal → ordinal → ordinal} :
  principal op 1 ↔ op 0 0 = 0 :=
begin
  refine ⟨λ h, _, λ h a b ha hb, _⟩,
  { rwa ←lt_one_iff_zero,
    exact h zero_lt_one zero_lt_one },
  { rwa [lt_one_iff_zero, ha, hb] at * }
end

theorem principal.iterate_lt {op : ordinal → ordinal → ordinal} {a o : ordinal} (hao : a < o)
  (ho : principal op o) (n : ℕ) : (op a)^[n] a < o :=
begin
  induction n with n hn,
  { rwa function.iterate_zero },
  { rw function.iterate_succ', exact ho hao hn }
end

theorem op_eq_self_of_principal {op : ordinal → ordinal → ordinal} {a o : ordinal.{u}}
  (hao : a < o) (H : is_normal (op a)) (ho : principal op o) (ho' : is_limit o) : op a o = o :=
begin
  refine le_antisymm _ (H.le_self _),
  rw [←is_normal.bsup_eq.{u u} H ho', bsup_le],
  exact λ b hbo, (ho hao hbo).le
end

theorem nfp_le_of_principal {op : ordinal → ordinal → ordinal}
  {a o : ordinal} (hao : a < o) (ho : principal op o) : nfp (op a) a ≤ o :=
nfp_le.2 $ λ n, (ho.iterate_lt hao n).le

/-! #### Additive principal ordinals -/

theorem principal_add_one : principal (+) 1 :=
principal_one_iff.2 $ zero_add 0

theorem principal_add_of_le_one {o : ordinal.{u}} (ho : o ≤ 1) : principal (+) o :=
begin
  rcases le_one_iff.1 ho with rfl | rfl,
  { exact principal_zero },
  { exact principal_add_one }
end

theorem principal_add_is_limit {o : ordinal.{u}} (ho₁ : 1 < o) (ho : principal (+) o) :
  o.is_limit :=
begin
  refine ⟨λ ho₀, _, λ a hao, _⟩,
  { rw ho₀ at ho₁,
    exact not_lt_of_gt ordinal.zero_lt_one ho₁ },
  { cases eq_or_ne a 0 with ha ha,
    { rw [ha, succ_zero],
      exact ho₁ },
    { refine lt_of_le_of_lt _ (ho hao hao),
      rwa [succ_eq_add_one, add_le_add_iff_left, one_le_iff_ne_zero] } }
end

theorem principal_add_iff_add_left_eq_self {o : ordinal} :
  principal (+) o ↔ ∀ a < o, a + o = o :=
begin
  refine ⟨λ ho a hao, _, λ h a b hao hbo, _⟩,
  { cases lt_or_le 1 o with ho₁ ho₁,
    { exact op_eq_self_of_principal hao (add_is_normal a) ho (principal_add_is_limit ho₁ ho) },
    { rcases le_one_iff.1 ho₁ with rfl | rfl,
      { exact (ordinal.not_lt_zero a hao).elim },
      { rw lt_one_iff_zero at hao,
        rw [hao, zero_add] }}},
  { rw ←h a hao,
    exact (add_is_normal a).strict_mono hbo }
end

theorem add_omega {a : ordinal} (h : a < omega) : a + omega = omega :=
begin
  rcases lt_omega.1 h with ⟨n, rfl⟩,
  clear h, induction n with n IH,
  { rw [nat.cast_zero, zero_add] },
  { rw [nat.cast_succ, add_assoc, one_add_of_omega_le (le_refl _), IH] }
end

theorem principal_add_omega : principal (+) omega :=
principal_add_iff_add_left_eq_self.2 (λ a, add_omega)

theorem add_omega_opow {a b : ordinal} (h : a < omega ^ b) : a + omega ^ b = omega ^ b :=
begin
  refine le_antisymm _ (le_add_left _ _),
  revert h, apply limit_rec_on b,
  { intro h, rw [opow_zero, ← succ_zero, lt_succ, ordinal.le_zero] at h,
    rw [h, zero_add] },
  { intros b _ h, rw [opow_succ] at h,
    rcases (lt_mul_of_limit omega_is_limit).1 h with ⟨x, xo, ax⟩,
    refine le_trans (add_le_add_right (le_of_lt ax) _) _,
    rw [opow_succ, ← mul_add, add_omega xo] },
  { intros b l IH h, rcases (lt_opow_of_limit omega_ne_zero l).1 h with ⟨x, xb, ax⟩,
    refine (((add_is_normal a).trans (opow_is_normal one_lt_omega))
      .limit_le l).2 (λ y yb, _),
    let z := max x y,
    have := IH z (max_lt xb yb)
      (lt_of_lt_of_le ax $ opow_le_opow_right omega_pos (le_max_left _ _)),
    exact le_trans (add_le_add_left (opow_le_opow_right omega_pos (le_max_right _ _)) _)
      (le_trans this (opow_le_opow_right omega_pos $ le_of_lt $ max_lt xb yb)) }
end

theorem principal_add_omega_opow (o : ordinal) : principal (+) (omega ^ o) :=
principal_add_iff_add_left_eq_self.2 (λ a, add_omega_opow)

theorem principal_add_iff_zero_or_omega_power {o : ordinal.{u}} :
  principal (+) o ↔ o = 0 ∨ ∃ a : ordinal.{u}, o = omega.{u} ^ a :=
begin
  rcases eq_or_ne o 0 with rfl | ho,
  { simp only [principal_zero, or.inl] },
  { rw [principal_add_iff_add_left_eq_self],
    simp only [ho, false_or],
    refine ⟨λ H, ⟨_, ((lt_or_eq_of_le (opow_log_le _ (ordinal.pos_iff_ne_zero.2 ho)))
        .resolve_left $ λ h, _).symm⟩, λ ⟨b, e⟩, e.symm ▸ λ a, add_omega_opow⟩,
    have := H _ h,
    have := lt_opow_succ_log one_lt_omega o,
    rw [opow_succ, lt_mul_of_limit omega_is_limit] at this,
    rcases this with ⟨a, ao, h'⟩,
    rcases lt_omega.1 ao with ⟨n, rfl⟩, clear ao,
    revert h', apply not_lt_of_le,
    suffices e : omega ^ log omega o * ↑n + o = o,
    { simpa only [e] using le_add_right (omega ^ log omega o * ↑n) o },
    induction n with n IH, {simp only [nat.cast_zero, mul_zero, zero_add]},
    simp only [nat.cast_succ, mul_add_one, add_assoc, this, IH] }
end

theorem add_absorp {a b c : ordinal} (h₁ : a < omega ^ b) (h₂ : omega ^ b ≤ c) : a + c = c :=
by rw [← ordinal.add_sub_cancel_of_le h₂, ← add_assoc, add_omega_opow h₁]

theorem opow_principal_add_is_principal_add {a} (ha : principal (+) a) (b : ordinal) :
  principal (+) (a ^ b) :=
begin
  rcases principal_add_iff_zero_or_omega_power.1 ha with rfl | ⟨c, rfl⟩,
  { rcases eq_or_ne b 0 with rfl | hb,
    { rw opow_zero, exact principal_add_one },
    { rw zero_opow hb, exact ha } },
  { rw ←opow_mul, exact principal_add_omega_opow _ }
end

/-! #### Multiplicative principal ordinals -/

theorem principal_mul_one : principal (*) 1 :=
by { rw principal_one_iff, exact zero_mul _ }

theorem principal_mul_two : principal (*) 2 :=
begin
  intros a b ha hb,
  have h₂ : (1 : ordinal).succ = 2 := rfl,
  rw [←h₂, ordinal.lt_succ] at *,
  convert mul_le_mul' ha hb,
  exact (mul_one 1).symm
end

theorem le_two_mul_principal {o : ordinal} (ho : o ≤ 2) : principal (*) o :=
begin
  rcases lt_or_eq_of_le ho with ho | rfl,
  { have h₂ : (1 : ordinal).succ = 2 := rfl,
    rw [←h₂, ordinal.lt_succ] at ho,
    rcases lt_or_eq_of_le ho with ho | rfl,
    { rw lt_one_iff_zero.1 ho,
      exact principal_zero },
    { exact principal_mul_one } },
  { exact principal_mul_two }
end

theorem principal_add_of_principal_mul {o : ordinal} (ho : principal (*) o) (ho₂ : o ≠ 2) :
  principal (+) o :=
begin
  cases lt_or_gt_of_ne ho₂ with ho₁ ho₂,
  { change o < succ 1 at ho₁,
    rw lt_succ at ho₁,
    exact principal_add_of_le_one ho₁ },
  { refine λ a b hao hbo, lt_of_le_of_lt _ (ho (max_lt hao hbo) ho₂),
    rw mul_two,
    exact add_le_add (le_max_left a b) (le_max_right a b) }
end

theorem principal_mul_is_limit {o : ordinal.{u}} (ho₂ : 2 < o) (ho : principal (*) o) :
  o.is_limit :=
principal_add_is_limit
  ((ordinal.lt_succ_self 1).trans ho₂)
  (principal_add_of_principal_mul ho (ne_of_gt ho₂))

theorem principal_mul_iff_mul_left_eq {o : ordinal} :
  principal (*) o ↔ ∀ a, 0 < a → a < o → a * o = o :=
begin
  refine ⟨λ h a ha₀ hao, _, λ h a b hao hbo, _⟩,
  { cases le_or_gt o 2 with ho ho,
    { convert one_mul o,
      apply le_antisymm,
      { have : a < succ 1 := hao.trans_le ho,
        rwa lt_succ at this },
      { rwa [←succ_le, succ_zero] at ha₀ } },
    { exact op_eq_self_of_principal hao (mul_is_normal ha₀) h (principal_mul_is_limit ho h) } },
  { rcases eq_or_ne a 0 with rfl | ha, { rwa zero_mul },
    rw ←ordinal.pos_iff_ne_zero at ha,
    rw ←h a ha hao,
    exact (mul_is_normal ha).strict_mono hbo }
end

theorem principal_mul_omega : principal (*) omega :=
λ a b ha hb, match a, b, lt_omega.1 ha, lt_omega.1 hb with
| _, _, ⟨m, rfl⟩, ⟨n, rfl⟩ := by rw [← nat_cast_mul]; apply nat_lt_omega
end

theorem mul_omega {a : ordinal} (a0 : 0 < a) (ha : a < omega) : a * omega = omega :=
principal_mul_iff_mul_left_eq.1 (principal_mul_omega) a a0 ha

theorem power_omega_mul_principal (o : ordinal) : principal (*) (o ^ omega) :=
begin
  cases le_or_gt o 1 with ho ho,
  { rcases le_one_iff.1 ho with rfl | rfl,
    { rw ordinal.zero_opow omega_ne_zero,
      exact principal_zero },
    { rw one_opow,
      exact principal_mul_one } },
  { intros a b hao hbo,
    cases lt_opow_omega hao with m hm,
    cases lt_opow_omega hbo with n hn,
    apply lt_of_le_of_lt (mul_le_mul' (le_of_lt hm) (le_of_lt hn)),
    rw [←opow_add, opow_lt_opow_iff_right ho, lt_omega],
    exact ⟨_, (nat.cast_add m n).symm⟩ }
end

theorem mul_lt_omega_opow {a b c : ordinal}
  (c0 : 0 < c) (ha : a < omega ^ c) (hb : b < omega) : a * b < omega ^ c :=
begin
  rcases zero_or_succ_or_limit c with rfl|⟨c,rfl⟩|l,
  { exact (lt_irrefl _).elim c0 },
  { rw opow_succ at ha,
    rcases ((mul_is_normal $ opow_pos _ omega_pos).limit_lt
      omega_is_limit).1 ha with ⟨n, hn, an⟩,
    apply (mul_le_mul_right' (le_of_lt an) _).trans_lt,
    rw [opow_succ, mul_assoc, mul_lt_mul_iff_left (opow_pos _ omega_pos)],
    exact principal_mul_omega hn hb },
  { rcases ((opow_is_normal one_lt_omega).limit_lt l).1 ha with ⟨x, hx, ax⟩,
    refine (mul_le_mul' (le_of_lt ax) (le_of_lt hb)).trans_lt _,
    rw [← opow_succ, opow_lt_opow_iff_right one_lt_omega],
    exact l.2 _ hx }
end

theorem mul_omega_opow_opow {a b : ordinal} (a0 : 0 < a) (h : a < omega ^ omega ^ b) :
  a * omega ^ omega ^ b = omega ^ omega ^ b :=
begin
  by_cases b0 : b = 0, {rw [b0, opow_zero, opow_one] at h ⊢, exact mul_omega a0 h},
  refine le_antisymm _
    (by simpa only [one_mul] using mul_le_mul_right' (one_le_iff_pos.2 a0) (omega ^ omega ^ b)),
  rcases (lt_opow_of_limit omega_ne_zero (opow_is_limit_left omega_is_limit b0)).1 h
    with ⟨x, xb, ax⟩,
  apply (mul_le_mul_right' (le_of_lt ax) _).trans,
  rw [← opow_add, add_omega_opow xb]
end

theorem principal_mul_omega_opow_opow (o : ordinal) : principal (*) (omega ^ omega ^ o) :=
principal_mul_iff_mul_left_eq.2 (λ a, mul_omega_opow_opow)

theorem opow_omega_mul_principal (o : ordinal.{u}) : principal (*) (o ^ omega.{u}) :=
begin
  cases le_or_gt o 1 with ho ho,
  { rcases le_one_iff.1 ho with rfl | rfl,
    { rw zero_opow omega_ne_zero,
      exact principal_zero },
    rw one_opow,
    exact principal_mul_one },
  intros a b hao hbo,
  cases lt_opow_omega hao with m hm,
  cases lt_opow_omega hbo with n hn,
  apply lt_of_le_of_lt (mul_le_mul' (le_of_lt hm) (le_of_lt hn)),
  rw [←opow_add, opow_lt_opow_iff_right ho, lt_omega],
  exact ⟨_, (nat.cast_add m n).symm⟩
end

theorem mul_omega_dvd {a : ordinal}
  (a0 : 0 < a) (ha : a < omega) : ∀ {b}, omega ∣ b → a * b = b
| _ ⟨b, rfl⟩ := by rw [← mul_assoc, mul_omega a0 ha]

theorem mul_eq_opow_log_succ {a b : ordinal.{u}} (ha : 0 < a) (hb : principal (*) b) (hb₂ : 2 < b) :
  a * b = b ^ (log b a).succ :=
begin
  apply le_antisymm,
  { have hbl := principal_mul_is_limit hb₂ hb,
    rw [←is_normal.bsup_eq.{u u} (mul_is_normal ha) hbl, bsup_le],
    intros c hcb,
    have hb₁ : 1 < b := (lt_succ_self 1).trans hb₂,
    have hbo₀ : b ^ b.log a ≠ 0 := ordinal.pos_iff_ne_zero.1 (opow_pos _ (zero_lt_one.trans hb₁)),
    apply le_trans (mul_le_mul_right' (le_of_lt (lt_mul_succ_div a hbo₀)) c),
    rw [mul_assoc, opow_succ],
    refine mul_le_mul_left' (le_of_lt (hb (hbl.2 _ _) hcb)) _,
    rw [div_lt hbo₀, ←opow_succ],
    exact lt_opow_succ_log hb₁ _ },
  { rw opow_succ,
    exact mul_le_mul_right' (opow_log_le b ha) b }
end

theorem principal_add_mul_principal_mul (a : ordinal) {b} (hb : principal (*) b) (hb₂ : 2 < b) :
  principal (+) (a * b) :=
begin
  rcases eq_zero_or_pos a with rfl | ho,
  { rw zero_mul, exact principal_zero },
  { rw mul_eq_opow_log_succ ho hb hb₂,
    exact opow_principal_add_is_principal_add (principal_add_of_principal_mul hb hb₂.ne') _ }
end

/-! #### Exponential principal ordinals -/

-- rename to principal_opow_omega
theorem opow_lt_omega {a b : ordinal} (ha : a < omega) (hb : b < omega) : a ^ b < omega :=
match a, b, lt_omega.1 ha, lt_omega.1 hb with
| _, _, ⟨m, rfl⟩, ⟨n, rfl⟩ := by rw [← nat_cast_opow]; apply nat_lt_omega
end

-- golf
theorem opow_omega {a : ordinal} (a1 : 1 < a) (h : a < omega) : a ^ omega = omega :=
le_antisymm
  ((opow_le_of_limit (one_le_iff_ne_zero.1 $ le_of_lt a1) omega_is_limit).2
    (λ b hb, le_of_lt (opow_lt_omega h hb)))
  (le_opow_self _ a1)

/-! ### Principal ordinals are unbounded -/

/-- The least strict upper bound of `op` applied to all pairs of ordinals less than `o`. This is
essentially a two-argument version of `ordinal.blsub`. -/
def blsub₂ (op : ordinal → ordinal → ordinal) (o : ordinal) : ordinal :=
lsub (λ x : o.out.α × o.out.α, op (typein o.out.r x.1) (typein o.out.r x.2))

theorem lt_blsub₂ (op : ordinal → ordinal → ordinal) {o : ordinal} {a b : ordinal} (ha : a < o)
  (hb : b < o) : op a b < blsub₂ op o :=
begin
  convert lt_lsub _ (prod.mk (enum o.out.r a (by rwa type_out)) (enum o.out.r b (by rwa type_out))),
  simp only [typein_enum]
end

theorem principal_nfp_blsub₂ (op : ordinal → ordinal → ordinal) (o : ordinal) :
  principal op (nfp (blsub₂.{u u} op) o) :=
begin
  intros a b ha hb,
  rw lt_nfp at *,
  cases ha with m hm,
  cases hb with n hn,
  cases le_total ((blsub₂.{u u} op)^[m] o) ((blsub₂.{u u} op)^[n] o) with h h,
  { use n + 1,
    rw function.iterate_succ',
    exact lt_blsub₂ op (hm.trans_le h) hn },
  { use m + 1,
    rw function.iterate_succ',
    exact lt_blsub₂ op hm (hn.trans_le h) },
end

theorem unbounded_principal (op : ordinal → ordinal → ordinal) :
  set.unbounded (<) {o | principal op o} :=
λ o, ⟨_, principal_nfp_blsub₂ op o, (le_nfp_self _ o).not_lt⟩

end ordinal<|MERGE_RESOLUTION|>--- conflicted
+++ resolved
@@ -19,12 +19,10 @@
 
 universe u
 
-<<<<<<< HEAD
+noncomputable theory
+
 local infixr ^ := @pow ordinal ordinal ordinal.has_pow
-=======
-noncomputable theory
-
->>>>>>> b0d9761b
+
 namespace ordinal
 
 /-! ### Principal ordinals -/
@@ -258,11 +256,14 @@
     { rw one_opow,
       exact principal_mul_one } },
   { intros a b hao hbo,
-    cases lt_opow_omega hao with m hm,
-    cases lt_opow_omega hbo with n hn,
-    apply lt_of_le_of_lt (mul_le_mul' (le_of_lt hm) (le_of_lt hn)),
-    rw [←opow_add, opow_lt_opow_iff_right ho, lt_omega],
-    exact ⟨_, (nat.cast_add m n).symm⟩ }
+    have ho₀ : o ≠ 0 := λ h, by { subst h, exact zero_lt_one.not_lt ho },
+    rw lt_opow_of_limit ho₀ omega_is_limit at hao,
+    rw lt_opow_of_limit ho₀ omega_is_limit at hbo,
+    rcases hao with ⟨m, hm, hm'⟩,
+    rcases hbo with ⟨n, hn, hn'⟩,
+    apply (mul_le_mul' (le_of_lt hm') (le_of_lt hn')).trans_lt,
+    rw [←opow_add, opow_lt_opow_iff_right ho],
+    exact principal_add_omega hm hn }
 end
 
 theorem mul_lt_omega_opow {a b c : ordinal}
