/-
Copyright (c) 2022 Violeta Hernández Palacios. All rights reserved.
Released under Apache 2.0 license as described in the file LICENSE.
Authors: Violeta Hernández Palacios
-/

import set_theory.ordinal_arithmetic

/-!
### Principal ordinals

We define principal or indecomposable ordinals, and we prove the standard properties about them.

### Main definitions and results
* `principal`: A principal or indecomposable ordinal under some binary operation. We include 0 and
<<<<<<< HEAD
any other typically excluded edge cases for simplicity.
* `unbounded_principal`: Principal ordinals are unbounded.
* `principal_add_iff_zero_or_omega_opow`: The main characterization theorem for additive principal
  ordinals.
* `principal_mul_iff_le_two_or_omega_opow_opow`: The main characterization theorem for
  multiplicative principal ordinals.

### Todo
* Prove that exponential principal ordinals are either less than 2 or epsilon numbers, i.e. fixed
  points of `λ x, omega ^ x`.
=======
  any other typically excluded edge cases for simplicity.
* `principal_add_iff_zero_or_omega_opow`: the characterization theorem for additive principal
  ordinals.

### Todo
* Prove the characterization of multiplicative and exponential principal ordinals.
* Refactor any related theorems from `ordinal_arithmetic` into this file.
>>>>>>> 9deeddb3
-/

universe u

noncomputable theory

namespace ordinal
local infixr ^ := @pow ordinal ordinal ordinal.has_pow

/-! ### Principal ordinals -/

/-- An ordinal `o` is said to be principal or indecomposable under an operation when the set of
ordinals less than it is closed under that operation. In standard mathematical usage, this term is
almost exclusively used for additive and multiplicative principal ordinals.

For simplicity, we break usual convention and regard 0 as principal. -/
def principal (op : ordinal → ordinal → ordinal) (o : ordinal) : Prop :=
∀ ⦃a b⦄, a < o → b < o → op a b < o

theorem principal_iff_principal_swap {op : ordinal → ordinal → ordinal} {o : ordinal} :
  principal op o ↔ principal (function.swap op) o :=
by split; exact λ h a b ha hb, h hb ha

theorem principal_zero {op : ordinal → ordinal → ordinal} : principal op 0 :=
λ a _ h, (ordinal.not_lt_zero a h).elim

@[simp] theorem principal_one_iff {op : ordinal → ordinal → ordinal} :
  principal op 1 ↔ op 0 0 = 0 :=
begin
  refine ⟨λ h, _, λ h a b ha hb, _⟩,
  { rwa ←lt_one_iff_zero,
    exact h zero_lt_one zero_lt_one },
  { rwa [lt_one_iff_zero, ha, hb] at * }
end

theorem principal.iterate_lt {op : ordinal → ordinal → ordinal} {a o : ordinal} (hao : a < o)
  (ho : principal op o) (n : ℕ) : (op a)^[n] a < o :=
begin
  induction n with n hn,
  { rwa function.iterate_zero },
  { rw function.iterate_succ', exact ho hao hn }
end

theorem op_eq_self_of_principal {op : ordinal → ordinal → ordinal} {a o : ordinal.{u}}
  (hao : a < o) (H : is_normal (op a)) (ho : principal op o) (ho' : is_limit o) : op a o = o :=
begin
  refine le_antisymm _ (H.self_le _),
  rw [←is_normal.bsup_eq.{u u} H ho', bsup_le],
  exact λ b hbo, (ho hao hbo).le
end

theorem nfp_le_of_principal {op : ordinal → ordinal → ordinal}
  {a o : ordinal} (hao : a < o) (ho : principal op o) : nfp (op a) a ≤ o :=
nfp_le.2 $ λ n, (ho.iterate_lt hao n).le

/-! ### Principal ordinals are unbounded -/

/-- The least strict upper bound of `op` applied to all pairs of ordinals less than `o`. This is
essentially a two-argument version of `ordinal.blsub`. -/
def blsub₂ (op : ordinal → ordinal → ordinal) (o : ordinal) : ordinal :=
lsub (λ x : o.out.α × o.out.α, op (typein o.out.r x.1) (typein o.out.r x.2))

theorem lt_blsub₂ (op : ordinal → ordinal → ordinal) {o : ordinal} {a b : ordinal} (ha : a < o)
  (hb : b < o) : op a b < blsub₂ op o :=
begin
  convert lt_lsub _ (prod.mk (enum o.out.r a (by rwa type_out)) (enum o.out.r b (by rwa type_out))),
  simp only [typein_enum]
end

theorem principal_nfp_blsub₂ (op : ordinal → ordinal → ordinal) (o : ordinal) :
  principal op (nfp (blsub₂.{u u} op) o) :=
begin
  intros a b ha hb,
  rw lt_nfp at *,
  cases ha with m hm,
  cases hb with n hn,
  cases le_total ((blsub₂.{u u} op)^[m] o) ((blsub₂.{u u} op)^[n] o) with h h,
  { use n + 1,
    rw function.iterate_succ',
    exact lt_blsub₂ op (hm.trans_le h) hn },
  { use m + 1,
    rw function.iterate_succ',
    exact lt_blsub₂ op hm (hn.trans_le h) },
end

theorem unbounded_principal (op : ordinal → ordinal → ordinal) :
  set.unbounded (<) {o | principal op o} :=
λ o, ⟨_, principal_nfp_blsub₂ op o, (le_nfp_self _ o).not_lt⟩

/-! #### Additive principal ordinals -/

theorem principal_add_one : principal (+) 1 :=
principal_one_iff.2 $ zero_add 0

theorem principal_add_of_le_one {o : ordinal} (ho : o ≤ 1) : principal (+) o :=
begin
  rcases le_one_iff.1 ho with rfl | rfl,
  { exact principal_zero },
  { exact principal_add_one }
end

theorem principal_add_is_limit {o : ordinal} (ho₁ : 1 < o) (ho : principal (+) o) :
  o.is_limit :=
begin
  refine ⟨λ ho₀, _, λ a hao, _⟩,
  { rw ho₀ at ho₁,
    exact not_lt_of_gt ordinal.zero_lt_one ho₁ },
  { cases eq_or_ne a 0 with ha ha,
    { rw [ha, succ_zero],
      exact ho₁ },
    { refine lt_of_le_of_lt _ (ho hao hao),
      rwa [succ_eq_add_one, add_le_add_iff_left, one_le_iff_ne_zero] } }
end

theorem principal_add_iff_add_left_eq_self {o : ordinal} :
  principal (+) o ↔ ∀ a < o, a + o = o :=
begin
  refine ⟨λ ho a hao, _, λ h a b hao hbo, _⟩,
  { cases lt_or_le 1 o with ho₁ ho₁,
    { exact op_eq_self_of_principal hao (add_is_normal a) ho (principal_add_is_limit ho₁ ho) },
    { rcases le_one_iff.1 ho₁ with rfl | rfl,
      { exact (ordinal.not_lt_zero a hao).elim },
      { rw lt_one_iff_zero at hao,
        rw [hao, zero_add] }}},
  { rw ←h a hao,
    exact (add_is_normal a).strict_mono hbo }
end

theorem add_omega {a : ordinal} (h : a < omega) : a + omega = omega :=
begin
  rcases lt_omega.1 h with ⟨n, rfl⟩,
  clear h, induction n with n IH,
  { rw [nat.cast_zero, zero_add] },
  { rwa [nat.cast_succ, add_assoc, one_add_of_omega_le (le_refl _)] }
end

theorem principal_add_omega : principal (+) omega :=
principal_add_iff_add_left_eq_self.2 (λ a, add_omega)

theorem add_omega_opow {a b : ordinal} (h : a < omega ^ b) : a + omega ^ b = omega ^ b :=
begin
  refine le_antisymm _ (le_add_left _ _),
  revert h, refine limit_rec_on b (λ h, _) (λ b _ h, _) (λ b l IH h, _),
  { rw [opow_zero, ← succ_zero, lt_succ, ordinal.le_zero] at h,
    rw [h, zero_add] },
  { rw opow_succ at h,
    rcases (lt_mul_of_limit omega_is_limit).1 h with ⟨x, xo, ax⟩,
    refine le_trans (add_le_add_right (le_of_lt ax) _) _,
    rw [opow_succ, ← mul_add, add_omega xo] },
  { rcases (lt_opow_of_limit omega_ne_zero l).1 h with ⟨x, xb, ax⟩,
    exact (((add_is_normal a).trans (opow_is_normal one_lt_omega)).limit_le l).2 (λ y yb,
      (add_le_add_left (opow_le_opow_right omega_pos (le_max_right _ _)) _).trans
      (le_trans (IH _ (max_lt xb yb) (ax.trans_le $ opow_le_opow_right omega_pos (le_max_left _ _)))
      (opow_le_opow_right omega_pos $ le_of_lt $ max_lt xb yb))) }
end

theorem principal_add_omega_opow (o : ordinal) : principal (+) (omega ^ o) :=
principal_add_iff_add_left_eq_self.2 (λ a, add_omega_opow)

/-- The main characterization theorem for additive principal ordinals. -/
<<<<<<< HEAD
theorem principal_add_iff_zero_or_omega_opow {o : ordinal} :
=======
theorem principal_add_iff_zero_or_omega_power {o : ordinal} :
>>>>>>> 9deeddb3
  principal (+) o ↔ o = 0 ∨ ∃ a, o = omega ^ a :=
begin
  rcases eq_or_ne o 0 with rfl | ho,
  { simp only [principal_zero, or.inl] },
  { rw [principal_add_iff_add_left_eq_self],
    simp only [ho, false_or],
    refine ⟨λ H, ⟨_, ((lt_or_eq_of_le (opow_log_le _ (ordinal.pos_iff_ne_zero.2 ho)))
        .resolve_left $ λ h, _).symm⟩, λ ⟨b, e⟩, e.symm ▸ λ a, add_omega_opow⟩,
    have := H _ h,
    have := lt_opow_succ_log one_lt_omega o,
    rw [opow_succ, lt_mul_of_limit omega_is_limit] at this,
    rcases this with ⟨a, ao, h'⟩,
    rcases lt_omega.1 ao with ⟨n, rfl⟩, clear ao,
    revert h', apply not_lt_of_le,
    suffices e : omega ^ log omega o * ↑n + o = o,
    { simpa only [e] using le_add_right (omega ^ log omega o * ↑n) o },
    induction n with n IH, {simp only [nat.cast_zero, mul_zero, zero_add]},
    simp only [nat.cast_succ, mul_add_one, add_assoc, this, IH] }
end

theorem add_absorp {a b c : ordinal} (h₁ : a < omega ^ b) (h₂ : omega ^ b ≤ c) : a + c = c :=
by rw [← ordinal.add_sub_cancel_of_le h₂, ← add_assoc, add_omega_opow h₁]

theorem mul_principal_add_is_principal_add (a : ordinal.{u}) {b : ordinal.{u}} (hb₁ : b ≠ 1)
  (hb : principal (+) b) : principal (+) (a * b) :=
begin
  rcases eq_zero_or_pos a with rfl | ha,
  { rw zero_mul,
    exact principal_zero },
  { rcases eq_zero_or_pos b with rfl | hb₁',
    { rw mul_zero,
      exact principal_zero },
    { rw [← succ_le,succ_zero] at hb₁',
      intros c d hc hd,
      rw lt_mul_of_limit (principal_add_is_limit (lt_of_le_of_ne hb₁' hb₁.symm) hb) at *,
      { rcases hc with ⟨x, hx, hx'⟩,
        rcases hd with ⟨y, hy, hy'⟩,
        use [x + y, hb hx hy],
        rw mul_add,
        exact add_lt_add hx' hy' },
      assumption' } }
end

<<<<<<< HEAD
/-! #### Multiplicative principal ordinals -/

theorem principal_mul_one : principal (*) 1 :=
by { rw principal_one_iff, exact zero_mul _ }

theorem principal_mul_two : principal (*) 2 :=
begin
  intros a b ha hb,
  have h₂ : (1 : ordinal).succ = 2 := rfl,
  rw [←h₂, ordinal.lt_succ] at *,
  convert mul_le_mul' ha hb,
  exact (mul_one 1).symm
end

theorem principal_mul_of_le_two {o : ordinal} (ho : o ≤ 2) : principal (*) o :=
begin
  rcases lt_or_eq_of_le ho with ho | rfl,
  { have h₂ : (1 : ordinal).succ = 2 := rfl,
    rw [←h₂, ordinal.lt_succ] at ho,
    rcases lt_or_eq_of_le ho with ho | rfl,
    { rw lt_one_iff_zero.1 ho,
      exact principal_zero },
    { exact principal_mul_one } },
  { exact principal_mul_two }
end

theorem principal_add_of_principal_mul {o : ordinal} (ho : principal (*) o) (ho₂ : o ≠ 2) :
  principal (+) o :=
begin
  cases lt_or_gt_of_ne ho₂ with ho₁ ho₂,
  { change o < succ 1 at ho₁,
    rw lt_succ at ho₁,
    exact principal_add_of_le_one ho₁ },
  { refine λ a b hao hbo, lt_of_le_of_lt _ (ho (max_lt hao hbo) ho₂),
    rw mul_two,
    exact add_le_add (le_max_left a b) (le_max_right a b) }
end

theorem principal_mul_is_limit {o : ordinal.{u}} (ho₂ : 2 < o) (ho : principal (*) o) :
  o.is_limit :=
principal_add_is_limit
  ((ordinal.lt_succ_self 1).trans ho₂)
  (principal_add_of_principal_mul ho (ne_of_gt ho₂))

theorem principal_mul_iff_mul_left_eq {o : ordinal} :
  principal (*) o ↔ ∀ a, 0 < a → a < o → a * o = o :=
begin
  refine ⟨λ h a ha₀ hao, _, λ h a b hao hbo, _⟩,
  { cases le_or_gt o 2 with ho ho,
    { convert one_mul o,
      apply le_antisymm,
      { have : a < succ 1 := hao.trans_le ho,
        rwa lt_succ at this },
      { rwa [←succ_le, succ_zero] at ha₀ } },
    { exact op_eq_self_of_principal hao (mul_is_normal ha₀) h (principal_mul_is_limit ho h) } },
  { rcases eq_or_ne a 0 with rfl | ha, { rwa zero_mul },
    rw ←ordinal.pos_iff_ne_zero at ha,
    rw ←h a ha hao,
    exact (mul_is_normal ha).strict_mono hbo }
end

theorem principal_mul_omega : principal (*) omega :=
λ a b ha hb, match a, b, lt_omega.1 ha, lt_omega.1 hb with
| _, _, ⟨m, rfl⟩, ⟨n, rfl⟩ := by { rw [← nat_cast_mul], apply nat_lt_omega }
end

theorem mul_omega {a : ordinal} (a0 : 0 < a) (ha : a < omega) : a * omega = omega :=
principal_mul_iff_mul_left_eq.1 (principal_mul_omega) a a0 ha

theorem mul_lt_omega_opow {a b c : ordinal}
  (c0 : 0 < c) (ha : a < omega ^ c) (hb : b < omega) : a * b < omega ^ c :=
begin
  rcases zero_or_succ_or_limit c with rfl|⟨c,rfl⟩|l,
  { exact (lt_irrefl _).elim c0 },
  { rw opow_succ at ha,
    rcases ((mul_is_normal $ opow_pos _ omega_pos).limit_lt
      omega_is_limit).1 ha with ⟨n, hn, an⟩,
    apply (mul_le_mul_right' (le_of_lt an) _).trans_lt,
    rw [opow_succ, mul_assoc, mul_lt_mul_iff_left (opow_pos _ omega_pos)],
    exact principal_mul_omega hn hb },
  { rcases ((opow_is_normal one_lt_omega).limit_lt l).1 ha with ⟨x, hx, ax⟩,
    refine (mul_le_mul' (le_of_lt ax) (le_of_lt hb)).trans_lt _,
    rw [← opow_succ, opow_lt_opow_iff_right one_lt_omega],
    exact l.2 _ hx }
end

theorem mul_omega_opow_opow {a b : ordinal} (a0 : 0 < a) (h : a < omega ^ omega ^ b) :
  a * omega ^ omega ^ b = omega ^ omega ^ b :=
begin
  by_cases b0 : b = 0, {rw [b0, opow_zero, opow_one] at h ⊢, exact mul_omega a0 h},
  refine le_antisymm _
    (by simpa only [one_mul] using mul_le_mul_right' (one_le_iff_pos.2 a0) (omega ^ omega ^ b)),
  rcases (lt_opow_of_limit omega_ne_zero (opow_is_limit_left omega_is_limit b0)).1 h
    with ⟨x, xb, ax⟩,
  apply (mul_le_mul_right' (le_of_lt ax) _).trans,
  rw [← opow_add, add_omega_opow xb]
end

theorem principal_mul_omega_opow_opow (o : ordinal) : principal (*) (omega ^ omega ^ o) :=
principal_mul_iff_mul_left_eq.2 (λ a, mul_omega_opow_opow)

theorem principal_add_of_principal_mul_opow {o b : ordinal} (hb : 1 < b)
  (ho : principal (*) (b ^ o)) : principal (+) o :=
λ x y hx hy, begin
  have := ho ((opow_lt_opow_iff_right hb).2 hx) ((opow_lt_opow_iff_right hb).2 hy),
  rwa [←opow_add, opow_lt_opow_iff_right hb] at this
end

/-- The main characterization theorem for multiplicative principal ordinals. -/
theorem principal_mul_iff_le_two_or_omega_opow_opow {o : ordinal} :
  principal (*) o ↔ o ≤ 2 ∨ ∃ a, o = omega ^ omega ^ a :=
begin
  refine ⟨λ ho, _, _⟩,
  { cases le_or_lt o 2 with ho₂ ho₂,
    { exact or.inl ho₂ },
    rcases principal_add_iff_zero_or_omega_opow.1 (principal_add_of_principal_mul ho ho₂.ne')
      with rfl | ⟨a, rfl⟩,
    { exact (ordinal.not_lt_zero 2 ho₂).elim },
    rcases principal_add_iff_zero_or_omega_opow.1
      (principal_add_of_principal_mul_opow one_lt_omega ho) with rfl | ⟨b, rfl⟩,
    { rw opow_zero at ho₂,
      exact ((lt_succ_self 1).not_le ho₂.le).elim },
    exact or.inr ⟨b, rfl⟩ },
  { rintro (ho₂ | ⟨a, rfl⟩),
    { exact principal_mul_of_le_two ho₂ },
    { exact principal_mul_omega_opow_opow a } }
end

theorem mul_omega_dvd {a : ordinal}
  (a0 : 0 < a) (ha : a < omega) : ∀ {b}, omega ∣ b → a * b = b
| _ ⟨b, rfl⟩ := by rw [← mul_assoc, mul_omega a0 ha]

theorem mul_eq_opow_log_succ {a b : ordinal.{u}} (ha : 0 < a) (hb : principal (*) b) (hb₂ : 2 < b) :
  a * b = b ^ (log b a).succ :=
begin
  apply le_antisymm,
  { have hbl := principal_mul_is_limit hb₂ hb,
    rw [←is_normal.bsup_eq.{u u} (mul_is_normal ha) hbl, bsup_le],
    intros c hcb,
    have hb₁ : 1 < b := (lt_succ_self 1).trans hb₂,
    have hbo₀ : b ^ b.log a ≠ 0 := ordinal.pos_iff_ne_zero.1 (opow_pos _ (zero_lt_one.trans hb₁)),
    apply le_trans (mul_le_mul_right' (le_of_lt (lt_mul_succ_div a hbo₀)) c),
    rw [mul_assoc, opow_succ],
    refine mul_le_mul_left' (le_of_lt (hb (hbl.2 _ _) hcb)) _,
    rw [div_lt hbo₀, ←opow_succ],
    exact lt_opow_succ_log hb₁ _ },
  { rw opow_succ,
    exact mul_le_mul_right' (opow_log_le b ha) b }
end

/-! #### Exponential principal ordinals -/

theorem principal_opow_omega : principal (^) omega :=
λ a b ha hb, match a, b, lt_omega.1 ha, lt_omega.1 hb with
| _, _, ⟨m, rfl⟩, ⟨n, rfl⟩ := by { simp_rw ←nat_cast_opow, apply nat_lt_omega }
end

theorem opow_omega {a : ordinal} (a1 : 1 < a) (h : a < omega) : a ^ omega = omega :=
le_antisymm
  ((opow_le_of_limit (one_le_iff_ne_zero.1 $ le_of_lt a1) omega_is_limit).2
    (λ b hb, (principal_opow_omega h hb).le))
  (le_opow_self _ a1)

=======
theorem opow_principal_add_is_principal_add {a} (ha : principal (+) a) (b : ordinal) :
  principal (+) (a ^ b) :=
begin
  rcases principal_add_iff_zero_or_omega_power.1 ha with rfl | ⟨c, rfl⟩,
  { rcases eq_or_ne b 0 with rfl | hb,
    { rw opow_zero, exact principal_add_one },
    { rwa zero_opow hb } },
  { rw ←opow_mul, exact principal_add_omega_opow _ }
end

>>>>>>> 9deeddb3
end ordinal<|MERGE_RESOLUTION|>--- conflicted
+++ resolved
@@ -13,7 +13,6 @@
 
 ### Main definitions and results
 * `principal`: A principal or indecomposable ordinal under some binary operation. We include 0 and
-<<<<<<< HEAD
 any other typically excluded edge cases for simplicity.
 * `unbounded_principal`: Principal ordinals are unbounded.
 * `principal_add_iff_zero_or_omega_opow`: The main characterization theorem for additive principal
@@ -23,16 +22,7 @@
 
 ### Todo
 * Prove that exponential principal ordinals are either less than 2 or epsilon numbers, i.e. fixed
-  points of `λ x, omega ^ x`.
-=======
-  any other typically excluded edge cases for simplicity.
-* `principal_add_iff_zero_or_omega_opow`: the characterization theorem for additive principal
-  ordinals.
-
-### Todo
-* Prove the characterization of multiplicative and exponential principal ordinals.
-* Refactor any related theorems from `ordinal_arithmetic` into this file.
->>>>>>> 9deeddb3
+  points of `λ x, ω ^ x`.
 -/
 
 universe u
@@ -193,11 +183,7 @@
 principal_add_iff_add_left_eq_self.2 (λ a, add_omega_opow)
 
 /-- The main characterization theorem for additive principal ordinals. -/
-<<<<<<< HEAD
 theorem principal_add_iff_zero_or_omega_opow {o : ordinal} :
-=======
-theorem principal_add_iff_zero_or_omega_power {o : ordinal} :
->>>>>>> 9deeddb3
   principal (+) o ↔ o = 0 ∨ ∃ a, o = omega ^ a :=
 begin
   rcases eq_or_ne o 0 with rfl | ho,
@@ -241,7 +227,6 @@
       assumption' } }
 end
 
-<<<<<<< HEAD
 /-! #### Multiplicative principal ordinals -/
 
 theorem principal_mul_one : principal (*) 1 :=
@@ -405,16 +390,4 @@
     (λ b hb, (principal_opow_omega h hb).le))
   (le_opow_self _ a1)
 
-=======
-theorem opow_principal_add_is_principal_add {a} (ha : principal (+) a) (b : ordinal) :
-  principal (+) (a ^ b) :=
-begin
-  rcases principal_add_iff_zero_or_omega_power.1 ha with rfl | ⟨c, rfl⟩,
-  { rcases eq_or_ne b 0 with rfl | hb,
-    { rw opow_zero, exact principal_add_one },
-    { rwa zero_opow hb } },
-  { rw ←opow_mul, exact principal_add_omega_opow _ }
-end
-
->>>>>>> 9deeddb3
 end ordinal