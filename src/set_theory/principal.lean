--- conflicted
+++ resolved
@@ -14,19 +14,17 @@
 ### Main definitions and results
 * `principal`: A principal or indecomposable ordinal under some binary operation. We include 0 and
 any other typically excluded edge cases for simplicity.
-* `principal_add_iff_zero_or_omega_power`: the characterization theorem for additive principal
+* `unbounded_principal`: Principal ordinals are unbounded.
+* `principal_add_iff_zero_or_omega_power`: The main characterization theorem for additive principal
 ordinals.
 
 ### Todo
-* Prove the characterization of multiplicative principal ordinals.
 * Refactor any related theorems from `ordinal_arithmetic` into this file.
 -/
 
 universe u
 
 noncomputable theory
-
-local infixr ^ := @pow ordinal ordinal ordinal.has_pow
 
 namespace ordinal
 local infixr ^ := @pow ordinal ordinal ordinal.has_pow
@@ -76,21 +74,54 @@
 theorem nfp_le_of_principal {op : ordinal → ordinal → ordinal}
   {a o : ordinal} (hao : a < o) (ho : principal op o) : nfp (op a) a ≤ o :=
 nfp_le.2 $ λ n, (ho.iterate_lt hao n).le
-<<<<<<< HEAD
+
+/-! ### Principal ordinals are unbounded -/
+
+/-- The least strict upper bound of `op` applied to all pairs of ordinals less than `o`. This is
+essentially a two-argument version of `ordinal.blsub`. -/
+def blsub₂ (op : ordinal → ordinal → ordinal) (o : ordinal) : ordinal :=
+lsub (λ x : o.out.α × o.out.α, op (typein o.out.r x.1) (typein o.out.r x.2))
+
+theorem lt_blsub₂ (op : ordinal → ordinal → ordinal) {o : ordinal} {a b : ordinal} (ha : a < o)
+  (hb : b < o) : op a b < blsub₂ op o :=
+begin
+  convert lt_lsub _ (prod.mk (enum o.out.r a (by rwa type_out)) (enum o.out.r b (by rwa type_out))),
+  simp only [typein_enum]
+end
+
+theorem principal_nfp_blsub₂ (op : ordinal → ordinal → ordinal) (o : ordinal) :
+  principal op (nfp (blsub₂.{u u} op) o) :=
+begin
+  intros a b ha hb,
+  rw lt_nfp at *,
+  cases ha with m hm,
+  cases hb with n hn,
+  cases le_total ((blsub₂.{u u} op)^[m] o) ((blsub₂.{u u} op)^[n] o) with h h,
+  { use n + 1,
+    rw function.iterate_succ',
+    exact lt_blsub₂ op (hm.trans_le h) hn },
+  { use m + 1,
+    rw function.iterate_succ',
+    exact lt_blsub₂ op hm (hn.trans_le h) },
+end
+
+theorem unbounded_principal (op : ordinal → ordinal → ordinal) :
+  set.unbounded (<) {o | principal op o} :=
+λ o, ⟨_, principal_nfp_blsub₂ op o, (le_nfp_self _ o).not_lt⟩
 
 /-! #### Additive principal ordinals -/
 
 theorem principal_add_one : principal (+) 1 :=
 principal_one_iff.2 $ zero_add 0
 
-theorem principal_add_of_le_one {o : ordinal.{u}} (ho : o ≤ 1) : principal (+) o :=
+theorem principal_add_of_le_one {o : ordinal} (ho : o ≤ 1) : principal (+) o :=
 begin
   rcases le_one_iff.1 ho with rfl | rfl,
   { exact principal_zero },
   { exact principal_add_one }
 end
 
-theorem principal_add_is_limit {o : ordinal.{u}} (ho₁ : 1 < o) (ho : principal (+) o) :
+theorem principal_add_is_limit {o : ordinal} (ho₁ : 1 < o) (ho : principal (+) o) :
   o.is_limit :=
 begin
   refine ⟨λ ho₀, _, λ a hao, _⟩,
@@ -122,7 +153,7 @@
   rcases lt_omega.1 h with ⟨n, rfl⟩,
   clear h, induction n with n IH,
   { rw [nat.cast_zero, zero_add] },
-  { rw [nat.cast_succ, add_assoc, one_add_of_omega_le (le_refl _), IH] }
+  { rwa [nat.cast_succ, add_assoc, one_add_of_omega_le (le_refl _)] }
 end
 
 theorem principal_add_omega : principal (+) omega :=
@@ -131,28 +162,26 @@
 theorem add_omega_opow {a b : ordinal} (h : a < omega ^ b) : a + omega ^ b = omega ^ b :=
 begin
   refine le_antisymm _ (le_add_left _ _),
-  revert h, apply limit_rec_on b,
-  { intro h, rw [opow_zero, ← succ_zero, lt_succ, ordinal.le_zero] at h,
+  revert h, refine limit_rec_on b (λ h, _) (λ b _ h, _) (λ b l IH h, _),
+  { rw [opow_zero, ← succ_zero, lt_succ, ordinal.le_zero] at h,
     rw [h, zero_add] },
-  { intros b _ h, rw [opow_succ] at h,
+  { rw opow_succ at h,
     rcases (lt_mul_of_limit omega_is_limit).1 h with ⟨x, xo, ax⟩,
     refine le_trans (add_le_add_right (le_of_lt ax) _) _,
     rw [opow_succ, ← mul_add, add_omega xo] },
-  { intros b l IH h, rcases (lt_opow_of_limit omega_ne_zero l).1 h with ⟨x, xb, ax⟩,
-    refine (((add_is_normal a).trans (opow_is_normal one_lt_omega))
-      .limit_le l).2 (λ y yb, _),
-    let z := max x y,
-    have := IH z (max_lt xb yb)
-      (lt_of_lt_of_le ax $ opow_le_opow_right omega_pos (le_max_left _ _)),
-    exact le_trans (add_le_add_left (opow_le_opow_right omega_pos (le_max_right _ _)) _)
-      (le_trans this (opow_le_opow_right omega_pos $ le_of_lt $ max_lt xb yb)) }
+  { rcases (lt_opow_of_limit omega_ne_zero l).1 h with ⟨x, xb, ax⟩,
+    exact (((add_is_normal a).trans (opow_is_normal one_lt_omega)).limit_le l).2 (λ y yb,
+      (add_le_add_left (opow_le_opow_right omega_pos (le_max_right _ _)) _).trans
+      (le_trans (IH _ (max_lt xb yb) (ax.trans_le $ opow_le_opow_right omega_pos (le_max_left _ _)))
+      (opow_le_opow_right omega_pos $ le_of_lt $ max_lt xb yb))) }
 end
 
 theorem principal_add_omega_opow (o : ordinal) : principal (+) (omega ^ o) :=
 principal_add_iff_add_left_eq_self.2 (λ a, add_omega_opow)
 
-theorem principal_add_iff_zero_or_omega_power {o : ordinal.{u}} :
-  principal (+) o ↔ o = 0 ∨ ∃ a : ordinal.{u}, o = omega.{u} ^ a :=
+/-- The main characterization theorem for additive principal ordinals. -/
+theorem principal_add_iff_zero_or_omega_power {o : ordinal} :
+  principal (+) o ↔ o = 0 ∨ ∃ a, o = omega ^ a :=
 begin
   rcases eq_or_ne o 0 with rfl | ho,
   { simp only [principal_zero, or.inl] },
@@ -175,329 +204,6 @@
 theorem add_absorp {a b c : ordinal} (h₁ : a < omega ^ b) (h₂ : omega ^ b ≤ c) : a + c = c :=
 by rw [← ordinal.add_sub_cancel_of_le h₂, ← add_assoc, add_omega_opow h₁]
 
-theorem opow_principal_add_is_principal_add {a} (ha : principal (+) a) (b : ordinal) :
-  principal (+) (a ^ b) :=
-begin
-  rcases principal_add_iff_zero_or_omega_power.1 ha with rfl | ⟨c, rfl⟩,
-  { rcases eq_or_ne b 0 with rfl | hb,
-    { rw opow_zero, exact principal_add_one },
-    { rw zero_opow hb, exact ha } },
-  { rw ←opow_mul, exact principal_add_omega_opow _ }
-end
-
-/-! #### Multiplicative principal ordinals -/
-
-theorem principal_mul_one : principal (*) 1 :=
-by { rw principal_one_iff, exact zero_mul _ }
-
-theorem principal_mul_two : principal (*) 2 :=
-begin
-  intros a b ha hb,
-  have h₂ : (1 : ordinal).succ = 2 := rfl,
-  rw [←h₂, ordinal.lt_succ] at *,
-  convert mul_le_mul' ha hb,
-  exact (mul_one 1).symm
-end
-
-theorem le_two_mul_principal {o : ordinal} (ho : o ≤ 2) : principal (*) o :=
-begin
-  rcases lt_or_eq_of_le ho with ho | rfl,
-  { have h₂ : (1 : ordinal).succ = 2 := rfl,
-    rw [←h₂, ordinal.lt_succ] at ho,
-    rcases lt_or_eq_of_le ho with ho | rfl,
-    { rw lt_one_iff_zero.1 ho,
-      exact principal_zero },
-    { exact principal_mul_one } },
-  { exact principal_mul_two }
-end
-
-theorem principal_add_of_principal_mul {o : ordinal} (ho : principal (*) o) (ho₂ : o ≠ 2) :
-  principal (+) o :=
-begin
-  cases lt_or_gt_of_ne ho₂ with ho₁ ho₂,
-  { change o < succ 1 at ho₁,
-    rw lt_succ at ho₁,
-    exact principal_add_of_le_one ho₁ },
-  { refine λ a b hao hbo, lt_of_le_of_lt _ (ho (max_lt hao hbo) ho₂),
-    rw mul_two,
-    exact add_le_add (le_max_left a b) (le_max_right a b) }
-end
-
-theorem principal_mul_is_limit {o : ordinal.{u}} (ho₂ : 2 < o) (ho : principal (*) o) :
-  o.is_limit :=
-principal_add_is_limit
-  ((ordinal.lt_succ_self 1).trans ho₂)
-  (principal_add_of_principal_mul ho (ne_of_gt ho₂))
-
-theorem principal_mul_iff_mul_left_eq {o : ordinal} :
-  principal (*) o ↔ ∀ a, 0 < a → a < o → a * o = o :=
-begin
-  refine ⟨λ h a ha₀ hao, _, λ h a b hao hbo, _⟩,
-  { cases le_or_gt o 2 with ho ho,
-    { convert one_mul o,
-      apply le_antisymm,
-      { have : a < succ 1 := hao.trans_le ho,
-        rwa lt_succ at this },
-      { rwa [←succ_le, succ_zero] at ha₀ } },
-    { exact op_eq_self_of_principal hao (mul_is_normal ha₀) h (principal_mul_is_limit ho h) } },
-  { rcases eq_or_ne a 0 with rfl | ha, { rwa zero_mul },
-    rw ←ordinal.pos_iff_ne_zero at ha,
-    rw ←h a ha hao,
-    exact (mul_is_normal ha).strict_mono hbo }
-end
-
-theorem principal_mul_omega : principal (*) omega :=
-λ a b ha hb, match a, b, lt_omega.1 ha, lt_omega.1 hb with
-| _, _, ⟨m, rfl⟩, ⟨n, rfl⟩ := by rw [← nat_cast_mul]; apply nat_lt_omega
-end
-
-theorem mul_omega {a : ordinal} (a0 : 0 < a) (ha : a < omega) : a * omega = omega :=
-principal_mul_iff_mul_left_eq.1 (principal_mul_omega) a a0 ha
-
-theorem power_omega_mul_principal (o : ordinal) : principal (*) (o ^ omega) :=
-begin
-  cases le_or_gt o 1 with ho ho,
-  { rcases le_one_iff.1 ho with rfl | rfl,
-    { rw ordinal.zero_opow omega_ne_zero,
-      exact principal_zero },
-    { rw one_opow,
-      exact principal_mul_one } },
-  { intros a b hao hbo,
-    have ho₀ : o ≠ 0 := λ h, by { subst h, exact zero_lt_one.not_lt ho },
-    rw lt_opow_of_limit ho₀ omega_is_limit at hao,
-    rw lt_opow_of_limit ho₀ omega_is_limit at hbo,
-    rcases hao with ⟨m, hm, hm'⟩,
-    rcases hbo with ⟨n, hn, hn'⟩,
-    apply (mul_le_mul' (le_of_lt hm') (le_of_lt hn')).trans_lt,
-    rw [←opow_add, opow_lt_opow_iff_right ho],
-    exact principal_add_omega hm hn }
-end
-
-theorem mul_lt_omega_opow {a b c : ordinal}
-  (c0 : 0 < c) (ha : a < omega ^ c) (hb : b < omega) : a * b < omega ^ c :=
-begin
-  rcases zero_or_succ_or_limit c with rfl|⟨c,rfl⟩|l,
-  { exact (lt_irrefl _).elim c0 },
-  { rw opow_succ at ha,
-    rcases ((mul_is_normal $ opow_pos _ omega_pos).limit_lt
-      omega_is_limit).1 ha with ⟨n, hn, an⟩,
-    apply (mul_le_mul_right' (le_of_lt an) _).trans_lt,
-    rw [opow_succ, mul_assoc, mul_lt_mul_iff_left (opow_pos _ omega_pos)],
-    exact principal_mul_omega hn hb },
-  { rcases ((opow_is_normal one_lt_omega).limit_lt l).1 ha with ⟨x, hx, ax⟩,
-    refine (mul_le_mul' (le_of_lt ax) (le_of_lt hb)).trans_lt _,
-    rw [← opow_succ, opow_lt_opow_iff_right one_lt_omega],
-    exact l.2 _ hx }
-end
-
-theorem mul_omega_opow_opow {a b : ordinal} (a0 : 0 < a) (h : a < omega ^ omega ^ b) :
-  a * omega ^ omega ^ b = omega ^ omega ^ b :=
-begin
-  by_cases b0 : b = 0, {rw [b0, opow_zero, opow_one] at h ⊢, exact mul_omega a0 h},
-  refine le_antisymm _
-    (by simpa only [one_mul] using mul_le_mul_right' (one_le_iff_pos.2 a0) (omega ^ omega ^ b)),
-  rcases (lt_opow_of_limit omega_ne_zero (opow_is_limit_left omega_is_limit b0)).1 h
-    with ⟨x, xb, ax⟩,
-  apply (mul_le_mul_right' (le_of_lt ax) _).trans,
-  rw [← opow_add, add_omega_opow xb]
-end
-
-theorem principal_mul_omega_opow_opow (o : ordinal) : principal (*) (omega ^ omega ^ o) :=
-principal_mul_iff_mul_left_eq.2 (λ a, mul_omega_opow_opow)
-
-theorem opow_omega_mul_principal (o : ordinal.{u}) : principal (*) (o ^ omega.{u}) :=
-begin
-  cases le_or_gt o 1 with ho ho,
-  { rcases le_one_iff.1 ho with rfl | rfl,
-    { rw zero_opow omega_ne_zero,
-      exact principal_zero },
-    rw one_opow,
-    exact principal_mul_one },
-  intros a b hao hbo,
-  cases lt_opow_omega hao with m hm,
-  cases lt_opow_omega hbo with n hn,
-  apply lt_of_le_of_lt (mul_le_mul' (le_of_lt hm) (le_of_lt hn)),
-  rw [←opow_add, opow_lt_opow_iff_right ho, lt_omega],
-  exact ⟨_, (nat.cast_add m n).symm⟩
-end
-
-theorem mul_omega_dvd {a : ordinal}
-  (a0 : 0 < a) (ha : a < omega) : ∀ {b}, omega ∣ b → a * b = b
-| _ ⟨b, rfl⟩ := by rw [← mul_assoc, mul_omega a0 ha]
-
-theorem mul_eq_opow_log_succ {a b : ordinal.{u}} (ha : 0 < a) (hb : principal (*) b) (hb₂ : 2 < b) :
-  a * b = b ^ (log b a).succ :=
-begin
-  apply le_antisymm,
-  { have hbl := principal_mul_is_limit hb₂ hb,
-    rw [←is_normal.bsup_eq.{u u} (mul_is_normal ha) hbl, bsup_le],
-    intros c hcb,
-    have hb₁ : 1 < b := (lt_succ_self 1).trans hb₂,
-    have hbo₀ : b ^ b.log a ≠ 0 := ordinal.pos_iff_ne_zero.1 (opow_pos _ (zero_lt_one.trans hb₁)),
-    apply le_trans (mul_le_mul_right' (le_of_lt (lt_mul_succ_div a hbo₀)) c),
-    rw [mul_assoc, opow_succ],
-    refine mul_le_mul_left' (le_of_lt (hb (hbl.2 _ _) hcb)) _,
-    rw [div_lt hbo₀, ←opow_succ],
-    exact lt_opow_succ_log hb₁ _ },
-  { rw opow_succ,
-    exact mul_le_mul_right' (opow_log_le b ha) b }
-end
-
-theorem principal_add_mul_principal_mul (a : ordinal) {b} (hb : principal (*) b) (hb₂ : 2 < b) :
-  principal (+) (a * b) :=
-begin
-  rcases eq_zero_or_pos a with rfl | ho,
-  { rw zero_mul, exact principal_zero },
-  { rw mul_eq_opow_log_succ ho hb hb₂,
-    exact opow_principal_add_is_principal_add (principal_add_of_principal_mul hb hb₂.ne') _ }
-end
-
-/-! #### Exponential principal ordinals -/
-
--- rename to principal_opow_omega
-theorem opow_lt_omega {a b : ordinal} (ha : a < omega) (hb : b < omega) : a ^ b < omega :=
-match a, b, lt_omega.1 ha, lt_omega.1 hb with
-| _, _, ⟨m, rfl⟩, ⟨n, rfl⟩ := by rw [← nat_cast_opow]; apply nat_lt_omega
-end
-
--- golf
-theorem opow_omega {a : ordinal} (a1 : 1 < a) (h : a < omega) : a ^ omega = omega :=
-le_antisymm
-  ((opow_le_of_limit (one_le_iff_ne_zero.1 $ le_of_lt a1) omega_is_limit).2
-    (λ b hb, le_of_lt (opow_lt_omega h hb)))
-  (le_opow_self _ a1)
-=======
->>>>>>> 3878c66b
-
-/-! ### Principal ordinals are unbounded -/
-
-/-- The least strict upper bound of `op` applied to all pairs of ordinals less than `o`. This is
-essentially a two-argument version of `ordinal.blsub`. -/
-def blsub₂ (op : ordinal → ordinal → ordinal) (o : ordinal) : ordinal :=
-lsub (λ x : o.out.α × o.out.α, op (typein o.out.r x.1) (typein o.out.r x.2))
-
-theorem lt_blsub₂ (op : ordinal → ordinal → ordinal) {o : ordinal} {a b : ordinal} (ha : a < o)
-  (hb : b < o) : op a b < blsub₂ op o :=
-begin
-  convert lt_lsub _ (prod.mk (enum o.out.r a (by rwa type_out)) (enum o.out.r b (by rwa type_out))),
-  simp only [typein_enum]
-end
-
-theorem principal_nfp_blsub₂ (op : ordinal → ordinal → ordinal) (o : ordinal) :
-  principal op (nfp (blsub₂.{u u} op) o) :=
-begin
-  intros a b ha hb,
-  rw lt_nfp at *,
-  cases ha with m hm,
-  cases hb with n hn,
-  cases le_total ((blsub₂.{u u} op)^[m] o) ((blsub₂.{u u} op)^[n] o) with h h,
-  { use n + 1,
-    rw function.iterate_succ',
-    exact lt_blsub₂ op (hm.trans_le h) hn },
-  { use m + 1,
-    rw function.iterate_succ',
-    exact lt_blsub₂ op hm (hn.trans_le h) },
-end
-
-theorem unbounded_principal (op : ordinal → ordinal → ordinal) :
-  set.unbounded (<) {o | principal op o} :=
-λ o, ⟨_, principal_nfp_blsub₂ op o, (le_nfp_self _ o).not_lt⟩
-
-/-! #### Additive principal ordinals -/
-
-theorem principal_add_one : principal (+) 1 :=
-principal_one_iff.2 $ zero_add 0
-
-theorem principal_add_of_le_one {o : ordinal} (ho : o ≤ 1) : principal (+) o :=
-begin
-  rcases le_one_iff.1 ho with rfl | rfl,
-  { exact principal_zero },
-  { exact principal_add_one }
-end
-
-theorem principal_add_is_limit {o : ordinal} (ho₁ : 1 < o) (ho : principal (+) o) :
-  o.is_limit :=
-begin
-  refine ⟨λ ho₀, _, λ a hao, _⟩,
-  { rw ho₀ at ho₁,
-    exact not_lt_of_gt ordinal.zero_lt_one ho₁ },
-  { cases eq_or_ne a 0 with ha ha,
-    { rw [ha, succ_zero],
-      exact ho₁ },
-    { refine lt_of_le_of_lt _ (ho hao hao),
-      rwa [succ_eq_add_one, add_le_add_iff_left, one_le_iff_ne_zero] } }
-end
-
-theorem principal_add_iff_add_left_eq_self {o : ordinal} :
-  principal (+) o ↔ ∀ a < o, a + o = o :=
-begin
-  refine ⟨λ ho a hao, _, λ h a b hao hbo, _⟩,
-  { cases lt_or_le 1 o with ho₁ ho₁,
-    { exact op_eq_self_of_principal hao (add_is_normal a) ho (principal_add_is_limit ho₁ ho) },
-    { rcases le_one_iff.1 ho₁ with rfl | rfl,
-      { exact (ordinal.not_lt_zero a hao).elim },
-      { rw lt_one_iff_zero at hao,
-        rw [hao, zero_add] }}},
-  { rw ←h a hao,
-    exact (add_is_normal a).strict_mono hbo }
-end
-
-theorem add_omega {a : ordinal} (h : a < omega) : a + omega = omega :=
-begin
-  rcases lt_omega.1 h with ⟨n, rfl⟩,
-  clear h, induction n with n IH,
-  { rw [nat.cast_zero, zero_add] },
-  { rwa [nat.cast_succ, add_assoc, one_add_of_omega_le (le_refl _)] }
-end
-
-theorem principal_add_omega : principal (+) omega :=
-principal_add_iff_add_left_eq_self.2 (λ a, add_omega)
-
-theorem add_omega_opow {a b : ordinal} (h : a < omega ^ b) : a + omega ^ b = omega ^ b :=
-begin
-  refine le_antisymm _ (le_add_left _ _),
-  revert h, refine limit_rec_on b (λ h, _) (λ b _ h, _) (λ b l IH h, _),
-  { rw [opow_zero, ← succ_zero, lt_succ, ordinal.le_zero] at h,
-    rw [h, zero_add] },
-  { rw opow_succ at h,
-    rcases (lt_mul_of_limit omega_is_limit).1 h with ⟨x, xo, ax⟩,
-    refine le_trans (add_le_add_right (le_of_lt ax) _) _,
-    rw [opow_succ, ← mul_add, add_omega xo] },
-  { rcases (lt_opow_of_limit omega_ne_zero l).1 h with ⟨x, xb, ax⟩,
-    exact (((add_is_normal a).trans (opow_is_normal one_lt_omega)).limit_le l).2 (λ y yb,
-      (add_le_add_left (opow_le_opow_right omega_pos (le_max_right _ _)) _).trans
-      (le_trans (IH _ (max_lt xb yb) (ax.trans_le $ opow_le_opow_right omega_pos (le_max_left _ _)))
-      (opow_le_opow_right omega_pos $ le_of_lt $ max_lt xb yb))) }
-end
-
-theorem principal_add_omega_opow (o : ordinal) : principal (+) (omega ^ o) :=
-principal_add_iff_add_left_eq_self.2 (λ a, add_omega_opow)
-
-/-- The main characterization theorem for additive principal ordinals. -/
-theorem principal_add_iff_zero_or_omega_power {o : ordinal} :
-  principal (+) o ↔ o = 0 ∨ ∃ a, o = omega ^ a :=
-begin
-  rcases eq_or_ne o 0 with rfl | ho,
-  { simp only [principal_zero, or.inl] },
-  { rw [principal_add_iff_add_left_eq_self],
-    simp only [ho, false_or],
-    refine ⟨λ H, ⟨_, ((lt_or_eq_of_le (opow_log_le _ (ordinal.pos_iff_ne_zero.2 ho)))
-        .resolve_left $ λ h, _).symm⟩, λ ⟨b, e⟩, e.symm ▸ λ a, add_omega_opow⟩,
-    have := H _ h,
-    have := lt_opow_succ_log one_lt_omega o,
-    rw [opow_succ, lt_mul_of_limit omega_is_limit] at this,
-    rcases this with ⟨a, ao, h'⟩,
-    rcases lt_omega.1 ao with ⟨n, rfl⟩, clear ao,
-    revert h', apply not_lt_of_le,
-    suffices e : omega ^ log omega o * ↑n + o = o,
-    { simpa only [e] using le_add_right (omega ^ log omega o * ↑n) o },
-    induction n with n IH, {simp only [nat.cast_zero, mul_zero, zero_add]},
-    simp only [nat.cast_succ, mul_add_one, add_assoc, this, IH] }
-end
-
-theorem add_absorp {a b c : ordinal} (h₁ : a < omega ^ b) (h₂ : omega ^ b ≤ c) : a + c = c :=
-by rw [← ordinal.add_sub_cancel_of_le h₂, ← add_assoc, add_omega_opow h₁]
-
 theorem mul_principal_add_is_principal_add (a : ordinal.{u}) {b : ordinal.{u}} (hb₁ : b ≠ 1)
   (hb : principal (+) b) : principal (+) (a * b) :=
 begin
@@ -528,4 +234,161 @@
   { rw ←opow_mul, exact principal_add_omega_opow _ }
 end
 
+/-! #### Multiplicative principal ordinals -/
+
+theorem principal_mul_one : principal (*) 1 :=
+by { rw principal_one_iff, exact zero_mul _ }
+
+theorem principal_mul_two : principal (*) 2 :=
+begin
+  intros a b ha hb,
+  have h₂ : (1 : ordinal).succ = 2 := rfl,
+  rw [←h₂, ordinal.lt_succ] at *,
+  convert mul_le_mul' ha hb,
+  exact (mul_one 1).symm
+end
+
+theorem le_two_mul_principal {o : ordinal} (ho : o ≤ 2) : principal (*) o :=
+begin
+  rcases lt_or_eq_of_le ho with ho | rfl,
+  { have h₂ : (1 : ordinal).succ = 2 := rfl,
+    rw [←h₂, ordinal.lt_succ] at ho,
+    rcases lt_or_eq_of_le ho with ho | rfl,
+    { rw lt_one_iff_zero.1 ho,
+      exact principal_zero },
+    { exact principal_mul_one } },
+  { exact principal_mul_two }
+end
+
+theorem principal_add_of_principal_mul {o : ordinal} (ho : principal (*) o) (ho₂ : o ≠ 2) :
+  principal (+) o :=
+begin
+  cases lt_or_gt_of_ne ho₂ with ho₁ ho₂,
+  { change o < succ 1 at ho₁,
+    rw lt_succ at ho₁,
+    exact principal_add_of_le_one ho₁ },
+  { refine λ a b hao hbo, lt_of_le_of_lt _ (ho (max_lt hao hbo) ho₂),
+    rw mul_two,
+    exact add_le_add (le_max_left a b) (le_max_right a b) }
+end
+
+theorem principal_mul_is_limit {o : ordinal.{u}} (ho₂ : 2 < o) (ho : principal (*) o) :
+  o.is_limit :=
+principal_add_is_limit
+  ((ordinal.lt_succ_self 1).trans ho₂)
+  (principal_add_of_principal_mul ho (ne_of_gt ho₂))
+
+theorem principal_mul_iff_mul_left_eq {o : ordinal} :
+  principal (*) o ↔ ∀ a, 0 < a → a < o → a * o = o :=
+begin
+  refine ⟨λ h a ha₀ hao, _, λ h a b hao hbo, _⟩,
+  { cases le_or_gt o 2 with ho ho,
+    { convert one_mul o,
+      apply le_antisymm,
+      { have : a < succ 1 := hao.trans_le ho,
+        rwa lt_succ at this },
+      { rwa [←succ_le, succ_zero] at ha₀ } },
+    { exact op_eq_self_of_principal hao (mul_is_normal ha₀) h (principal_mul_is_limit ho h) } },
+  { rcases eq_or_ne a 0 with rfl | ha, { rwa zero_mul },
+    rw ←ordinal.pos_iff_ne_zero at ha,
+    rw ←h a ha hao,
+    exact (mul_is_normal ha).strict_mono hbo }
+end
+
+theorem principal_mul_omega : principal (*) omega :=
+λ a b ha hb, match a, b, lt_omega.1 ha, lt_omega.1 hb with
+| _, _, ⟨m, rfl⟩, ⟨n, rfl⟩ := by rw [← nat_cast_mul]; apply nat_lt_omega
+end
+
+theorem mul_omega {a : ordinal} (a0 : 0 < a) (ha : a < omega) : a * omega = omega :=
+principal_mul_iff_mul_left_eq.1 (principal_mul_omega) a a0 ha
+
+theorem mul_lt_omega_opow {a b c : ordinal}
+  (c0 : 0 < c) (ha : a < omega ^ c) (hb : b < omega) : a * b < omega ^ c :=
+begin
+  rcases zero_or_succ_or_limit c with rfl|⟨c,rfl⟩|l,
+  { exact (lt_irrefl _).elim c0 },
+  { rw opow_succ at ha,
+    rcases ((mul_is_normal $ opow_pos _ omega_pos).limit_lt
+      omega_is_limit).1 ha with ⟨n, hn, an⟩,
+    apply (mul_le_mul_right' (le_of_lt an) _).trans_lt,
+    rw [opow_succ, mul_assoc, mul_lt_mul_iff_left (opow_pos _ omega_pos)],
+    exact principal_mul_omega hn hb },
+  { rcases ((opow_is_normal one_lt_omega).limit_lt l).1 ha with ⟨x, hx, ax⟩,
+    refine (mul_le_mul' (le_of_lt ax) (le_of_lt hb)).trans_lt _,
+    rw [← opow_succ, opow_lt_opow_iff_right one_lt_omega],
+    exact l.2 _ hx }
+end
+
+theorem mul_omega_opow_opow {a b : ordinal} (a0 : 0 < a) (h : a < omega ^ omega ^ b) :
+  a * omega ^ omega ^ b = omega ^ omega ^ b :=
+begin
+  by_cases b0 : b = 0, {rw [b0, opow_zero, opow_one] at h ⊢, exact mul_omega a0 h},
+  refine le_antisymm _
+    (by simpa only [one_mul] using mul_le_mul_right' (one_le_iff_pos.2 a0) (omega ^ omega ^ b)),
+  rcases (lt_opow_of_limit omega_ne_zero (opow_is_limit_left omega_is_limit b0)).1 h
+    with ⟨x, xb, ax⟩,
+  apply (mul_le_mul_right' (le_of_lt ax) _).trans,
+  rw [← opow_add, add_omega_opow xb]
+end
+
+theorem principal_mul_omega_opow_opow (o : ordinal) : principal (*) (omega ^ omega ^ o) :=
+principal_mul_iff_mul_left_eq.2 (λ a, mul_omega_opow_opow)
+
+-- remove?
+theorem opow_omega_mul_principal (o : ordinal.{u}) : principal (*) (o ^ omega.{u}) :=
+begin
+  cases le_or_gt o 1 with ho ho,
+  { rcases le_one_iff.1 ho with rfl | rfl,
+    { rw zero_opow omega_ne_zero,
+      exact principal_zero },
+    rw one_opow,
+    exact principal_mul_one },
+  { intros a b hao hbo,
+    have ho₀ : o ≠ 0 := λ h, by { subst h, exact zero_lt_one.not_lt ho },
+    rw lt_opow_of_limit ho₀ omega_is_limit at hao,
+    rw lt_opow_of_limit ho₀ omega_is_limit at hbo,
+    rcases hao with ⟨m, hm, hm'⟩,
+    rcases hbo with ⟨n, hn, hn'⟩,
+    apply (mul_le_mul' (le_of_lt hm') (le_of_lt hn')).trans_lt,
+    rw [←opow_add, opow_lt_opow_iff_right ho],
+    exact principal_add_omega hm hn }
+end
+
+theorem mul_omega_dvd {a : ordinal}
+  (a0 : 0 < a) (ha : a < omega) : ∀ {b}, omega ∣ b → a * b = b
+| _ ⟨b, rfl⟩ := by rw [← mul_assoc, mul_omega a0 ha]
+
+theorem mul_eq_opow_log_succ {a b : ordinal.{u}} (ha : 0 < a) (hb : principal (*) b) (hb₂ : 2 < b) :
+  a * b = b ^ (log b a).succ :=
+begin
+  apply le_antisymm,
+  { have hbl := principal_mul_is_limit hb₂ hb,
+    rw [←is_normal.bsup_eq.{u u} (mul_is_normal ha) hbl, bsup_le],
+    intros c hcb,
+    have hb₁ : 1 < b := (lt_succ_self 1).trans hb₂,
+    have hbo₀ : b ^ b.log a ≠ 0 := ordinal.pos_iff_ne_zero.1 (opow_pos _ (zero_lt_one.trans hb₁)),
+    apply le_trans (mul_le_mul_right' (le_of_lt (lt_mul_succ_div a hbo₀)) c),
+    rw [mul_assoc, opow_succ],
+    refine mul_le_mul_left' (le_of_lt (hb (hbl.2 _ _) hcb)) _,
+    rw [div_lt hbo₀, ←opow_succ],
+    exact lt_opow_succ_log hb₁ _ },
+  { rw opow_succ,
+    exact mul_le_mul_right' (opow_log_le b ha) b }
+end
+
+/-! #### Exponential principal ordinals -/
+
+theorem principal_opow_omega {a b : ordinal} (ha : a < omega) (hb : b < omega) : a ^ b < omega :=
+match a, b, lt_omega.1 ha, lt_omega.1 hb with
+| _, _, ⟨m, rfl⟩, ⟨n, rfl⟩ := by rw [← nat_cast_opow]; apply nat_lt_omega
+end
+
+-- golf
+theorem opow_omega {a : ordinal} (a1 : 1 < a) (h : a < omega) : a ^ omega = omega :=
+le_antisymm
+  ((opow_le_of_limit (one_le_iff_ne_zero.1 $ le_of_lt a1) omega_is_limit).2
+    (λ b hb, (principal_opow_omega h hb).le))
+  (le_opow_self _ a1)
+
 end ordinal