/-
Copyright (c) 2017 Johannes Hölzl. All rights reserved.
Released under Apache 2.0 license as described in the file LICENSE.
Authors: Mario Carneiro, Floris van Doorn
-/
import data.sum.order
import set_theory.cardinal.basic

/-!
# Ordinals

Ordinals are defined as equivalences of well-ordered sets under order isomorphism. They are endowed
with a total order, where an ordinal is smaller than another one if it embeds into it as an
initial segment (or, equivalently, in any way). This total order is well founded.

## Main definitions

* `initial_seg r s`: type of order embeddings of `r` into `s` for which the range is an initial
  segment (i.e., if `b` belongs to the range, then any `b' < b` also belongs to the range).
  It is denoted by `r ≼i s`.
* `principal_seg r s`: Type of order embeddings of `r` into `s` for which the range is a principal
  segment, i.e., an interval of the form `(-∞, top)` for some element `top`. It is denoted by
  `r ≺i s`.

* `ordinal`: the type of ordinals (in a given universe)
* `ordinal.type r`: given a well-founded order `r`, this is the corresponding ordinal
* `ordinal.typein r a`: given a well-founded order `r` on a type `α`, and `a : α`, the ordinal
  corresponding to all elements smaller than `a`.
* `enum r o h`: given a well-order `r` on a type `α`, and an ordinal `o` strictly smaller than
  the ordinal corresponding to `r` (this is the assumption `h`), returns the `o`-th element of `α`.
  In other words, the elements of `α` can be enumerated using ordinals up to `type r`.
* `ordinal.card o`: the cardinality of an ordinal `o`.
* `ordinal.lift` lifts an ordinal in universe `u` to an ordinal in universe `max u v`.
  For a version registering additionally that this is an initial segment embedding, see
  `ordinal.lift.initial_seg`.
  For a version regiserting that it is a principal segment embedding if `u < v`, see
  `ordinal.lift.principal_seg`.
* `ordinal.omega` is the first infinite ordinal. It is the order type of `ℕ`.

* `o₁ + o₂` is the order on the disjoint union of `o₁` and `o₂` obtained by declaring that
  every element of `o₁` is smaller than every element of `o₂`. The main properties of addition
  (and the other operations on ordinals) are stated and proved in `ordinal_arithmetic.lean`. Here,
  we only introduce it and prove its basic properties to deduce the fact that the order on ordinals
  is total (and well founded).
* `succ o` is the successor of the ordinal `o`.
* `ordinal.min`: the minimal element of a nonempty indexed family of ordinals
* `cardinal.ord c`: when `c` is a cardinal, `ord c` is the smallest ordinal with this cardinality.
  It is the canonical way to represent a cardinal with an ordinal.

A conditionally complete linear order with bot structure is registered on ordinals, where `⊥` is
`0`, the ordinal corresponding to the empty type, and `Inf` is the minimum for nonempty sets and `0`
for the empty set by convention.

## Notations
* `r ≼i s`: the type of initial segment embeddings of `r` into `s`.
* `r ≺i s`: the type of principal segment embeddings of `r` into `s`.
* `ω` is a notation for the first infinite ordinal in the locale `ordinal`.
-/

noncomputable theory

open function cardinal set equiv order
open_locale classical cardinal

universes u v w
variables {α : Type*} {β : Type*} {γ : Type*}
  {r : α → α → Prop} {s : β → β → Prop} {t : γ → γ → Prop}

/-!
### Initial segments

Order embeddings whose range is an initial segment of `s` (i.e., if `b` belongs to the range, then
any `b' < b` also belongs to the range). The type of these embeddings from `r` to `s` is called
`initial_seg r s`, and denoted by `r ≼i s`.
-/

/-- If `r` is a relation on `α` and `s` in a relation on `β`, then `f : r ≼i s` is an order
embedding whose range is an initial segment. That is, whenever `b < f a` in `β` then `b` is in the
range of `f`. -/
@[nolint has_inhabited_instance]
structure initial_seg {α β : Type*} (r : α → α → Prop) (s : β → β → Prop) extends r ↪r s :=
(init : ∀ a b, s b (to_rel_embedding a) → ∃ a', to_rel_embedding a' = b)

local infix ` ≼i `:25 := initial_seg

namespace initial_seg

instance : has_coe (r ≼i s) (r ↪r s) := ⟨initial_seg.to_rel_embedding⟩
instance : has_coe_to_fun (r ≼i s) (λ _, α → β) := ⟨λ f x, (f : r ↪r s) x⟩

@[simp] theorem coe_fn_mk (f : r ↪r s) (o) :
  (@initial_seg.mk _ _ r s f o : α → β) = f := rfl

@[simp] theorem coe_fn_to_rel_embedding (f : r ≼i s) : (f.to_rel_embedding : α → β) = f := rfl

@[simp] theorem coe_coe_fn (f : r ≼i s) : ((f : r ↪r s) : α → β) = f := rfl

theorem init' (f : r ≼i s) {a : α} {b : β} : s b (f a) → ∃ a', f a' = b :=
f.init _ _

theorem init_iff (f : r ≼i s) {a : α} {b : β} : s b (f a) ↔ ∃ a', f a' = b ∧ r a' a :=
⟨λ h, let ⟨a', e⟩ := f.init' h in ⟨a', e, (f : r ↪r s).map_rel_iff.1 (e.symm ▸ h)⟩,
 λ ⟨a', e, h⟩, e ▸ (f : r ↪r s).map_rel_iff.2 h⟩

/-- An order isomorphism is an initial segment -/
def of_iso (f : r ≃r s) : r ≼i s :=
⟨f, λ a b h, ⟨f.symm b, rel_iso.apply_symm_apply f _⟩⟩

/-- The identity function shows that `≼i` is reflexive -/
@[refl] protected def refl (r : α → α → Prop) : r ≼i r :=
⟨rel_embedding.refl _, λ a b h, ⟨_, rfl⟩⟩

/-- Composition of functions shows that `≼i` is transitive -/
@[trans] protected def trans (f : r ≼i s) (g : s ≼i t) : r ≼i t :=
⟨f.1.trans g.1, λ a c h, begin
  simp at h ⊢,
  rcases g.2 _ _ h with ⟨b, rfl⟩, have h := g.1.map_rel_iff.1 h,
  rcases f.2 _ _ h with ⟨a', rfl⟩, exact ⟨a', rfl⟩
end⟩

@[simp] theorem refl_apply (x : α) : initial_seg.refl r x = x := rfl

@[simp] theorem trans_apply (f : r ≼i s) (g : s ≼i t) (a : α) : (f.trans g) a = g (f a) := rfl

theorem unique_of_extensional [is_extensional β s] :
  well_founded r → subsingleton (r ≼i s) | ⟨h⟩ :=
⟨λ f g, begin
  suffices : (f : α → β) = g, { cases f, cases g,
    congr, exact rel_embedding.coe_fn_injective this },
  funext a, have := h a, induction this with a H IH,
  refine @is_extensional.ext _ s _ _ _ (λ x, ⟨λ h, _, λ h, _⟩),
  { rcases f.init_iff.1 h with ⟨y, rfl, h'⟩,
    rw IH _ h', exact (g : r ↪r s).map_rel_iff.2 h' },
  { rcases g.init_iff.1 h with ⟨y, rfl, h'⟩,
    rw ← IH _ h', exact (f : r ↪r s).map_rel_iff.2 h' }
end⟩

instance [is_well_order β s] : subsingleton (r ≼i s) :=
⟨λ a, @subsingleton.elim _ (unique_of_extensional
  (@rel_embedding.well_founded _ _ r s a is_well_order.wf)) a⟩

protected theorem eq [is_well_order β s] (f g : r ≼i s) (a) : f a = g a :=
by rw subsingleton.elim f g

theorem antisymm.aux [is_well_order α r] (f : r ≼i s) (g : s ≼i r) : left_inverse g f :=
initial_seg.eq (f.trans g) (initial_seg.refl _)

/-- If we have order embeddings between `α` and `β` whose images are initial segments, and `β`
is a well-order then `α` and `β` are order-isomorphic. -/
def antisymm [is_well_order β s] (f : r ≼i s) (g : s ≼i r) : r ≃r s :=
by haveI := f.to_rel_embedding.is_well_order; exact
⟨⟨f, g, antisymm.aux f g, antisymm.aux g f⟩, f.map_rel_iff'⟩

@[simp] theorem antisymm_to_fun [is_well_order β s]
  (f : r ≼i s) (g : s ≼i r) : (antisymm f g : α → β) = f := rfl

@[simp] theorem antisymm_symm [is_well_order α r] [is_well_order β s]
  (f : r ≼i s) (g : s ≼i r) : (antisymm f g).symm = antisymm g f :=
rel_iso.coe_fn_injective rfl

theorem eq_or_principal [is_well_order β s] (f : r ≼i s) :
  surjective f ∨ ∃ b, ∀ x, s x b ↔ ∃ y, f y = x :=
or_iff_not_imp_right.2 $ λ h b,
acc.rec_on (is_well_order.wf.apply b : acc s b) $ λ x H IH,
not_forall_not.1 $ λ hn,
h ⟨x, λ y, ⟨(IH _), λ ⟨a, e⟩, by rw ← e; exact
  (trichotomous _ _).resolve_right
  (not_or (hn a) (λ hl, not_exists.2 hn (f.init' hl)))⟩⟩

/-- Restrict the codomain of an initial segment -/
def cod_restrict (p : set β) (f : r ≼i s) (H : ∀ a, f a ∈ p) : r ≼i subrel s p :=
⟨rel_embedding.cod_restrict p f H, λ a ⟨b, m⟩ (h : s b (f a)),
  let ⟨a', e⟩ := f.init' h in ⟨a', by clear _let_match; subst e; refl⟩⟩

@[simp] theorem cod_restrict_apply (p) (f : r ≼i s) (H a) : cod_restrict p f H a = ⟨f a, H a⟩ := rfl

/-- Initial segment embedding of an order `r` into the disjoint union of `r` and `s`. -/
def le_add (r : α → α → Prop) (s : β → β → Prop) : r ≼i sum.lex r s :=
⟨⟨⟨sum.inl, λ _ _, sum.inl.inj⟩, λ a b, sum.lex_inl_inl⟩,
  λ a b, by cases b; [exact λ _, ⟨_, rfl⟩, exact false.elim ∘ sum.lex_inr_inl]⟩

@[simp] theorem le_add_apply (r : α → α → Prop) (s : β → β → Prop)
  (a) : le_add r s a = sum.inl a := rfl

end initial_seg

/-!
### Principal segments

Order embeddings whose range is a principal segment of `s` (i.e., an interval of the form
`(-∞, top)` for some element `top` of `β`). The type of these embeddings from `r` to `s` is called
`principal_seg r s`, and denoted by `r ≺i s`. Principal segments are in particular initial
segments.
-/

/-- If `r` is a relation on `α` and `s` in a relation on `β`, then `f : r ≺i s` is an order
embedding whose range is an open interval `(-∞, top)` for some element `top` of `β`. Such order
embeddings are called principal segments -/
@[nolint has_inhabited_instance]
structure principal_seg {α β : Type*} (r : α → α → Prop) (s : β → β → Prop) extends r ↪r s :=
(top : β)
(down : ∀ b, s b top ↔ ∃ a, to_rel_embedding a = b)

local infix ` ≺i `:25 := principal_seg

namespace principal_seg

instance : has_coe (r ≺i s) (r ↪r s) := ⟨principal_seg.to_rel_embedding⟩
instance : has_coe_to_fun (r ≺i s) (λ _, α → β) := ⟨λ f, f⟩

@[simp] theorem coe_fn_mk (f : r ↪r s) (t o) :
  (@principal_seg.mk _ _ r s f t o : α → β) = f := rfl

@[simp] theorem coe_fn_to_rel_embedding (f : r ≺i s) : (f.to_rel_embedding : α → β) = f := rfl

@[simp] theorem coe_coe_fn (f : r ≺i s) : ((f : r ↪r s) : α → β) = f := rfl

theorem down' (f : r ≺i s) {b : β} : s b f.top ↔ ∃ a, f a = b :=
f.down _

theorem lt_top (f : r ≺i s) (a : α) : s (f a) f.top :=
f.down'.2 ⟨_, rfl⟩

theorem init [is_trans β s] (f : r ≺i s) {a : α} {b : β} (h : s b (f a)) : ∃ a', f a' = b :=
f.down'.1 $ trans h $ f.lt_top _

/-- A principal segment is in particular an initial segment. -/
instance has_coe_initial_seg [is_trans β s] : has_coe (r ≺i s) (r ≼i s) :=
⟨λ f, ⟨f.to_rel_embedding, λ a b, f.init⟩⟩

theorem coe_coe_fn' [is_trans β s] (f : r ≺i s) : ((f : r ≼i s) : α → β) = f := rfl

theorem init_iff [is_trans β s] (f : r ≺i s) {a : α} {b : β} :
  s b (f a) ↔ ∃ a', f a' = b ∧ r a' a :=
@initial_seg.init_iff α β r s f a b

theorem irrefl (r : α → α → Prop) [is_well_order α r] (f : r ≺i r) : false :=
begin
  have := f.lt_top f.top,
  rw [show f f.top = f.top, from
      initial_seg.eq ↑f (initial_seg.refl r) f.top] at this,
  exact irrefl _ this
end

/-- Composition of a principal segment with an initial segment, as a principal segment -/
def lt_le (f : r ≺i s) (g : s ≼i t) : r ≺i t :=
⟨@rel_embedding.trans _ _ _ r s t f g, g f.top, λ a,
 by simp only [g.init_iff, f.down', exists_and_distrib_left.symm,
   exists_swap, rel_embedding.trans_apply, exists_eq_right']; refl⟩

@[simp] theorem lt_le_apply (f : r ≺i s) (g : s ≼i t) (a : α) : (f.lt_le g) a = g (f a) :=
rel_embedding.trans_apply _ _ _

@[simp] theorem lt_le_top (f : r ≺i s) (g : s ≼i t) : (f.lt_le g).top = g f.top := rfl

/-- Composition of two principal segments as a principal segment -/
@[trans] protected def trans [is_trans γ t] (f : r ≺i s) (g : s ≺i t) : r ≺i t :=
lt_le f g

@[simp] theorem trans_apply [is_trans γ t] (f : r ≺i s) (g : s ≺i t) (a : α) :
  (f.trans g) a = g (f a) :=
lt_le_apply _ _ _

@[simp] theorem trans_top [is_trans γ t] (f : r ≺i s) (g : s ≺i t) :
  (f.trans g).top = g f.top := rfl

/-- Composition of an order isomorphism with a principal segment, as a principal segment -/
def equiv_lt (f : r ≃r s) (g : s ≺i t) : r ≺i t :=
⟨@rel_embedding.trans _ _ _ r s t f g, g.top, λ c,
 suffices (∃ (a : β), g a = c) ↔ ∃ (a : α), g (f a) = c, by simpa [g.down],
 ⟨λ ⟨b, h⟩, ⟨f.symm b, by simp only [h, rel_iso.apply_symm_apply, rel_iso.coe_coe_fn]⟩,
  λ ⟨a, h⟩, ⟨f a, h⟩⟩⟩

/-- Composition of a principal segment with an order isomorphism, as a principal segment -/
def lt_equiv {r : α → α → Prop} {s : β → β → Prop} {t : γ → γ → Prop}
  (f : principal_seg r s) (g : s ≃r t) : principal_seg r t :=
⟨@rel_embedding.trans _ _ _ r s t f g, g f.top,
  begin
    intro x,
    rw [← g.apply_symm_apply x, g.map_rel_iff, f.down', exists_congr],
    intro y, exact ⟨congr_arg g, λ h, g.to_equiv.bijective.1 h⟩
  end⟩

@[simp] theorem equiv_lt_apply (f : r ≃r s) (g : s ≺i t) (a : α) : (equiv_lt f g) a = g (f a) :=
rel_embedding.trans_apply _ _ _

@[simp] theorem equiv_lt_top (f : r ≃r s) (g : s ≺i t) : (equiv_lt f g).top = g.top := rfl

/-- Given a well order `s`, there is a most one principal segment embedding of `r` into `s`. -/
instance [is_well_order β s] : subsingleton (r ≺i s) :=
⟨λ f g, begin
  have ef : (f : α → β) = g,
  { show ((f : r ≼i s) : α → β) = g,
    rw @subsingleton.elim _ _ (f : r ≼i s) g, refl },
  have et : f.top = g.top,
  { refine @is_extensional.ext _ s _ _ _ (λ x, _),
    simp only [f.down, g.down, ef, coe_fn_to_rel_embedding] },
  cases f, cases g,
  have := rel_embedding.coe_fn_injective ef; congr'
end⟩

theorem top_eq [is_well_order γ t]
  (e : r ≃r s) (f : r ≺i t) (g : s ≺i t) : f.top = g.top :=
by rw subsingleton.elim f (principal_seg.equiv_lt e g); refl

lemma top_lt_top {r : α → α → Prop} {s : β → β → Prop} {t : γ → γ → Prop}
  [is_well_order γ t]
  (f : principal_seg r s) (g : principal_seg s t) (h : principal_seg r t) : t h.top g.top :=
by { rw [subsingleton.elim h (f.trans g)], apply principal_seg.lt_top }

/-- Any element of a well order yields a principal segment -/
def of_element {α : Type*} (r : α → α → Prop) (a : α) : subrel r {b | r b a} ≺i r :=
⟨subrel.rel_embedding _ _, a, λ b,
  ⟨λ h, ⟨⟨_, h⟩, rfl⟩, λ ⟨⟨_, h⟩, rfl⟩, h⟩⟩

@[simp] theorem of_element_apply {α : Type*} (r : α → α → Prop) (a : α) (b) :
  of_element r a b = b.1 := rfl

@[simp] theorem of_element_top {α : Type*} (r : α → α → Prop) (a : α) :
  (of_element r a).top = a := rfl

/-- Restrict the codomain of a principal segment -/
def cod_restrict (p : set β) (f : r ≺i s)
  (H : ∀ a, f a ∈ p) (H₂ : f.top ∈ p) : r ≺i subrel s p :=
⟨rel_embedding.cod_restrict p f H, ⟨f.top, H₂⟩, λ ⟨b, h⟩,
  f.down'.trans $ exists_congr $ λ a,
  show (⟨f a, H a⟩ : p).1 = _ ↔ _, from ⟨subtype.eq, congr_arg _⟩⟩

@[simp]
theorem cod_restrict_apply (p) (f : r ≺i s) (H H₂ a) : cod_restrict p f H H₂ a = ⟨f a, H a⟩ := rfl

@[simp]
theorem cod_restrict_top (p) (f : r ≺i s) (H H₂) : (cod_restrict p f H H₂).top = ⟨f.top, H₂⟩ := rfl

end principal_seg

/-! ### Properties of initial and principal segments -/

/-- To an initial segment taking values in a well order, one can associate either a principal
segment (if the range is not everything, hence one can take as top the minimum of the complement
of the range) or an order isomorphism (if the range is everything). -/
def initial_seg.lt_or_eq [is_well_order β s] (f : r ≼i s) :
  (r ≺i s) ⊕ (r ≃r s) :=
if h : surjective f then sum.inr (rel_iso.of_surjective f h) else
have h' : _, from (initial_seg.eq_or_principal f).resolve_left h,
sum.inl ⟨f, classical.some h', classical.some_spec h'⟩

theorem initial_seg.lt_or_eq_apply_left [is_well_order β s]
  (f : r ≼i s) (g : r ≺i s) (a : α) : g a = f a :=
@initial_seg.eq α β r s _ g f a

theorem initial_seg.lt_or_eq_apply_right [is_well_order β s]
  (f : r ≼i s) (g : r ≃r s) (a : α) : g a = f a :=
initial_seg.eq (initial_seg.of_iso g) f a

/-- Composition of an initial segment taking values in a well order and a principal segment. -/
def initial_seg.le_lt [is_well_order β s] [is_trans γ t] (f : r ≼i s) (g : s ≺i t) : r ≺i t :=
match f.lt_or_eq with
| sum.inl f' := f'.trans g
| sum.inr f' := principal_seg.equiv_lt f' g
end

@[simp] theorem initial_seg.le_lt_apply [is_well_order β s] [is_trans γ t]
  (f : r ≼i s) (g : s ≺i t) (a : α) : (f.le_lt g) a = g (f a) :=
begin
  delta initial_seg.le_lt, cases h : f.lt_or_eq with f' f',
  { simp only [principal_seg.trans_apply, f.lt_or_eq_apply_left] },
  { simp only [principal_seg.equiv_lt_apply, f.lt_or_eq_apply_right] }
end

namespace rel_embedding

/-- Given an order embedding into a well order, collapse the order embedding by filling the
gaps, to obtain an initial segment. Here, we construct the collapsed order embedding pointwise,
but the proof of the fact that it is an initial segment will be given in `collapse`. -/
def collapse_F [is_well_order β s] (f : r ↪r s) : Π a, {b // ¬ s (f a) b} :=
(rel_embedding.well_founded f $ is_well_order.wf).fix $ λ a IH, begin
  let S := {b | ∀ a h, s (IH a h).1 b},
  have : f a ∈ S, from λ a' h, ((trichotomous _ _)
    .resolve_left $ λ h', (IH a' h).2 $ trans (f.map_rel_iff.2 h) h')
    .resolve_left $ λ h', (IH a' h).2 $ h' ▸ f.map_rel_iff.2 h,
  exact ⟨is_well_order.wf.min S ⟨_, this⟩,
   is_well_order.wf.not_lt_min _ _ this⟩
end

theorem collapse_F.lt [is_well_order β s] (f : r ↪r s) {a : α}
   : ∀ {a'}, r a' a → s (collapse_F f a').1 (collapse_F f a).1 :=
show (collapse_F f a).1 ∈ {b | ∀ a' (h : r a' a), s (collapse_F f a').1 b}, begin
  unfold collapse_F, rw well_founded.fix_eq,
  apply well_founded.min_mem _ _
end

theorem collapse_F.not_lt [is_well_order β s] (f : r ↪r s) (a : α)
   {b} (h : ∀ a' (h : r a' a), s (collapse_F f a').1 b) : ¬ s b (collapse_F f a).1 :=
begin
  unfold collapse_F, rw well_founded.fix_eq,
  exact well_founded.not_lt_min _ _ _
    (show b ∈ {b | ∀ a' (h : r a' a), s (collapse_F f a').1 b}, from h)
end

/-- Construct an initial segment from an order embedding into a well order, by collapsing it
to fill the gaps. -/
def collapse [is_well_order β s] (f : r ↪r s) : r ≼i s :=
by haveI := rel_embedding.is_well_order f; exact
⟨rel_embedding.of_monotone
  (λ a, (collapse_F f a).1) (λ a b, collapse_F.lt f),
λ a b, acc.rec_on (is_well_order.wf.apply b : acc s b) (λ b H IH a h, begin
  let S := {a | ¬ s (collapse_F f a).1 b},
  have : S.nonempty := ⟨_, asymm h⟩,
  existsi (is_well_order.wf : well_founded r).min S this,
  refine ((@trichotomous _ s _ _ _).resolve_left _).resolve_right _,
  { exact (is_well_order.wf : well_founded r).min_mem S this },
  { refine collapse_F.not_lt f _ (λ a' h', _),
    by_contradiction hn,
    exact is_well_order.wf.not_lt_min S this hn h' }
end) a⟩

theorem collapse_apply [is_well_order β s] (f : r ↪r s)
  (a) : collapse f a = (collapse_F f a).1 := rfl

end rel_embedding

/-! ### Well order on an arbitrary type -/

section well_ordering_thm
parameter {σ : Type u}
open function

theorem nonempty_embedding_to_cardinal : nonempty (σ ↪ cardinal.{u}) :=
embedding.total.resolve_left $ λ ⟨⟨f, hf⟩⟩,
  let g : σ → cardinal.{u} := inv_fun f in
  let ⟨x, (hx : g x = 2 ^ sum g)⟩ := inv_fun_surjective hf (2 ^ sum g) in
  have g x ≤ sum g, from le_sum.{u u} g x,
  not_le_of_gt (by rw hx; exact cantor _) this

/-- An embedding of any type to the set of cardinals. -/
def embedding_to_cardinal : σ ↪ cardinal.{u} := classical.choice nonempty_embedding_to_cardinal

/-- Any type can be endowed with a well order, obtained by pulling back the well order over
cardinals by some embedding. -/
def well_ordering_rel : σ → σ → Prop := embedding_to_cardinal ⁻¹'o (<)

instance well_ordering_rel.is_well_order : is_well_order σ well_ordering_rel :=
(rel_embedding.preimage _ _).is_well_order

end well_ordering_thm

/-! ### Definition of ordinals -/

/-- Bundled structure registering a well order on a type. Ordinals will be defined as a quotient
of this type. -/
structure Well_order : Type (u+1) :=
(α : Type u)
(r : α → α → Prop)
(wo : is_well_order α r)

attribute [instance] Well_order.wo

namespace Well_order

instance : inhabited Well_order := ⟨⟨pempty, _, empty_relation.is_well_order⟩⟩

end Well_order

/-- Equivalence relation on well orders on arbitrary types in universe `u`, given by order
isomorphism. -/
instance ordinal.is_equivalent : setoid Well_order :=
{ r     := λ ⟨α, r, wo⟩ ⟨β, s, wo'⟩, nonempty (r ≃r s),
  iseqv := ⟨λ ⟨α, r, _⟩, ⟨rel_iso.refl _⟩,
    λ ⟨α, r, _⟩ ⟨β, s, _⟩ ⟨e⟩, ⟨e.symm⟩,
    λ ⟨α, r, _⟩ ⟨β, s, _⟩ ⟨γ, t, _⟩ ⟨e₁⟩ ⟨e₂⟩, ⟨e₁.trans e₂⟩⟩ }

/-- `ordinal.{u}` is the type of well orders in `Type u`, up to order isomorphism. -/
def ordinal : Type (u + 1) := quotient ordinal.is_equivalent

instance has_well_founded_out (o : ordinal) : has_well_founded o.out.α := ⟨o.out.r, o.out.wo.wf⟩

instance linear_order_out (o : ordinal) : linear_order o.out.α :=
is_well_order.linear_order o.out.r

instance is_well_order_out_lt (o : ordinal) : is_well_order o.out.α (<) :=
o.out.wo

namespace ordinal

/-- The order type of a well order is an ordinal. -/
def type (r : α → α → Prop) [wo : is_well_order α r] : ordinal :=
⟦⟨α, r, wo⟩⟧

/-- The order type of an element inside a well order. For the embedding as a principal segment, see
`typein.principal_seg`. -/
def typein (r : α → α → Prop) [is_well_order α r] (a : α) : ordinal :=
type (subrel r {b | r b a})

theorem type_def (r : α → α → Prop) [wo : is_well_order α r] :
  @eq ordinal ⟦⟨α, r, wo⟩⟧ (type r) := rfl

@[simp] theorem type_def' (r : α → α → Prop) [is_well_order α r] {wo} :
  @eq ordinal ⟦⟨α, r, wo⟩⟧ (type r) := rfl

theorem type_eq {α β} {r : α → α → Prop} {s : β → β → Prop}
  [is_well_order α r] [is_well_order β s] :
  type r = type s ↔ nonempty (r ≃r s) := quotient.eq

@[simp] theorem type_lt (o : ordinal) : type ((<) : o.out.α → o.out.α → Prop) = o :=
begin
  change type o.out.r = _,
  refine eq.trans _ (quotient.out_eq o),
  cases quotient.out o,
  refl
end

@[elab_as_eliminator] theorem induction_on {C : ordinal → Prop}
  (o : ordinal) (H : ∀ α r [is_well_order α r], by exactI C (type r)) : C o :=
quot.induction_on o $ λ ⟨α, r, wo⟩, @H α r wo

/-! ### The order on ordinals -/

instance : partial_order ordinal :=
{ le := λ a b, quotient.lift_on₂ a b (λ ⟨α, r, wo⟩ ⟨β, s, wo'⟩, nonempty (r ≼i s)) $
    λ ⟨α₁, r₁, o₁⟩ ⟨α₂, r₂, o₂⟩ ⟨β₁, s₁, p₁⟩ ⟨β₂, s₂, p₂⟩ ⟨f⟩ ⟨g⟩,
    propext ⟨
      λ ⟨h⟩, ⟨(initial_seg.of_iso f.symm).trans $
        h.trans (initial_seg.of_iso g)⟩,
      λ ⟨h⟩, ⟨(initial_seg.of_iso f).trans $
        h.trans (initial_seg.of_iso g.symm)⟩⟩,
  lt := λ a b, quotient.lift_on₂ a b (λ ⟨α, r, wo⟩ ⟨β, s, wo'⟩, nonempty (r ≺i s)) $
    λ ⟨α₁, r₁, o₁⟩ ⟨α₂, r₂, o₂⟩ ⟨β₁, s₁, p₁⟩ ⟨β₂, s₂, p₂⟩ ⟨f⟩ ⟨g⟩,
    by exactI propext ⟨
      λ ⟨h⟩, ⟨principal_seg.equiv_lt f.symm $
        h.lt_le (initial_seg.of_iso g)⟩,
      λ ⟨h⟩, ⟨principal_seg.equiv_lt f $
        h.lt_le (initial_seg.of_iso g.symm)⟩⟩,
  le_refl := quot.ind $ by exact λ ⟨α, r, wo⟩, ⟨initial_seg.refl _⟩,
  le_trans := λ a b c, quotient.induction_on₃ a b c $
    λ ⟨α, r, _⟩ ⟨β, s, _⟩ ⟨γ, t, _⟩ ⟨f⟩ ⟨g⟩, ⟨f.trans g⟩,
  lt_iff_le_not_le := λ a b, quotient.induction_on₂ a b $
    λ ⟨α, r, _⟩ ⟨β, s, _⟩, by exactI
      ⟨λ ⟨f⟩, ⟨⟨f⟩, λ ⟨g⟩, (f.lt_le g).irrefl _⟩,
      λ ⟨⟨f⟩, h⟩, sum.rec_on f.lt_or_eq (λ g, ⟨g⟩)
      (λ g, (h ⟨initial_seg.of_iso g.symm⟩).elim)⟩,
  le_antisymm := λ a b,
    quotient.induction_on₂ a b $ λ ⟨α, r, _⟩ ⟨β, s, _⟩ ⟨h₁⟩ ⟨h₂⟩,
    by exactI quot.sound ⟨initial_seg.antisymm h₁ h₂⟩ }

/-- Ordinal less-equal is defined such that
  well orders `r` and `s` satisfy `type r ≤ type s` if there exists
  a function embedding `r` as an initial segment of `s`. -/
add_decl_doc ordinal.partial_order.le

/-- Ordinal less-than is defined such that
  well orders `r` and `s` satisfy `type r < type s` if there exists
  a function embedding `r` as a principal segment of `s`. -/
add_decl_doc ordinal.partial_order.lt

theorem type_le {α β} {r : α → α → Prop} {s : β → β → Prop}
  [is_well_order α r] [is_well_order β s] :
  type r ≤ type s ↔ nonempty (r ≼i s) := iff.rfl

theorem type_le' {α β} {r : α → α → Prop} {s : β → β → Prop}
  [is_well_order α r] [is_well_order β s] : type r ≤ type s ↔ nonempty (r ↪r s) :=
⟨λ ⟨f⟩, ⟨f⟩, λ ⟨f⟩, ⟨f.collapse⟩⟩

@[simp] theorem type_lt_iff {α β} {r : α → α → Prop} {s : β → β → Prop}
  [is_well_order α r] [is_well_order β s] :
  type r < type s ↔ nonempty (r ≺i s) := iff.rfl

/-- Given two ordinals `α ≤ β`, then `initial_seg_out α β` is the initial segment embedding
of `α` to `β`, as map from a model type for `α` to a model type for `β`. -/
def initial_seg_out {α β : ordinal} (h : α ≤ β) :
  initial_seg ((<) : α.out.α → α.out.α → Prop) ((<) : β.out.α → β.out.α → Prop) :=
begin
  change α.out.r ≼i β.out.r,
  rw [←quotient.out_eq α, ←quotient.out_eq β] at h, revert h,
  cases quotient.out α, cases quotient.out β, exact classical.choice
end

/-- Given two ordinals `α < β`, then `principal_seg_out α β` is the principal segment embedding
of `α` to `β`, as map from a model type for `α` to a model type for `β`. -/
def principal_seg_out {α β : ordinal} (h : α < β) :
  principal_seg ((<) : α.out.α → α.out.α → Prop) ((<) : β.out.α → β.out.α → Prop) :=
begin
  change α.out.r ≺i β.out.r,
  rw [←quotient.out_eq α, ←quotient.out_eq β] at h, revert h,
  cases quotient.out α, cases quotient.out β, exact classical.choice
end

/-- Given two ordinals `α = β`, then `rel_iso_out α β` is the order isomorphism between two
model types for `α` and `β`. -/
def rel_iso_out {α β : ordinal} (h : α = β) :
  ((<) : α.out.α → α.out.α → Prop) ≃r ((<) : β.out.α → β.out.α → Prop) :=
begin
  change α.out.r ≃r β.out.r,
  rw [←quotient.out_eq α, ←quotient.out_eq β] at h, revert h,
  cases quotient.out α, cases quotient.out β, exact classical.choice ∘ quotient.exact
end

theorem typein_lt_type (r : α → α → Prop) [is_well_order α r] (a : α) : typein r a < type r :=
⟨principal_seg.of_element _ _⟩

theorem typein_lt_self {o : ordinal} (i : o.out.α) : typein (<) i < o :=
by { simp_rw ←type_lt o, apply typein_lt_type }

@[simp] theorem typein_top {α β} {r : α → α → Prop} {s : β → β → Prop}
  [is_well_order α r] [is_well_order β s] (f : r ≺i s) :
  typein s f.top = type r :=
eq.symm $ quot.sound ⟨rel_iso.of_surjective
  (rel_embedding.cod_restrict _ f f.lt_top)
  (λ ⟨a, h⟩, by rcases f.down'.1 h with ⟨b, rfl⟩; exact ⟨b, rfl⟩)⟩

@[simp] theorem typein_apply {α β} {r : α → α → Prop} {s : β → β → Prop}
  [is_well_order α r] [is_well_order β s] (f : r ≼i s) (a : α) :
  ordinal.typein s (f a) = ordinal.typein r a :=
eq.symm $ quotient.sound ⟨rel_iso.of_surjective
  (rel_embedding.cod_restrict _
    ((subrel.rel_embedding _ _).trans f)
    (λ ⟨x, h⟩, by rw [rel_embedding.trans_apply]; exact f.to_rel_embedding.map_rel_iff.2 h))
  (λ ⟨y, h⟩, by rcases f.init' h with ⟨a, rfl⟩;
    exact ⟨⟨a, f.to_rel_embedding.map_rel_iff.1 h⟩, subtype.eq $ rel_embedding.trans_apply _ _ _⟩)⟩

@[simp] theorem typein_lt_typein (r : α → α → Prop) [is_well_order α r]
  {a b : α} : typein r a < typein r b ↔ r a b :=
⟨λ ⟨f⟩, begin
  have : f.top.1 = a,
  { let f' := principal_seg.of_element r a,
    let g' := f.trans (principal_seg.of_element r b),
    have : g'.top = f'.top, {rw subsingleton.elim f' g'},
    exact this },
  rw ← this, exact f.top.2
end, λ h, ⟨principal_seg.cod_restrict _
  (principal_seg.of_element r a)
  (λ x, @trans _ r _ _ _ _ x.2 h) h⟩⟩

theorem typein_surj (r : α → α → Prop) [is_well_order α r]
  {o} (h : o < type r) : ∃ a, typein r a = o :=
induction_on o (λ β s _ ⟨f⟩, by exactI ⟨f.top, typein_top _⟩) h

lemma typein_injective (r : α → α → Prop) [is_well_order α r] : injective (typein r) :=
injective_of_increasing r (<) (typein r) (λ x y, (typein_lt_typein r).2)

theorem typein_inj (r : α → α → Prop) [is_well_order α r]
  {a b} : typein r a = typein r b ↔ a = b :=
injective.eq_iff (typein_injective r)

/-! ### Enumerating elements in a well-order with ordinals. -/

/-- `enum r o h` is the `o`-th element of `α` ordered by `r`.
  That is, `enum` maps an initial segment of the ordinals, those
  less than the order type of `r`, to the elements of `α`. -/
def enum (r : α → α → Prop) [is_well_order α r] (o) : o < type r → α :=
quot.rec_on o (λ ⟨β, s, _⟩ h, (classical.choice h).top) $
λ ⟨β, s, _⟩ ⟨γ, t, _⟩ ⟨h⟩, begin
  resetI, refine funext (λ (H₂ : type t < type r), _),
  have H₁ : type s < type r, {rwa type_eq.2 ⟨h⟩},
  have : ∀ {o e} (H : o < type r), @@eq.rec
   (λ (o : ordinal), o < type r → α)
   (λ (h : type s < type r), (classical.choice h).top)
     e H = (classical.choice H₁).top, {intros, subst e},
  exact (this H₂).trans (principal_seg.top_eq h
    (classical.choice H₁) (classical.choice H₂))
end

theorem enum_type {α β} {r : α → α → Prop} {s : β → β → Prop}
  [is_well_order α r] [is_well_order β s] (f : s ≺i r)
  {h : type s < type r} : enum r (type s) h = f.top :=
principal_seg.top_eq (rel_iso.refl _) _ _

@[simp] theorem enum_typein (r : α → α → Prop) [is_well_order α r] (a : α) :
  enum r (typein r a) (typein_lt_type r a) = a :=
enum_type (principal_seg.of_element r a)

@[simp] theorem typein_enum (r : α → α → Prop) [is_well_order α r]
  {o} (h : o < type r) : typein r (enum r o h) = o :=
let ⟨a, e⟩ := typein_surj r h in
by clear _let_match; subst e; rw enum_typein

theorem enum_lt_enum {r : α → α → Prop} [is_well_order α r]
  {o₁ o₂ : ordinal} (h₁ : o₁ < type r) (h₂ : o₂ < type r) :
  r (enum r o₁ h₁) (enum r o₂ h₂) ↔ o₁ < o₂ :=
by rw [← typein_lt_typein r, typein_enum, typein_enum]

lemma rel_iso_enum' {α β : Type u} {r : α → α → Prop} {s : β → β → Prop}
  [is_well_order α r] [is_well_order β s]
  (f : r ≃r s) (o : ordinal) : ∀(hr : o < type r) (hs : o < type s),
  f (enum r o hr) = enum s o hs :=
begin
  refine induction_on o _, rintros γ t wo ⟨g⟩ ⟨h⟩,
  resetI, rw [enum_type g, enum_type (principal_seg.lt_equiv g f)], refl
end

lemma rel_iso_enum {α β : Type u} {r : α → α → Prop} {s : β → β → Prop}
  [is_well_order α r] [is_well_order β s]
  (f : r ≃r s) (o : ordinal) (hr : o < type r) :
  f (enum r o hr) =
  enum s o (by {convert hr using 1, apply quotient.sound, exact ⟨f.symm⟩ }) :=
rel_iso_enum' _ _ _ _

theorem wf : @well_founded ordinal (<) :=
⟨λ a, induction_on a $ λ α r wo, by exactI
suffices ∀ a, acc (<) (typein r a), from
⟨_, λ o h, let ⟨a, e⟩ := typein_surj r h in e ▸ this a⟩,
λ a, acc.rec_on (wo.wf.apply a) $ λ x H IH, ⟨_, λ o h, begin
  rcases typein_surj r (lt_trans h (typein_lt_type r _)) with ⟨b, rfl⟩,
  exact IH _ ((typein_lt_typein r).1 h)
end⟩⟩

instance : has_well_founded ordinal := ⟨(<), wf⟩

/-- Reformulation of well founded induction on ordinals as a lemma that works with the
`induction` tactic, as in `induction i using ordinal.induction with i IH`. -/
lemma induction {p : ordinal.{u} → Prop} (i : ordinal.{u})
  (h : ∀ j, (∀ k, k < j → p k) → p j) : p i :=
ordinal.wf.induction i h

/-- Principal segment version of the `typein` function, embedding a well order into
  ordinals as a principal segment. -/
def typein.principal_seg {α : Type u} (r : α → α → Prop) [is_well_order α r] :
  @principal_seg α ordinal.{u} r (<) :=
⟨rel_embedding.of_monotone (typein r)
  (λ a b, (typein_lt_typein r).2), type r, λ b,
    ⟨λ h, ⟨enum r _ h, typein_enum r h⟩,
    λ ⟨a, e⟩, e ▸ typein_lt_type _ _⟩⟩

@[simp] theorem typein.principal_seg_coe (r : α → α → Prop) [is_well_order α r] :
  (typein.principal_seg r : α → ordinal) = typein r := rfl

/-! ### Cardinality of ordinals -/

/-- The cardinal of an ordinal is the cardinal of any
  set with that order type. -/
def card (o : ordinal) : cardinal :=
quot.lift_on o (λ a, #a.α) $ λ ⟨α, r, _⟩ ⟨β, s, _⟩ ⟨e⟩, quotient.sound ⟨e.to_equiv⟩

@[simp] theorem card_type (r : α → α → Prop) [is_well_order α r] :
  card (type r) = #α := rfl

lemma card_typein {r : α → α → Prop} [wo : is_well_order α r] (x : α) :
  #{y // r y x} = (typein r x).card := rfl

theorem card_le_card {o₁ o₂ : ordinal} : o₁ ≤ o₂ → card o₁ ≤ card o₂ :=
induction_on o₁ $ λ α r _, induction_on o₂ $ λ β s _ ⟨⟨⟨f, _⟩, _⟩⟩, ⟨f⟩

instance : has_zero ordinal :=
⟨⟦⟨pempty, empty_relation, by apply_instance⟩⟧⟩

instance : inhabited ordinal := ⟨0⟩

theorem zero_eq_type_empty : 0 = @type empty empty_relation _ :=
quotient.sound ⟨⟨empty_equiv_pempty.symm, λ _ _, iff.rfl⟩⟩

@[simp] theorem card_zero : card 0 = 0 := rfl

protected theorem zero_le (o : ordinal) : 0 ≤ o :=
induction_on o $ λ α r _, ⟨⟨⟨embedding.of_is_empty, is_empty_elim⟩, is_empty_elim⟩⟩

@[simp] protected theorem le_zero {o : ordinal} : o ≤ 0 ↔ o = 0 :=
by simp only [le_antisymm_iff, ordinal.zero_le, and_true]

protected theorem pos_iff_ne_zero {o : ordinal} : 0 < o ↔ o ≠ 0 :=
by simp only [lt_iff_le_and_ne, ordinal.zero_le, true_and, ne.def, eq_comm]

lemma eq_zero_of_out_empty (o : ordinal) [h : is_empty o.out.α] : o = 0 :=
begin
  by_contra ho,
  replace ho := ordinal.pos_iff_ne_zero.2 ho,
  rw ←type_lt o at ho,
  have α := enum (<) 0 ho,
  exact h.elim α
end

@[simp] theorem out_empty_iff_eq_zero {o : ordinal} : is_empty o.out.α ↔ o = 0 :=
begin
  refine ⟨@eq_zero_of_out_empty o, λ h, ⟨λ i, _⟩⟩,
  subst o,
  exact (ordinal.zero_le _).not_lt (typein_lt_self i)
end

@[simp] theorem out_nonempty_iff_ne_zero {o : ordinal} : nonempty o.out.α ↔ o ≠ 0 :=
by rw [←not_iff_not, ←not_is_empty_iff, not_not, not_not, out_empty_iff_eq_zero]

instance is_empty_out_zero : is_empty (0 : ordinal).out.α :=
out_empty_iff_eq_zero.2 rfl

instance : has_one ordinal :=
⟨⟦⟨punit, empty_relation, by apply_instance⟩⟧⟩

theorem one_eq_type_unit : 1 = @type unit empty_relation _ :=
quotient.sound ⟨⟨punit_equiv_punit, λ _ _, iff.rfl⟩⟩

@[simp] theorem card_one : card 1 = 1 := rfl

/-! ### Lifting ordinals to a higher universe -/

/-- The universe lift operation for ordinals, which embeds `ordinal.{u}` as
  a proper initial segment of `ordinal.{v}` for `v > u`. For the initial segment version,
  see `lift.initial_seg`. -/
def lift (o : ordinal.{v}) : ordinal.{max v u} :=
quotient.lift_on o (λ ⟨α, r, wo⟩,
  @type _ _ (@rel_embedding.is_well_order _ _ (@equiv.ulift.{u} α ⁻¹'o r) r
    (rel_iso.preimage equiv.ulift.{u} r) wo)) $
λ ⟨α, r, _⟩ ⟨β, s, _⟩ ⟨f⟩,
quot.sound ⟨(rel_iso.preimage equiv.ulift r).trans $
  f.trans (rel_iso.preimage equiv.ulift s).symm⟩

theorem lift_type {α} (r : α → α → Prop) [is_well_order α r] :
  ∃ wo', lift (type r) = @type _ (@equiv.ulift.{v} α ⁻¹'o r) wo' :=
⟨_, rfl⟩

theorem lift_umax : lift.{(max u v) u} = lift.{v u} :=
funext $ λ a, induction_on a $ λ α r _,
quotient.sound ⟨(rel_iso.preimage equiv.ulift r).trans (rel_iso.preimage equiv.ulift r).symm⟩

theorem lift_id' (a : ordinal) : lift a = a :=
induction_on a $ λ α r _,
quotient.sound ⟨rel_iso.preimage equiv.ulift r⟩

@[simp] theorem lift_id : ∀ a, lift.{u u} a = a := lift_id'.{u u}

@[simp]
theorem lift_lift (a : ordinal) : lift.{w} (lift.{v} a) = lift.{(max v w)} a :=
induction_on a $ λ α r _,
quotient.sound ⟨(rel_iso.preimage equiv.ulift _).trans $
  (rel_iso.preimage equiv.ulift _).trans (rel_iso.preimage equiv.ulift _).symm⟩

theorem lift_type_le {α : Type u} {β : Type v} {r s} [is_well_order α r] [is_well_order β s] :
  lift.{(max v w)} (type r) ≤ lift.{(max u w)} (type s) ↔ nonempty (r ≼i s) :=
⟨λ ⟨f⟩, ⟨(initial_seg.of_iso (rel_iso.preimage equiv.ulift r).symm).trans $
    f.trans (initial_seg.of_iso (rel_iso.preimage equiv.ulift s))⟩,
 λ ⟨f⟩, ⟨(initial_seg.of_iso (rel_iso.preimage equiv.ulift r)).trans $
    f.trans (initial_seg.of_iso (rel_iso.preimage equiv.ulift s).symm)⟩⟩

theorem lift_type_eq {α : Type u} {β : Type v} {r s} [is_well_order α r] [is_well_order β s] :
  lift.{(max v w)} (type r) = lift.{(max u w)} (type s) ↔ nonempty (r ≃r s) :=
quotient.eq.trans
⟨λ ⟨f⟩, ⟨(rel_iso.preimage equiv.ulift r).symm.trans $
    f.trans (rel_iso.preimage equiv.ulift s)⟩,
 λ ⟨f⟩, ⟨(rel_iso.preimage equiv.ulift r).trans $
    f.trans (rel_iso.preimage equiv.ulift s).symm⟩⟩

theorem lift_type_lt {α : Type u} {β : Type v} {r s} [is_well_order α r] [is_well_order β s] :
  lift.{(max v w)} (type r) < lift.{(max u w)} (type s) ↔ nonempty (r ≺i s) :=
by haveI := @rel_embedding.is_well_order _ _ (@equiv.ulift.{(max v w)} α ⁻¹'o r)
     r (rel_iso.preimage equiv.ulift.{(max v w)} r) _;
   haveI := @rel_embedding.is_well_order _ _ (@equiv.ulift.{(max u w)} β ⁻¹'o s)
     s (rel_iso.preimage equiv.ulift.{(max u w)} s) _; exact
⟨λ ⟨f⟩, ⟨(f.equiv_lt (rel_iso.preimage equiv.ulift r).symm).lt_le
    (initial_seg.of_iso (rel_iso.preimage equiv.ulift s))⟩,
 λ ⟨f⟩, ⟨(f.equiv_lt (rel_iso.preimage equiv.ulift r)).lt_le
    (initial_seg.of_iso (rel_iso.preimage equiv.ulift s).symm)⟩⟩

@[simp] theorem lift_le {a b : ordinal} : lift.{u v} a ≤ lift b ↔ a ≤ b :=
induction_on a $ λ α r _, induction_on b $ λ β s _,
by rw ← lift_umax; exactI lift_type_le

@[simp] theorem lift_inj {a b : ordinal} : lift a = lift b ↔ a = b :=
by simp only [le_antisymm_iff, lift_le]

@[simp] theorem lift_lt {a b : ordinal} : lift a < lift b ↔ a < b :=
by simp only [lt_iff_le_not_le, lift_le]

@[simp] theorem lift_zero : lift 0 = 0 :=
quotient.sound ⟨(rel_iso.preimage equiv.ulift _).trans
 ⟨pempty_equiv_pempty, λ a b, iff.rfl⟩⟩

theorem zero_eq_lift_type_empty : 0 = lift.{u} (@type empty empty_relation _) :=
by rw [← zero_eq_type_empty, lift_zero]

@[simp] theorem lift_one : lift 1 = 1 :=
quotient.sound ⟨(rel_iso.preimage equiv.ulift _).trans
 ⟨punit_equiv_punit, λ a b, iff.rfl⟩⟩

theorem one_eq_lift_type_unit : 1 = lift.{u} (@type unit empty_relation _) :=
by rw [← one_eq_type_unit, lift_one]

@[simp] theorem lift_card (a) : (card a).lift = card (lift a) :=
induction_on a $ λ α r _, rfl

theorem lift_down' {a : cardinal.{u}} {b : ordinal.{max u v}}
  (h : card b ≤ a.lift) : ∃ a', lift a' = b :=
let ⟨c, e⟩ := cardinal.lift_down h in
cardinal.induction_on c (λ α, induction_on b $ λ β s _ e', begin
  resetI,
  rw [card_type, ← cardinal.lift_id'.{(max u v) u} (#β),
      ← cardinal.lift_umax.{u v}, lift_mk_eq.{u (max u v) (max u v)}] at e',
  cases e' with f,
  have g := rel_iso.preimage f s,
  haveI := (g : ⇑f ⁻¹'o s ↪r s).is_well_order,
  have := lift_type_eq.{u (max u v) (max u v)}.2 ⟨g⟩,
  rw [lift_id, lift_umax.{u v}] at this,
  exact ⟨_, this⟩
end) e

theorem lift_down {a : ordinal.{u}} {b : ordinal.{max u v}}
  (h : b ≤ lift a) : ∃ a', lift a' = b :=
@lift_down' (card a) _ (by rw lift_card; exact card_le_card h)

theorem le_lift_iff {a : ordinal.{u}} {b : ordinal.{max u v}} :
  b ≤ lift a ↔ ∃ a', lift a' = b ∧ a' ≤ a :=
⟨λ h, let ⟨a', e⟩ := lift_down h in ⟨a', e, lift_le.1 $ e.symm ▸ h⟩,
 λ ⟨a', e, h⟩, e ▸ lift_le.2 h⟩

theorem lt_lift_iff {a : ordinal.{u}} {b : ordinal.{max u v}} :
  b < lift a ↔ ∃ a', lift a' = b ∧ a' < a :=
⟨λ h, let ⟨a', e⟩ := lift_down (le_of_lt h) in
      ⟨a', e, lift_lt.1 $ e.symm ▸ h⟩,
 λ ⟨a', e, h⟩, e ▸ lift_lt.2 h⟩

/-- Initial segment version of the lift operation on ordinals, embedding `ordinal.{u}` in
  `ordinal.{v}` as an initial segment when `u ≤ v`. -/
def lift.initial_seg : @initial_seg ordinal.{u} ordinal.{max u v} (<) (<) :=
⟨⟨⟨lift.{v}, λ a b, lift_inj.1⟩, λ a b, lift_lt⟩,
  λ a b h, lift_down (le_of_lt h)⟩

@[simp] theorem lift.initial_seg_coe : (lift.initial_seg : ordinal → ordinal) = lift := rfl

/-! ### The first infinite ordinal `omega` -/

/-- `ω` is the first infinite ordinal, defined as the order type of `ℕ`. -/
def omega : ordinal.{u} := lift $ @type ℕ (<) _

localized "notation `ω` := ordinal.omega.{0}" in ordinal

theorem card_omega : card omega = cardinal.omega := rfl

@[simp] theorem lift_omega : lift omega = omega := lift_lift _

/-!
### Definition and first properties of addition on ordinals

In this paragraph, we introduce the addition on ordinals, and prove just enough properties to
deduce that the order on ordinals is total (and therefore well-founded). Further properties of
the addition, together with properties of the other operations, are proved in
`ordinal_arithmetic.lean`.
-/

instance : add_monoid_with_one ordinal.{u} :=
{ add       := λ o₁ o₂, quotient.lift_on₂ o₁ o₂
    (λ ⟨α, r, wo⟩ ⟨β, s, wo'⟩, ⟦⟨α ⊕ β, sum.lex r s, by exactI sum.lex.is_well_order _ _⟩⟧
      : Well_order → Well_order → ordinal) $
    λ ⟨α₁, r₁, o₁⟩ ⟨α₂, r₂, o₂⟩ ⟨β₁, s₁, p₁⟩ ⟨β₂, s₂, p₂⟩ ⟨f⟩ ⟨g⟩,
    quot.sound ⟨rel_iso.sum_lex_congr f g⟩,
  zero      := 0,
  one       := 1,
  zero_add  := λ o, induction_on o $ λ α r _, eq.symm $ quotient.sound
    ⟨⟨(empty_sum pempty α).symm, λ a b, sum.lex_inr_inr⟩⟩,
  add_zero  := λ o, induction_on o $ λ α r _, eq.symm $ quotient.sound
    ⟨⟨(sum_empty α pempty).symm, λ a b, sum.lex_inl_inl⟩⟩,
  add_assoc := λ o₁ o₂ o₃, quotient.induction_on₃ o₁ o₂ o₃ $
    λ ⟨α, r, _⟩ ⟨β, s, _⟩ ⟨γ, t, _⟩, quot.sound
    ⟨⟨sum_assoc _ _ _, λ a b,
    begin rcases a with ⟨a|a⟩|a; rcases b with ⟨b|b⟩|b;
      simp only [sum_assoc_apply_inl_inl, sum_assoc_apply_inl_inr, sum_assoc_apply_inr,
        sum.lex_inl_inl, sum.lex_inr_inr, sum.lex.sep, sum.lex_inr_inl] end⟩⟩ }

/-- `o₁ + o₂` is the order on the disjoint union of `o₁` and `o₂` obtained by declaring that
  every element of `o₁` is smaller than every element of `o₂`. -/
add_decl_doc ordinal.add_monoid_with_one.add

@[simp] theorem card_add (o₁ o₂ : ordinal) : card (o₁ + o₂) = card o₁ + card o₂ :=
induction_on o₁ $ λ α r _, induction_on o₂ $ λ β s _, rfl

@[simp] theorem type_add {α β : Type u} (r : α → α → Prop) (s : β → β → Prop)
  [is_well_order α r] [is_well_order β s] : type r + type s = type (sum.lex r s) := rfl

<<<<<<< HEAD
/-- The ordinal successor is the smallest ordinal larger than `o`.
  It is defined as `o + 1`. -/
def succ (o : ordinal) : ordinal := o + 1

theorem succ_eq_add_one (o) : succ o = o + 1 := rfl

@[simp] theorem card_nat (n : ℕ) : card.{u} n = n :=
by induction n; [refl, simp only [card_add, card_one, nat.cast_succ, *]]

=======
>>>>>>> 15b7e536
instance has_le.le.add_covariant_class : covariant_class ordinal.{u} ordinal.{u} (+) (≤) :=
⟨λ c a b h, begin
  revert h c, exact (
  induction_on a $ λ α₁ r₁ _, induction_on b $ λ α₂ r₂ _ ⟨⟨⟨f, fo⟩, fi⟩⟩ c,
  induction_on c $ λ β s _,
  ⟨⟨⟨(embedding.refl _).sum_map f,
    λ a b, match a, b with
      | sum.inl a, sum.inl b := sum.lex_inl_inl.trans sum.lex_inl_inl.symm
      | sum.inl a, sum.inr b := by apply iff_of_true; apply sum.lex.sep
      | sum.inr a, sum.inl b := by apply iff_of_false; exact sum.lex_inr_inl
      | sum.inr a, sum.inr b := sum.lex_inr_inr.trans $ fo.trans sum.lex_inr_inr.symm
      end⟩,
    λ a b H, match a, b, H with
      | _,         sum.inl b, _ := ⟨sum.inl b, rfl⟩
      | sum.inl a, sum.inr b, H := (sum.lex_inr_inl H).elim
      | sum.inr a, sum.inr b, H := let ⟨w, h⟩ := fi _ _ (sum.lex_inr_inr.1 H) in
          ⟨sum.inr w, congr_arg sum.inr h⟩
    end⟩⟩)
end⟩

instance has_le.le.add_swap_covariant_class :
  covariant_class ordinal.{u} ordinal.{u} (swap (+)) (≤) :=
⟨λ c a b h, begin
  revert h c, exact (
  induction_on a $ λ α₁ r₁ hr₁, induction_on b $ λ α₂ r₂ hr₂ ⟨⟨⟨f, fo⟩, fi⟩⟩ c,
  induction_on c $ λ β s hs, (@type_le' _ _ _ _
    (@sum.lex.is_well_order _ _ _ _ hr₁ hs)
    (@sum.lex.is_well_order _ _ _ _ hr₂ hs)).2
  ⟨⟨f.sum_map (embedding.refl _), λ a b, begin
    split; intro H,
    { cases a with a a; cases b with b b; cases H; constructor; [rwa ← fo, assumption] },
    { cases H; constructor; [rwa fo, assumption] }
  end⟩⟩)
end⟩

theorem le_add_right (a b : ordinal) : a ≤ a + b :=
by simpa only [add_zero] using add_le_add_left (ordinal.zero_le b) a

theorem le_add_left (a b : ordinal) : a ≤ b + a :=
by simpa only [zero_add] using add_le_add_right (ordinal.zero_le b) a

instance : linear_order ordinal :=
{ le_total     := λ a b,
    match lt_or_eq_of_le (le_add_left b a), lt_or_eq_of_le (le_add_right a b) with
    | or.inr h, _ := by rw h; exact or.inl (le_add_right _ _)
    | _, or.inr h := by rw h; exact or.inr (le_add_left _ _)
    | or.inl h₁, or.inl h₂ := induction_on a (λ α₁ r₁ _,
      induction_on b $ λ α₂ r₂ _ ⟨f⟩ ⟨g⟩, begin
        resetI,
        rw [← typein_top f, ← typein_top g, le_iff_lt_or_eq,
            le_iff_lt_or_eq, typein_lt_typein, typein_lt_typein],
        rcases trichotomous_of (sum.lex r₁ r₂) g.top f.top with h|h|h;
        [exact or.inl (or.inl h), {left, right, rw h}, exact or.inr (or.inl h)]
      end) h₁ h₂
    end,
  decidable_le := classical.dec_rel _,
  ..ordinal.partial_order }

private theorem succ_le_iff' {a b : ordinal} : a + 1 ≤ b ↔ a < b :=
⟨lt_of_lt_of_le (induction_on a $ λ α r _, ⟨⟨⟨⟨λ x, sum.inl x, λ _ _, sum.inl.inj⟩,
  λ _ _, sum.lex_inl_inl⟩,
  sum.inr punit.star, λ b, sum.rec_on b
    (λ x, ⟨λ _, ⟨x, rfl⟩, λ _, sum.lex.sep _ _⟩)
    (λ x, sum.lex_inr_inr.trans ⟨false.elim, λ ⟨x, H⟩, sum.inl_ne_inr H⟩)⟩⟩),
induction_on a $ λ α r hr, induction_on b $ λ β s hs ⟨⟨f, t, hf⟩⟩, begin
  refine ⟨⟨@rel_embedding.of_monotone (α ⊕ punit) β _ _
    (@sum.lex.is_well_order _ _ _ _ hr _).1.1
    (@is_asymm_of_is_trans_of_is_irrefl _ _ hs.1.2.2 hs.1.2.1)
    (sum.rec _ _) (λ a b, _), λ a b, _⟩⟩,
  { exact f }, { exact λ _, t },
  { rcases a with a|_; rcases b with b|_,
    { simpa only [sum.lex_inl_inl] using f.map_rel_iff.2 },
    { intro _, rw hf, exact ⟨_, rfl⟩ },
    { exact false.elim ∘ sum.lex_inr_inl },
    { exact false.elim ∘ sum.lex_inr_inr.1 } },
  { rcases a with a|_,
    { intro h, have := @principal_seg.init _ _ _ _ hs.1.2.2 ⟨f, t, hf⟩ _ _ h,
      cases this with w h, exact ⟨sum.inl w, h⟩ },
    { intro h, cases (hf b).1 h with w h, exact ⟨sum.inl w, h⟩ } }
end⟩

instance : no_max_order ordinal := ⟨λ a, ⟨_, succ_le_iff'.1 le_rfl⟩⟩

instance : succ_order ordinal.{u} := succ_order.of_succ_le_iff (λ o, o + 1) (λ a b, succ_le_iff')

@[simp] theorem add_one_eq_succ (o : ordinal) : o + 1 = succ o := rfl

instance : is_well_order ordinal (<) := ⟨wf⟩

@[simp] lemma typein_le_typein (r : α → α → Prop) [is_well_order α r] {x x' : α} :
  typein r x ≤ typein r x' ↔ ¬r x' x :=
by rw [←not_lt, typein_lt_typein]

@[simp] lemma typein_le_typein' (o : ordinal) {x x' : o.out.α} :
  typein (<) x ≤ typein (<) x' ↔ x ≤ x' :=
by { rw typein_le_typein, exact not_lt }

lemma enum_le_enum (r : α → α → Prop) [is_well_order α r] {o o' : ordinal}
  (ho : o < type r) (ho' : o' < type r) : ¬r (enum r o' ho') (enum r o ho) ↔ o ≤ o' :=
by rw [←@not_lt _ _ o' o, enum_lt_enum ho']

lemma enum_le_enum' (a : ordinal) {o o' : ordinal} (ho : o < a) (ho' : o' < a) :
  @enum a.out.α (<) _ o (by rwa type_lt) ≤ @enum a.out.α (<) _ o' (by rwa type_lt) ↔ o ≤ o' :=
by rw [←enum_le_enum (<), ←not_lt]

theorem enum_zero_le {r : α → α → Prop} [is_well_order α r] (h0 : 0 < type r) (a : α) :
  ¬ r a (enum r 0 h0) :=
by { rw [←enum_typein r a, enum_le_enum r], apply ordinal.zero_le }

theorem enum_zero_le' {o : ordinal} (h0 : 0 < o) (a : o.out.α) :
  @enum o.out.α (<) _ 0 (by rwa type_lt) ≤ a :=
by { rw ←not_lt, apply enum_zero_le }

theorem le_enum_succ {o : ordinal} (a : (succ o).out.α) :
  a ≤ @enum (succ o).out.α (<) _ o (by { rw type_lt, exact lt_succ o }) :=
begin
  rw ←enum_typein (<) a,
  apply (enum_le_enum' (succ o) _ _).2,
  rw ←lt_succ_iff,
  all_goals { apply typein_lt_self }
end

theorem enum_inj {r : α → α → Prop} [is_well_order α r] {o₁ o₂ : ordinal} (h₁ : o₁ < type r)
  (h₂ : o₂ < type r) : enum r o₁ h₁ = enum r o₂ h₂ ↔ o₁ = o₂ :=
⟨λ h, begin
  by_contra hne,
  cases lt_or_gt_of_ne hne with hlt hlt;
    apply (is_well_order.is_irrefl r).1,
    { rwa [←@enum_lt_enum α r _ o₁ o₂ h₁ h₂, h] at hlt },
    { change _ < _ at hlt, rwa [←@enum_lt_enum α r _ o₂ o₁ h₂ h₁, h] at hlt }
end, λ h, by simp_rw h⟩

/-- A well order `r` is order isomorphic to the set of ordinals smaller than `type r`. -/
@[simps] def enum_iso (r : α → α → Prop) [is_well_order α r] : subrel (<) (< type r) ≃r r :=
{ to_fun := λ ⟨o, h⟩, enum r o h,
  inv_fun := λ x, ⟨typein r x, typein_lt_type r x⟩,
  left_inv := λ ⟨o, h⟩, subtype.ext_val (typein_enum _ _),
  right_inv := λ h, enum_typein _ _,
  map_rel_iff' := by { rintros ⟨a, _⟩ ⟨b, _⟩, apply enum_lt_enum } }

/-- The order isomorphism between ordinals less than `o` and `o.out.α`. -/
@[simps] noncomputable def enum_iso_out (o : ordinal.{u}) : set.Iio o ≃o o.out.α :=
{ to_fun := λ ⟨o', h⟩, enum (<) o' (by rwa type_lt),
  inv_fun := λ x, ⟨typein (<) x, typein_lt_self x⟩,
  left_inv := λ ⟨o', h⟩, subtype.ext_val (typein_enum _ _),
  right_inv := λ h, enum_typein _ _,
  map_rel_iff' := by { rintros ⟨a, _⟩ ⟨b, _⟩, apply enum_le_enum' } }

/-- `o.out.α` is an `order_bot` whenever `0 < o`. -/
def out_order_bot_of_pos {o : ordinal} (ho : 0 < o) : order_bot o.out.α :=
⟨_, enum_zero_le' ho⟩

theorem enum_zero_eq_bot {o : ordinal} (ho : 0 < o) :
  enum (<) 0 (by rwa type_lt) = by { haveI H := out_order_bot_of_pos ho, exact ⊥ } :=
rfl

/-- `univ.{u v}` is the order type of the ordinals of `Type u` as a member
  of `ordinal.{v}` (when `u < v`). It is an inaccessible cardinal. -/
@[nolint check_univs] -- intended to be used with explicit universe parameters
def univ : ordinal.{max (u + 1) v} := lift.{v (u+1)} (@type ordinal.{u} (<) _)

theorem univ_id : univ.{u (u+1)} = @type ordinal.{u} (<) _ := lift_id _

@[simp] theorem lift_univ : lift.{w} univ.{u v} = univ.{u (max v w)} := lift_lift _

theorem univ_umax : univ.{u (max (u+1) v)} = univ.{u v} := congr_fun lift_umax _

/-- Principal segment version of the lift operation on ordinals, embedding `ordinal.{u}` in
  `ordinal.{v}` as a principal segment when `u < v`. -/
def lift.principal_seg : @principal_seg ordinal.{u} ordinal.{max (u+1) v} (<) (<) :=
⟨↑lift.initial_seg.{u (max (u+1) v)}, univ.{u v}, begin
  refine λ b, induction_on b _, introsI β s _,
  rw [univ, ← lift_umax], split; intro h,
  { rw ← lift_id (type s) at h ⊢,
    cases lift_type_lt.1 h with f, cases f with f a hf,
    existsi a, revert hf,
    apply induction_on a, introsI α r _ hf,
    refine lift_type_eq.{u (max (u+1) v) (max (u+1) v)}.2
      ⟨(rel_iso.of_surjective (rel_embedding.of_monotone _ _) _).symm⟩,
    { exact λ b, enum r (f b) ((hf _).2 ⟨_, rfl⟩) },
    { refine λ a b h, (typein_lt_typein r).1 _,
      rw [typein_enum, typein_enum],
      exact f.map_rel_iff.2 h },
    { intro a', cases (hf _).1 (typein_lt_type _ a') with b e,
      existsi b, simp, simp [e] } },
  { cases h with a e, rw [← e],
    apply induction_on a, introsI α r _,
    exact lift_type_lt.{u (u+1) (max (u+1) v)}.2
      ⟨typein.principal_seg r⟩ }
end⟩

@[simp] theorem lift.principal_seg_coe :
  (lift.principal_seg.{u v} : ordinal → ordinal) = lift.{(max (u+1) v)} := rfl

@[simp] theorem lift.principal_seg_top : lift.principal_seg.top = univ := rfl

theorem lift.principal_seg_top' :
  lift.principal_seg.{u (u+1)}.top = @type ordinal.{u} (<) _ :=
by simp only [lift.principal_seg_top, univ_id]

/-! ### Minimum -/

/-- The minimal element of a nonempty family of ordinals -/
def min {ι} (I : nonempty ι) (f : ι → ordinal) : ordinal :=
wf.min (set.range f) (let ⟨i⟩ := I in ⟨_, set.mem_range_self i⟩)

theorem min_eq {ι} (I) (f : ι → ordinal) : ∃ i, min I f = f i :=
let ⟨i, e⟩ := wf.min_mem (set.range f) _ in ⟨i, e.symm⟩

theorem min_le {ι I} (f : ι → ordinal) (i) : min I f ≤ f i :=
le_of_not_gt $ wf.not_lt_min (set.range f) _ (set.mem_range_self i)

theorem le_min {ι I} {f : ι → ordinal} {a} : a ≤ min I f ↔ ∀ i, a ≤ f i :=
⟨λ h i, le_trans h (min_le _ _),
 λ h, let ⟨i, e⟩ := min_eq I f in e.symm ▸ h i⟩

@[simp] theorem lift_min {ι} (I) (f : ι → ordinal) : lift (min I f) = min I (lift ∘ f) :=
le_antisymm (le_min.2 $ λ a, lift_le.2 $ min_le _ a) $
let ⟨i, e⟩ := min_eq I (lift ∘ f) in
by rw e; exact lift_le.2 (le_min.2 $ λ j, lift_le.1 $
by have := min_le (lift ∘ f) j; rwa e at this)

instance : conditionally_complete_linear_order_bot ordinal :=
wf.conditionally_complete_linear_order_with_bot 0 $ le_antisymm (ordinal.zero_le _) $
  not_lt.1 (wf.not_lt_min set.univ ⟨0, mem_univ _⟩ (mem_univ 0))

@[simp] lemma bot_eq_zero : (⊥ : ordinal) = 0 := rfl

@[simp] lemma max_zero_left : ∀ a : ordinal, max 0 a = a := max_bot_left
@[simp] lemma max_zero_right : ∀ a : ordinal, max a 0 = a := max_bot_right
@[simp] lemma max_eq_zero {a b : ordinal} : max a b = 0 ↔ a = 0 ∧ b = 0 := max_eq_bot

protected theorem not_lt_zero (o : ordinal) : ¬ o < 0 :=
not_lt_bot

theorem eq_zero_or_pos : ∀ a : ordinal, a = 0 ∨ 0 < a :=
eq_bot_or_bot_lt

@[simp] theorem Inf_empty : Inf (∅ : set ordinal) = 0 :=
begin
  change dite _ (wf.min ∅) (λ _, 0) = 0,
  simp only [not_nonempty_empty, not_false_iff, dif_neg]
end

end ordinal

/-! ### Representing a cardinal with an ordinal -/

namespace cardinal
open ordinal

@[simp] theorem mk_ordinal_out (o : ordinal.{u}) : #(o.out.α) = o.card :=
by { convert (ordinal.card_type (<)).symm, exact (ordinal.type_lt o).symm }

/-- The ordinal corresponding to a cardinal `c` is the least ordinal
  whose cardinal is `c`. For the order-embedding version, see `ord.order_embedding`. -/
def ord (c : cardinal) : ordinal :=
begin
  let ι := λ α, {r // is_well_order α r},
  have : Π α, ι α := λ α, ⟨well_ordering_rel, by apply_instance⟩,
  let F := λ α, ordinal.min ⟨this _⟩ (λ i:ι α, ⟦⟨α, i.1, i.2⟩⟧),
  refine quot.lift_on c F _,
  suffices : ∀ {α β}, α ≈ β → F α ≤ F β,
  from λ α β h, le_antisymm (this h) (this (setoid.symm h)),
  intros α β h, cases h with f, refine ordinal.le_min.2 (λ i, _),
  haveI := @rel_embedding.is_well_order _ _
    (f ⁻¹'o i.1) _ ↑(rel_iso.preimage f i.1) i.2,
  rw ← show type (f ⁻¹'o i.1) = ⟦⟨β, i.1, i.2⟩⟧, from
    quot.sound ⟨rel_iso.preimage f i.1⟩,
  exact ordinal.min_le (λ i:ι α, ⟦⟨α, i.1, i.2⟩⟧) ⟨_, _⟩
end

lemma ord_eq_min (α : Type u) : ord (#α) =
  @ordinal.min {r // is_well_order α r} ⟨⟨well_ordering_rel, by apply_instance⟩⟩
    (λ i, ⟦⟨α, i.1, i.2⟩⟧) := rfl

theorem ord_eq (α) : ∃ (r : α → α → Prop) [wo : is_well_order α r],
  ord (#α) = @type α r wo :=
let ⟨⟨r, wo⟩, h⟩ := @ordinal.min_eq {r // is_well_order α r}
  ⟨⟨well_ordering_rel, by apply_instance⟩⟩
  (λ i:{r // is_well_order α r}, ⟦⟨α, i.1, i.2⟩⟧) in
⟨r, wo, h⟩

theorem ord_le_type (r : α → α → Prop) [is_well_order α r] : ord (#α) ≤ ordinal.type r :=
@ordinal.min_le {r // is_well_order α r}
  ⟨⟨well_ordering_rel, by apply_instance⟩⟩
  (λ i:{r // is_well_order α r}, ⟦⟨α, i.1, i.2⟩⟧) ⟨r, _⟩

theorem ord_le {c o} : ord c ≤ o ↔ c ≤ o.card :=
induction_on c $ λ α, ordinal.induction_on o $ λ β s _,
let ⟨r, _, e⟩ := ord_eq α in begin
  resetI, simp only [card_type], split; intro h,
  { rw e at h, exact let ⟨f⟩ := h in ⟨f.to_embedding⟩ },
  { cases h with f,
    have g := rel_embedding.preimage f s,
    haveI := rel_embedding.is_well_order g,
    exact le_trans (ord_le_type _) (type_le'.2 ⟨g⟩) }
end

theorem lt_ord {c o} : o < ord c ↔ o.card < c :=
by rw [← not_le, ← not_le, ord_le]

@[simp] theorem card_ord (c) : (ord c).card = c :=
quotient.induction_on c $ λ α,
let ⟨r, _, e⟩ := ord_eq α in by simp only [mk_def, e, card_type]

theorem ord_card_le (o : ordinal) : o.card.ord ≤ o :=
ord_le.2 le_rfl

lemma lt_ord_succ_card (o : ordinal) : o < (succ o.card).ord :=
by { rw lt_ord, apply lt_succ }

@[simp] theorem ord_le_ord {c₁ c₂} : ord c₁ ≤ ord c₂ ↔ c₁ ≤ c₂ :=
by simp only [ord_le, card_ord]

@[simp] theorem ord_lt_ord {c₁ c₂} : ord c₁ < ord c₂ ↔ c₁ < c₂ :=
by simp only [lt_ord, card_ord]

@[simp] theorem ord_zero : ord 0 = 0 :=
le_antisymm (ord_le.2 $ zero_le _) (ordinal.zero_le _)

@[simp] theorem ord_nat (n : ℕ) : ord n = n :=
le_antisymm (ord_le.2 $ by simp only [card_nat]) $ begin
  induction n with n IH,
  { apply ordinal.zero_le },
  { exact succ_le_of_lt (IH.trans_lt $ ord_lt_ord.2 $ nat_cast_lt.2 (nat.lt_succ_self n)) }
end

@[simp] theorem ord_one : ord 1 = 1 :=
by simpa using ord_nat 1

@[simp] theorem lift_ord (c) : (ord c).lift = ord (lift c) :=
eq_of_forall_ge_iff $ λ o, le_iff_le_iff_lt_iff_lt.2 $ begin
  split; intro h,
  { rcases ordinal.lt_lift_iff.1 h with ⟨a, e, h⟩,
    rwa [← e, lt_ord, ← lift_card, lift_lt, ← lt_ord] },
  { rw lt_ord at h,
    rcases lift_down' (le_of_lt h) with ⟨o, rfl⟩,
    rw [← lift_card, lift_lt] at h,
    rwa [ordinal.lift_lt, lt_ord] }
end

lemma mk_ord_out (c : cardinal) : #c.ord.out.α = c :=
by rw [←card_type (<), type_lt, card_ord]

lemma card_typein_lt (r : α → α → Prop) [is_well_order α r] (x : α)
  (h : ord (#α) = type r) : card (typein r x) < #α :=
by { rw [←ord_lt_ord, h], refine lt_of_le_of_lt (ord_card_le _) (typein_lt_type r x) }

lemma card_typein_out_lt (c : cardinal) (x : c.ord.out.α) : card (typein (<) x) < c :=
by { convert card_typein_lt (<) x _, rw [mk_ord_out], rw [type_lt, mk_ord_out] }

lemma ord_injective : injective ord :=
by { intros c c' h, rw [←card_ord c, ←card_ord c', h] }

/-- The ordinal corresponding to a cardinal `c` is the least ordinal
  whose cardinal is `c`. This is the order-embedding version. For the regular function, see `ord`.
-/
def ord.order_embedding : cardinal ↪o ordinal :=
rel_embedding.order_embedding_of_lt_embedding
  (rel_embedding.of_monotone cardinal.ord $ λ a b, cardinal.ord_lt_ord.2)

@[simp] theorem ord.order_embedding_coe :
  (ord.order_embedding : cardinal → ordinal) = ord := rfl

/-- The cardinal `univ` is the cardinality of ordinal `univ`, or
  equivalently the cardinal of `ordinal.{u}`, or `cardinal.{u}`,
  as an element of `cardinal.{v}` (when `u < v`). -/
@[nolint check_univs] -- intended to be used with explicit universe parameters
def univ := lift.{v (u+1)} (#ordinal)

theorem univ_id : univ.{u (u+1)} = #ordinal := lift_id _

@[simp] theorem lift_univ : lift.{w} univ.{u v} = univ.{u (max v w)} := lift_lift _

theorem univ_umax : univ.{u (max (u+1) v)} = univ.{u v} := congr_fun lift_umax _

theorem lift_lt_univ (c : cardinal) : lift.{(u+1) u} c < univ.{u (u+1)} :=
by simpa only [lift.principal_seg_coe, lift_ord, lift_succ, ord_le, succ_le_iff] using le_of_lt
  (lift.principal_seg.{u (u+1)}.lt_top (succ c).ord)

theorem lift_lt_univ' (c : cardinal) : lift.{(max (u+1) v) u} c < univ.{u v} :=
by simpa only [lift_lift, lift_univ, univ_umax] using
  lift_lt.{_ (max (u+1) v)}.2 (lift_lt_univ c)

@[simp] theorem ord_univ : ord univ.{u v} = ordinal.univ.{u v} :=
le_antisymm (ord_card_le _) $ le_of_forall_lt $ λ o h,
lt_ord.2 begin
  rcases lift.principal_seg.{u v}.down'.1
    (by simpa only [lift.principal_seg_coe] using h) with ⟨o', rfl⟩,
  simp only [lift.principal_seg_coe], rw [← lift_card],
  apply lift_lt_univ'
end

theorem lt_univ {c} : c < univ.{u (u+1)} ↔ ∃ c', c = lift.{(u+1) u} c' :=
⟨λ h, begin
  have := ord_lt_ord.2 h,
  rw ord_univ at this,
  cases lift.principal_seg.{u (u+1)}.down'.1
    (by simpa only [lift.principal_seg_top]) with o e,
  have := card_ord c,
  rw [← e, lift.principal_seg_coe, ← lift_card] at this,
  exact ⟨_, this.symm⟩
end, λ ⟨c', e⟩, e.symm ▸ lift_lt_univ _⟩

theorem lt_univ' {c} : c < univ.{u v} ↔ ∃ c', c = lift.{(max (u+1) v) u} c' :=
⟨λ h, let ⟨a, e, h'⟩ := lt_lift_iff.1 h in begin
  rw [← univ_id] at h',
  rcases lt_univ.{u}.1 h' with ⟨c', rfl⟩,
  exact ⟨c', by simp only [e.symm, lift_lift]⟩
end, λ ⟨c', e⟩, e.symm ▸ lift_lt_univ' _⟩

theorem small_iff_lift_mk_lt_univ {α : Type u} :
  small.{v} α ↔
  (cardinal.lift (# α : cardinal.{u}) < univ.{v (max u (v + 1))}) :=
begin
  rw lt_univ',
  split,
  { rintro ⟨β, e⟩,
    exact ⟨# β, (lift_mk_eq.{u _ (v + 1)}.2 e)⟩ },
  { rintro ⟨c, hc⟩,
    exact ⟨⟨c.out, lift_mk_eq.{u _ (v + 1)}.1 (hc.trans (congr rfl c.mk_out.symm))⟩⟩ }
end

end cardinal

namespace ordinal

@[simp] theorem card_univ : card univ = cardinal.univ := rfl

end ordinal<|MERGE_RESOLUTION|>--- conflicted
+++ resolved
@@ -962,18 +962,9 @@
 @[simp] theorem type_add {α β : Type u} (r : α → α → Prop) (s : β → β → Prop)
   [is_well_order α r] [is_well_order β s] : type r + type s = type (sum.lex r s) := rfl
 
-<<<<<<< HEAD
-/-- The ordinal successor is the smallest ordinal larger than `o`.
-  It is defined as `o + 1`. -/
-def succ (o : ordinal) : ordinal := o + 1
-
-theorem succ_eq_add_one (o) : succ o = o + 1 := rfl
-
 @[simp] theorem card_nat (n : ℕ) : card.{u} n = n :=
 by induction n; [refl, simp only [card_add, card_one, nat.cast_succ, *]]
 
-=======
->>>>>>> 15b7e536
 instance has_le.le.add_covariant_class : covariant_class ordinal.{u} ordinal.{u} (+) (≤) :=
 ⟨λ c a b h, begin
   revert h c, exact (
