/-
Copyright (c) 2017 Johannes Hölzl. All rights reserved.
Released under Apache 2.0 license as described in the file LICENSE.
Authors: Mario Carneiro, Floris van Doorn
-/
import data.sum.order
import set_theory.cardinal.basic

/-!
# Ordinals

Ordinals are defined as equivalences of well-ordered sets under order isomorphism. They are endowed
with a total order, where an ordinal is smaller than another one if it embeds into it as an
initial segment (or, equivalently, in any way). This total order is well founded.

## Main definitions

* `initial_seg r s`: type of order embeddings of `r` into `s` for which the range is an initial
  segment (i.e., if `b` belongs to the range, then any `b' < b` also belongs to the range).
  It is denoted by `r ≼i s`.
* `principal_seg r s`: Type of order embeddings of `r` into `s` for which the range is a principal
  segment, i.e., an interval of the form `(-∞, top)` for some element `top`. It is denoted by
  `r ≺i s`.

* `ordinal`: the type of ordinals (in a given universe)
* `ordinal.type r`: given a well-founded order `r`, this is the corresponding ordinal
* `ordinal.typein r a`: given a well-founded order `r` on a type `α`, and `a : α`, the ordinal
  corresponding to all elements smaller than `a`.
* `enum r o h`: given a well-order `r` on a type `α`, and an ordinal `o` strictly smaller than
  the ordinal corresponding to `r` (this is the assumption `h`), returns the `o`-th element of `α`.
  In other words, the elements of `α` can be enumerated using ordinals up to `type r`.
* `ordinal.card o`: the cardinality of an ordinal `o`.
* `ordinal.lift` lifts an ordinal in universe `u` to an ordinal in universe `max u v`.
  For a version registering additionally that this is an initial segment embedding, see
  `ordinal.lift.initial_seg`.
  For a version regiserting that it is a principal segment embedding if `u < v`, see
  `ordinal.lift.principal_seg`.
* `ordinal.omega` is the first infinite ordinal. It is the order type of `ℕ`.

* `o₁ + o₂` is the order on the disjoint union of `o₁` and `o₂` obtained by declaring that
  every element of `o₁` is smaller than every element of `o₂`. The main properties of addition
  (and the other operations on ordinals) are stated and proved in `ordinal_arithmetic.lean`. Here,
  we only introduce it and prove its basic properties to deduce the fact that the order on ordinals
  is total (and well founded).
* `succ o` is the successor of the ordinal `o`.
* `ordinal.min`: the minimal element of a nonempty indexed family of ordinals
* `cardinal.ord c`: when `c` is a cardinal, `ord c` is the smallest ordinal with this cardinality.
  It is the canonical way to represent a cardinal with an ordinal.

A conditionally complete linear order with bot structure is registered on ordinals, where `⊥` is
`0`, the ordinal corresponding to the empty type, and `Inf` is the minimum for nonempty sets and `0`
for the empty set by convention.

## Notations
* `r ≼i s`: the type of initial segment embeddings of `r` into `s`.
* `r ≺i s`: the type of principal segment embeddings of `r` into `s`.
* `ω` is a notation for the first infinite ordinal in the locale `ordinal`.
-/

noncomputable theory

open function cardinal set equiv order
open_locale classical cardinal

universes u v w
variables {α : Type*} {β : Type*} {γ : Type*}
  {r : α → α → Prop} {s : β → β → Prop} {t : γ → γ → Prop}

/-!
### Initial segments

Order embeddings whose range is an initial segment of `s` (i.e., if `b` belongs to the range, then
any `b' < b` also belongs to the range). The type of these embeddings from `r` to `s` is called
`initial_seg r s`, and denoted by `r ≼i s`.
-/

/-- If `r` is a relation on `α` and `s` in a relation on `β`, then `f : r ≼i s` is an order
embedding whose range is an initial segment. That is, whenever `b < f a` in `β` then `b` is in the
range of `f`. -/
@[nolint has_inhabited_instance]
structure initial_seg {α β : Type*} (r : α → α → Prop) (s : β → β → Prop) extends r ↪r s :=
(init : ∀ a b, s b (to_rel_embedding a) → ∃ a', to_rel_embedding a' = b)

local infix ` ≼i `:25 := initial_seg

namespace initial_seg

instance : has_coe (r ≼i s) (r ↪r s) := ⟨initial_seg.to_rel_embedding⟩
instance : has_coe_to_fun (r ≼i s) (λ _, α → β) := ⟨λ f x, (f : r ↪r s) x⟩

@[simp] theorem coe_fn_mk (f : r ↪r s) (o) :
  (@initial_seg.mk _ _ r s f o : α → β) = f := rfl

@[simp] theorem coe_fn_to_rel_embedding (f : r ≼i s) : (f.to_rel_embedding : α → β) = f := rfl

@[simp] theorem coe_coe_fn (f : r ≼i s) : ((f : r ↪r s) : α → β) = f := rfl

theorem init' (f : r ≼i s) {a : α} {b : β} : s b (f a) → ∃ a', f a' = b :=
f.init _ _

theorem init_iff (f : r ≼i s) {a : α} {b : β} : s b (f a) ↔ ∃ a', f a' = b ∧ r a' a :=
⟨λ h, let ⟨a', e⟩ := f.init' h in ⟨a', e, (f : r ↪r s).map_rel_iff.1 (e.symm ▸ h)⟩,
 λ ⟨a', e, h⟩, e ▸ (f : r ↪r s).map_rel_iff.2 h⟩

/-- An order isomorphism is an initial segment -/
def of_iso (f : r ≃r s) : r ≼i s :=
⟨f, λ a b h, ⟨f.symm b, rel_iso.apply_symm_apply f _⟩⟩

/-- The identity function shows that `≼i` is reflexive -/
@[refl] protected def refl (r : α → α → Prop) : r ≼i r :=
⟨rel_embedding.refl _, λ a b h, ⟨_, rfl⟩⟩

/-- Composition of functions shows that `≼i` is transitive -/
@[trans] protected def trans (f : r ≼i s) (g : s ≼i t) : r ≼i t :=
⟨f.1.trans g.1, λ a c h, begin
  simp at h ⊢,
  rcases g.2 _ _ h with ⟨b, rfl⟩, have h := g.1.map_rel_iff.1 h,
  rcases f.2 _ _ h with ⟨a', rfl⟩, exact ⟨a', rfl⟩
end⟩

@[simp] theorem refl_apply (x : α) : initial_seg.refl r x = x := rfl

@[simp] theorem trans_apply (f : r ≼i s) (g : s ≼i t) (a : α) : (f.trans g) a = g (f a) := rfl

theorem unique_of_extensional [is_extensional β s] :
  well_founded r → subsingleton (r ≼i s) | ⟨h⟩ :=
⟨λ f g, begin
  suffices : (f : α → β) = g, { cases f, cases g,
    congr, exact rel_embedding.coe_fn_injective this },
  funext a, have := h a, induction this with a H IH,
  refine @is_extensional.ext _ s _ _ _ (λ x, ⟨λ h, _, λ h, _⟩),
  { rcases f.init_iff.1 h with ⟨y, rfl, h'⟩,
    rw IH _ h', exact (g : r ↪r s).map_rel_iff.2 h' },
  { rcases g.init_iff.1 h with ⟨y, rfl, h'⟩,
    rw ← IH _ h', exact (f : r ↪r s).map_rel_iff.2 h' }
end⟩

instance [is_well_order β s] : subsingleton (r ≼i s) :=
⟨λ a, @subsingleton.elim _ (unique_of_extensional
  (@rel_embedding.well_founded _ _ r s a is_well_order.wf)) a⟩

protected theorem eq [is_well_order β s] (f g : r ≼i s) (a) : f a = g a :=
by rw subsingleton.elim f g

theorem antisymm.aux [is_well_order α r] (f : r ≼i s) (g : s ≼i r) : left_inverse g f :=
initial_seg.eq (f.trans g) (initial_seg.refl _)

/-- If we have order embeddings between `α` and `β` whose images are initial segments, and `β`
is a well-order then `α` and `β` are order-isomorphic. -/
def antisymm [is_well_order β s] (f : r ≼i s) (g : s ≼i r) : r ≃r s :=
by haveI := f.to_rel_embedding.is_well_order; exact
⟨⟨f, g, antisymm.aux f g, antisymm.aux g f⟩, f.map_rel_iff'⟩

@[simp] theorem antisymm_to_fun [is_well_order β s]
  (f : r ≼i s) (g : s ≼i r) : (antisymm f g : α → β) = f := rfl

@[simp] theorem antisymm_symm [is_well_order α r] [is_well_order β s]
  (f : r ≼i s) (g : s ≼i r) : (antisymm f g).symm = antisymm g f :=
rel_iso.coe_fn_injective rfl

theorem eq_or_principal [is_well_order β s] (f : r ≼i s) :
  surjective f ∨ ∃ b, ∀ x, s x b ↔ ∃ y, f y = x :=
or_iff_not_imp_right.2 $ λ h b,
acc.rec_on (is_well_order.wf.apply b : acc s b) $ λ x H IH,
not_forall_not.1 $ λ hn,
h ⟨x, λ y, ⟨(IH _), λ ⟨a, e⟩, by rw ← e; exact
  (trichotomous _ _).resolve_right
  (not_or (hn a) (λ hl, not_exists.2 hn (f.init' hl)))⟩⟩

/-- Restrict the codomain of an initial segment -/
def cod_restrict (p : set β) (f : r ≼i s) (H : ∀ a, f a ∈ p) : r ≼i subrel s p :=
⟨rel_embedding.cod_restrict p f H, λ a ⟨b, m⟩ (h : s b (f a)),
  let ⟨a', e⟩ := f.init' h in ⟨a', by clear _let_match; subst e; refl⟩⟩

@[simp] theorem cod_restrict_apply (p) (f : r ≼i s) (H a) : cod_restrict p f H a = ⟨f a, H a⟩ := rfl

/-- Initial segment embedding of an order `r` into the disjoint union of `r` and `s`. -/
def le_add (r : α → α → Prop) (s : β → β → Prop) : r ≼i sum.lex r s :=
⟨⟨⟨sum.inl, λ _ _, sum.inl.inj⟩, λ a b, sum.lex_inl_inl⟩,
  λ a b, by cases b; [exact λ _, ⟨_, rfl⟩, exact false.elim ∘ sum.lex_inr_inl]⟩

@[simp] theorem le_add_apply (r : α → α → Prop) (s : β → β → Prop)
  (a) : le_add r s a = sum.inl a := rfl

end initial_seg

/-!
### Principal segments

Order embeddings whose range is a principal segment of `s` (i.e., an interval of the form
`(-∞, top)` for some element `top` of `β`). The type of these embeddings from `r` to `s` is called
`principal_seg r s`, and denoted by `r ≺i s`. Principal segments are in particular initial
segments.
-/

/-- If `r` is a relation on `α` and `s` in a relation on `β`, then `f : r ≺i s` is an order
embedding whose range is an open interval `(-∞, top)` for some element `top` of `β`. Such order
embeddings are called principal segments -/
@[nolint has_inhabited_instance]
structure principal_seg {α β : Type*} (r : α → α → Prop) (s : β → β → Prop) extends r ↪r s :=
(top : β)
(down : ∀ b, s b top ↔ ∃ a, to_rel_embedding a = b)

local infix ` ≺i `:25 := principal_seg

namespace principal_seg

instance : has_coe (r ≺i s) (r ↪r s) := ⟨principal_seg.to_rel_embedding⟩
instance : has_coe_to_fun (r ≺i s) (λ _, α → β) := ⟨λ f, f⟩

@[simp] theorem coe_fn_mk (f : r ↪r s) (t o) :
  (@principal_seg.mk _ _ r s f t o : α → β) = f := rfl

@[simp] theorem coe_fn_to_rel_embedding (f : r ≺i s) : (f.to_rel_embedding : α → β) = f := rfl

@[simp] theorem coe_coe_fn (f : r ≺i s) : ((f : r ↪r s) : α → β) = f := rfl

theorem down' (f : r ≺i s) {b : β} : s b f.top ↔ ∃ a, f a = b :=
f.down _

theorem lt_top (f : r ≺i s) (a : α) : s (f a) f.top :=
f.down'.2 ⟨_, rfl⟩

theorem init [is_trans β s] (f : r ≺i s) {a : α} {b : β} (h : s b (f a)) : ∃ a', f a' = b :=
f.down'.1 $ trans h $ f.lt_top _

/-- A principal segment is in particular an initial segment. -/
instance has_coe_initial_seg [is_trans β s] : has_coe (r ≺i s) (r ≼i s) :=
⟨λ f, ⟨f.to_rel_embedding, λ a b, f.init⟩⟩

theorem coe_coe_fn' [is_trans β s] (f : r ≺i s) : ((f : r ≼i s) : α → β) = f := rfl

theorem init_iff [is_trans β s] (f : r ≺i s) {a : α} {b : β} :
  s b (f a) ↔ ∃ a', f a' = b ∧ r a' a :=
@initial_seg.init_iff α β r s f a b

theorem irrefl (r : α → α → Prop) [is_well_order α r] (f : r ≺i r) : false :=
begin
  have := f.lt_top f.top,
  rw [show f f.top = f.top, from
      initial_seg.eq ↑f (initial_seg.refl r) f.top] at this,
  exact irrefl _ this
end

/-- Composition of a principal segment with an initial segment, as a principal segment -/
def lt_le (f : r ≺i s) (g : s ≼i t) : r ≺i t :=
⟨@rel_embedding.trans _ _ _ r s t f g, g f.top, λ a,
 by simp only [g.init_iff, f.down', exists_and_distrib_left.symm,
   exists_swap, rel_embedding.trans_apply, exists_eq_right']; refl⟩

@[simp] theorem lt_le_apply (f : r ≺i s) (g : s ≼i t) (a : α) : (f.lt_le g) a = g (f a) :=
rel_embedding.trans_apply _ _ _

@[simp] theorem lt_le_top (f : r ≺i s) (g : s ≼i t) : (f.lt_le g).top = g f.top := rfl

/-- Composition of two principal segments as a principal segment -/
@[trans] protected def trans [is_trans γ t] (f : r ≺i s) (g : s ≺i t) : r ≺i t :=
lt_le f g

@[simp] theorem trans_apply [is_trans γ t] (f : r ≺i s) (g : s ≺i t) (a : α) :
  (f.trans g) a = g (f a) :=
lt_le_apply _ _ _

@[simp] theorem trans_top [is_trans γ t] (f : r ≺i s) (g : s ≺i t) :
  (f.trans g).top = g f.top := rfl

/-- Composition of an order isomorphism with a principal segment, as a principal segment -/
def equiv_lt (f : r ≃r s) (g : s ≺i t) : r ≺i t :=
⟨@rel_embedding.trans _ _ _ r s t f g, g.top, λ c,
 suffices (∃ (a : β), g a = c) ↔ ∃ (a : α), g (f a) = c, by simpa [g.down],
 ⟨λ ⟨b, h⟩, ⟨f.symm b, by simp only [h, rel_iso.apply_symm_apply, rel_iso.coe_coe_fn]⟩,
  λ ⟨a, h⟩, ⟨f a, h⟩⟩⟩

/-- Composition of a principal segment with an order isomorphism, as a principal segment -/
def lt_equiv {r : α → α → Prop} {s : β → β → Prop} {t : γ → γ → Prop}
  (f : principal_seg r s) (g : s ≃r t) : principal_seg r t :=
⟨@rel_embedding.trans _ _ _ r s t f g, g f.top,
  begin
    intro x,
    rw [← g.apply_symm_apply x, g.map_rel_iff, f.down', exists_congr],
    intro y, exact ⟨congr_arg g, λ h, g.to_equiv.bijective.1 h⟩
  end⟩

@[simp] theorem equiv_lt_apply (f : r ≃r s) (g : s ≺i t) (a : α) : (equiv_lt f g) a = g (f a) :=
rel_embedding.trans_apply _ _ _

@[simp] theorem equiv_lt_top (f : r ≃r s) (g : s ≺i t) : (equiv_lt f g).top = g.top := rfl

/-- Given a well order `s`, there is a most one principal segment embedding of `r` into `s`. -/
instance [is_well_order β s] : subsingleton (r ≺i s) :=
⟨λ f g, begin
  have ef : (f : α → β) = g,
  { show ((f : r ≼i s) : α → β) = g,
    rw @subsingleton.elim _ _ (f : r ≼i s) g, refl },
  have et : f.top = g.top,
  { refine @is_extensional.ext _ s _ _ _ (λ x, _),
    simp only [f.down, g.down, ef, coe_fn_to_rel_embedding] },
  cases f, cases g,
  have := rel_embedding.coe_fn_injective ef; congr'
end⟩

theorem top_eq [is_well_order γ t]
  (e : r ≃r s) (f : r ≺i t) (g : s ≺i t) : f.top = g.top :=
by rw subsingleton.elim f (principal_seg.equiv_lt e g); refl

lemma top_lt_top {r : α → α → Prop} {s : β → β → Prop} {t : γ → γ → Prop}
  [is_well_order γ t]
  (f : principal_seg r s) (g : principal_seg s t) (h : principal_seg r t) : t h.top g.top :=
by { rw [subsingleton.elim h (f.trans g)], apply principal_seg.lt_top }

/-- Any element of a well order yields a principal segment -/
def of_element {α : Type*} (r : α → α → Prop) (a : α) : subrel r {b | r b a} ≺i r :=
⟨subrel.rel_embedding _ _, a, λ b,
  ⟨λ h, ⟨⟨_, h⟩, rfl⟩, λ ⟨⟨_, h⟩, rfl⟩, h⟩⟩

@[simp] theorem of_element_apply {α : Type*} (r : α → α → Prop) (a : α) (b) :
  of_element r a b = b.1 := rfl

@[simp] theorem of_element_top {α : Type*} (r : α → α → Prop) (a : α) :
  (of_element r a).top = a := rfl

/-- Restrict the codomain of a principal segment -/
def cod_restrict (p : set β) (f : r ≺i s)
  (H : ∀ a, f a ∈ p) (H₂ : f.top ∈ p) : r ≺i subrel s p :=
⟨rel_embedding.cod_restrict p f H, ⟨f.top, H₂⟩, λ ⟨b, h⟩,
  f.down'.trans $ exists_congr $ λ a,
  show (⟨f a, H a⟩ : p).1 = _ ↔ _, from ⟨subtype.eq, congr_arg _⟩⟩

@[simp]
theorem cod_restrict_apply (p) (f : r ≺i s) (H H₂ a) : cod_restrict p f H H₂ a = ⟨f a, H a⟩ := rfl

@[simp]
theorem cod_restrict_top (p) (f : r ≺i s) (H H₂) : (cod_restrict p f H H₂).top = ⟨f.top, H₂⟩ := rfl

end principal_seg

/-! ### Properties of initial and principal segments -/

/-- To an initial segment taking values in a well order, one can associate either a principal
segment (if the range is not everything, hence one can take as top the minimum of the complement
of the range) or an order isomorphism (if the range is everything). -/
def initial_seg.lt_or_eq [is_well_order β s] (f : r ≼i s) :
  (r ≺i s) ⊕ (r ≃r s) :=
if h : surjective f then sum.inr (rel_iso.of_surjective f h) else
have h' : _, from (initial_seg.eq_or_principal f).resolve_left h,
sum.inl ⟨f, classical.some h', classical.some_spec h'⟩

theorem initial_seg.lt_or_eq_apply_left [is_well_order β s]
  (f : r ≼i s) (g : r ≺i s) (a : α) : g a = f a :=
@initial_seg.eq α β r s _ g f a

theorem initial_seg.lt_or_eq_apply_right [is_well_order β s]
  (f : r ≼i s) (g : r ≃r s) (a : α) : g a = f a :=
initial_seg.eq (initial_seg.of_iso g) f a

/-- Composition of an initial segment taking values in a well order and a principal segment. -/
def initial_seg.le_lt [is_well_order β s] [is_trans γ t] (f : r ≼i s) (g : s ≺i t) : r ≺i t :=
match f.lt_or_eq with
| sum.inl f' := f'.trans g
| sum.inr f' := principal_seg.equiv_lt f' g
end

@[simp] theorem initial_seg.le_lt_apply [is_well_order β s] [is_trans γ t]
  (f : r ≼i s) (g : s ≺i t) (a : α) : (f.le_lt g) a = g (f a) :=
begin
  delta initial_seg.le_lt, cases h : f.lt_or_eq with f' f',
  { simp only [principal_seg.trans_apply, f.lt_or_eq_apply_left] },
  { simp only [principal_seg.equiv_lt_apply, f.lt_or_eq_apply_right] }
end

namespace rel_embedding

/-- Given an order embedding into a well order, collapse the order embedding by filling the
gaps, to obtain an initial segment. Here, we construct the collapsed order embedding pointwise,
but the proof of the fact that it is an initial segment will be given in `collapse`. -/
def collapse_F [is_well_order β s] (f : r ↪r s) : Π a, {b // ¬ s (f a) b} :=
(rel_embedding.well_founded f $ is_well_order.wf).fix $ λ a IH, begin
  let S := {b | ∀ a h, s (IH a h).1 b},
  have : f a ∈ S, from λ a' h, ((trichotomous _ _)
    .resolve_left $ λ h', (IH a' h).2 $ trans (f.map_rel_iff.2 h) h')
    .resolve_left $ λ h', (IH a' h).2 $ h' ▸ f.map_rel_iff.2 h,
  exact ⟨is_well_order.wf.min S ⟨_, this⟩,
   is_well_order.wf.not_lt_min _ _ this⟩
end

theorem collapse_F.lt [is_well_order β s] (f : r ↪r s) {a : α}
   : ∀ {a'}, r a' a → s (collapse_F f a').1 (collapse_F f a).1 :=
show (collapse_F f a).1 ∈ {b | ∀ a' (h : r a' a), s (collapse_F f a').1 b}, begin
  unfold collapse_F, rw well_founded.fix_eq,
  apply well_founded.min_mem _ _
end

theorem collapse_F.not_lt [is_well_order β s] (f : r ↪r s) (a : α)
   {b} (h : ∀ a' (h : r a' a), s (collapse_F f a').1 b) : ¬ s b (collapse_F f a).1 :=
begin
  unfold collapse_F, rw well_founded.fix_eq,
  exact well_founded.not_lt_min _ _ _
    (show b ∈ {b | ∀ a' (h : r a' a), s (collapse_F f a').1 b}, from h)
end

/-- Construct an initial segment from an order embedding into a well order, by collapsing it
to fill the gaps. -/
def collapse [is_well_order β s] (f : r ↪r s) : r ≼i s :=
by haveI := rel_embedding.is_well_order f; exact
⟨rel_embedding.of_monotone
  (λ a, (collapse_F f a).1) (λ a b, collapse_F.lt f),
λ a b, acc.rec_on (is_well_order.wf.apply b : acc s b) (λ b H IH a h, begin
  let S := {a | ¬ s (collapse_F f a).1 b},
  have : S.nonempty := ⟨_, asymm h⟩,
  existsi (is_well_order.wf : well_founded r).min S this,
  refine ((@trichotomous _ s _ _ _).resolve_left _).resolve_right _,
  { exact (is_well_order.wf : well_founded r).min_mem S this },
  { refine collapse_F.not_lt f _ (λ a' h', _),
    by_contradiction hn,
    exact is_well_order.wf.not_lt_min S this hn h' }
end) a⟩

theorem collapse_apply [is_well_order β s] (f : r ↪r s)
  (a) : collapse f a = (collapse_F f a).1 := rfl

end rel_embedding

/-! ### Well order on an arbitrary type -/

section well_ordering_thm
parameter {σ : Type u}
open function

theorem nonempty_embedding_to_cardinal : nonempty (σ ↪ cardinal.{u}) :=
embedding.total.resolve_left $ λ ⟨⟨f, hf⟩⟩,
  let g : σ → cardinal.{u} := inv_fun f in
  let ⟨x, (hx : g x = 2 ^ sum g)⟩ := inv_fun_surjective hf (2 ^ sum g) in
  have g x ≤ sum g, from le_sum.{u u} g x,
  not_le_of_gt (by rw hx; exact cantor _) this

/-- An embedding of any type to the set of cardinals. -/
def embedding_to_cardinal : σ ↪ cardinal.{u} := classical.choice nonempty_embedding_to_cardinal

/-- Any type can be endowed with a well order, obtained by pulling back the well order over
cardinals by some embedding. -/
def well_ordering_rel : σ → σ → Prop := embedding_to_cardinal ⁻¹'o (<)

instance well_ordering_rel.is_well_order : is_well_order σ well_ordering_rel :=
(rel_embedding.preimage _ _).is_well_order

end well_ordering_thm

/-! ### Definition of ordinals -/

/-- Bundled structure registering a well order on a type. Ordinals will be defined as a quotient
of this type. -/
structure Well_order : Type (u+1) :=
(α : Type u)
(r : α → α → Prop)
(wo : is_well_order α r)

attribute [instance] Well_order.wo

namespace Well_order

instance : inhabited Well_order := ⟨⟨pempty, _, empty_relation.is_well_order⟩⟩

end Well_order

/-- Equivalence relation on well orders on arbitrary types in universe `u`, given by order
isomorphism. -/
instance ordinal.is_equivalent : setoid Well_order :=
{ r     := λ ⟨α, r, wo⟩ ⟨β, s, wo'⟩, nonempty (r ≃r s),
  iseqv := ⟨λ ⟨α, r, _⟩, ⟨rel_iso.refl _⟩,
    λ ⟨α, r, _⟩ ⟨β, s, _⟩ ⟨e⟩, ⟨e.symm⟩,
    λ ⟨α, r, _⟩ ⟨β, s, _⟩ ⟨γ, t, _⟩ ⟨e₁⟩ ⟨e₂⟩, ⟨e₁.trans e₂⟩⟩ }

/-- `ordinal.{u}` is the type of well orders in `Type u`, up to order isomorphism. -/
def ordinal : Type (u + 1) := quotient ordinal.is_equivalent

instance has_well_founded_out (o : ordinal) : has_well_founded o.out.α := ⟨o.out.r, o.out.wo.wf⟩

instance linear_order_out (o : ordinal) : linear_order o.out.α :=
is_well_order.linear_order o.out.r

instance is_well_order_out_lt (o : ordinal) : is_well_order o.out.α (<) :=
o.out.wo

namespace ordinal

/-- The order type of a well order is an ordinal. -/
def type (r : α → α → Prop) [wo : is_well_order α r] : ordinal :=
⟦⟨α, r, wo⟩⟧

/-- The order type of an element inside a well order. For the embedding as a principal segment, see
`typein.principal_seg`. -/
def typein (r : α → α → Prop) [is_well_order α r] (a : α) : ordinal :=
type (subrel r {b | r b a})

theorem type_def (r : α → α → Prop) [wo : is_well_order α r] :
  @eq ordinal ⟦⟨α, r, wo⟩⟧ (type r) := rfl

@[simp] theorem type_def' (r : α → α → Prop) [is_well_order α r] {wo} :
  @eq ordinal ⟦⟨α, r, wo⟩⟧ (type r) := rfl

theorem type_eq {α β} {r : α → α → Prop} {s : β → β → Prop}
  [is_well_order α r] [is_well_order β s] :
  type r = type s ↔ nonempty (r ≃r s) := quotient.eq

@[simp] theorem type_lt (o : ordinal) : type ((<) : o.out.α → o.out.α → Prop) = o :=
begin
  change type o.out.r = _,
  refine eq.trans _ (quotient.out_eq o),
  cases quotient.out o,
  refl
end

@[elab_as_eliminator] theorem induction_on {C : ordinal → Prop}
  (o : ordinal) (H : ∀ α r [is_well_order α r], by exactI C (type r)) : C o :=
quot.induction_on o $ λ ⟨α, r, wo⟩, @H α r wo

/-! ### The order on ordinals -/

instance : partial_order ordinal :=
{ le := λ a b, quotient.lift_on₂ a b (λ ⟨α, r, wo⟩ ⟨β, s, wo'⟩, nonempty (r ≼i s)) $
    λ ⟨α₁, r₁, o₁⟩ ⟨α₂, r₂, o₂⟩ ⟨β₁, s₁, p₁⟩ ⟨β₂, s₂, p₂⟩ ⟨f⟩ ⟨g⟩,
    propext ⟨
      λ ⟨h⟩, ⟨(initial_seg.of_iso f.symm).trans $
        h.trans (initial_seg.of_iso g)⟩,
      λ ⟨h⟩, ⟨(initial_seg.of_iso f).trans $
        h.trans (initial_seg.of_iso g.symm)⟩⟩,
  lt := λ a b, quotient.lift_on₂ a b (λ ⟨α, r, wo⟩ ⟨β, s, wo'⟩, nonempty (r ≺i s)) $
    λ ⟨α₁, r₁, o₁⟩ ⟨α₂, r₂, o₂⟩ ⟨β₁, s₁, p₁⟩ ⟨β₂, s₂, p₂⟩ ⟨f⟩ ⟨g⟩,
    by exactI propext ⟨
      λ ⟨h⟩, ⟨principal_seg.equiv_lt f.symm $
        h.lt_le (initial_seg.of_iso g)⟩,
      λ ⟨h⟩, ⟨principal_seg.equiv_lt f $
        h.lt_le (initial_seg.of_iso g.symm)⟩⟩,
  le_refl := quot.ind $ by exact λ ⟨α, r, wo⟩, ⟨initial_seg.refl _⟩,
  le_trans := λ a b c, quotient.induction_on₃ a b c $
    λ ⟨α, r, _⟩ ⟨β, s, _⟩ ⟨γ, t, _⟩ ⟨f⟩ ⟨g⟩, ⟨f.trans g⟩,
  lt_iff_le_not_le := λ a b, quotient.induction_on₂ a b $
    λ ⟨α, r, _⟩ ⟨β, s, _⟩, by exactI
      ⟨λ ⟨f⟩, ⟨⟨f⟩, λ ⟨g⟩, (f.lt_le g).irrefl _⟩,
      λ ⟨⟨f⟩, h⟩, sum.rec_on f.lt_or_eq (λ g, ⟨g⟩)
      (λ g, (h ⟨initial_seg.of_iso g.symm⟩).elim)⟩,
  le_antisymm := λ a b,
    quotient.induction_on₂ a b $ λ ⟨α, r, _⟩ ⟨β, s, _⟩ ⟨h₁⟩ ⟨h₂⟩,
    by exactI quot.sound ⟨initial_seg.antisymm h₁ h₂⟩ }

/-- Ordinal less-equal is defined such that
  well orders `r` and `s` satisfy `type r ≤ type s` if there exists
  a function embedding `r` as an initial segment of `s`. -/
add_decl_doc ordinal.partial_order.le

/-- Ordinal less-than is defined such that
  well orders `r` and `s` satisfy `type r < type s` if there exists
  a function embedding `r` as a principal segment of `s`. -/
add_decl_doc ordinal.partial_order.lt

theorem type_le {α β} {r : α → α → Prop} {s : β → β → Prop}
  [is_well_order α r] [is_well_order β s] :
  type r ≤ type s ↔ nonempty (r ≼i s) := iff.rfl

theorem type_le' {α β} {r : α → α → Prop} {s : β → β → Prop}
  [is_well_order α r] [is_well_order β s] : type r ≤ type s ↔ nonempty (r ↪r s) :=
⟨λ ⟨f⟩, ⟨f⟩, λ ⟨f⟩, ⟨f.collapse⟩⟩

@[simp] theorem type_lt_iff {α β} {r : α → α → Prop} {s : β → β → Prop}
  [is_well_order α r] [is_well_order β s] :
  type r < type s ↔ nonempty (r ≺i s) := iff.rfl

/-- Given two ordinals `α ≤ β`, then `initial_seg_out α β` is the initial segment embedding
of `α` to `β`, as map from a model type for `α` to a model type for `β`. -/
def initial_seg_out {α β : ordinal} (h : α ≤ β) :
  initial_seg ((<) : α.out.α → α.out.α → Prop) ((<) : β.out.α → β.out.α → Prop) :=
begin
  change α.out.r ≼i β.out.r,
  rw [←quotient.out_eq α, ←quotient.out_eq β] at h, revert h,
  cases quotient.out α, cases quotient.out β, exact classical.choice
end

/-- Given two ordinals `α < β`, then `principal_seg_out α β` is the principal segment embedding
of `α` to `β`, as map from a model type for `α` to a model type for `β`. -/
def principal_seg_out {α β : ordinal} (h : α < β) :
  principal_seg ((<) : α.out.α → α.out.α → Prop) ((<) : β.out.α → β.out.α → Prop) :=
begin
  change α.out.r ≺i β.out.r,
  rw [←quotient.out_eq α, ←quotient.out_eq β] at h, revert h,
  cases quotient.out α, cases quotient.out β, exact classical.choice
end

/-- Given two ordinals `α = β`, then `rel_iso_out α β` is the order isomorphism between two
model types for `α` and `β`. -/
def rel_iso_out {α β : ordinal} (h : α = β) :
  ((<) : α.out.α → α.out.α → Prop) ≃r ((<) : β.out.α → β.out.α → Prop) :=
begin
  change α.out.r ≃r β.out.r,
  rw [←quotient.out_eq α, ←quotient.out_eq β] at h, revert h,
  cases quotient.out α, cases quotient.out β, exact classical.choice ∘ quotient.exact
end

theorem typein_lt_type (r : α → α → Prop) [is_well_order α r] (a : α) : typein r a < type r :=
⟨principal_seg.of_element _ _⟩

theorem typein_lt_self {o : ordinal} (i : o.out.α) : typein (<) i < o :=
by { simp_rw ←type_lt o, apply typein_lt_type }

@[simp] theorem typein_top {α β} {r : α → α → Prop} {s : β → β → Prop}
  [is_well_order α r] [is_well_order β s] (f : r ≺i s) :
  typein s f.top = type r :=
eq.symm $ quot.sound ⟨rel_iso.of_surjective
  (rel_embedding.cod_restrict _ f f.lt_top)
  (λ ⟨a, h⟩, by rcases f.down'.1 h with ⟨b, rfl⟩; exact ⟨b, rfl⟩)⟩

@[simp] theorem typein_apply {α β} {r : α → α → Prop} {s : β → β → Prop}
  [is_well_order α r] [is_well_order β s] (f : r ≼i s) (a : α) :
  ordinal.typein s (f a) = ordinal.typein r a :=
eq.symm $ quotient.sound ⟨rel_iso.of_surjective
  (rel_embedding.cod_restrict _
    ((subrel.rel_embedding _ _).trans f)
    (λ ⟨x, h⟩, by rw [rel_embedding.trans_apply]; exact f.to_rel_embedding.map_rel_iff.2 h))
  (λ ⟨y, h⟩, by rcases f.init' h with ⟨a, rfl⟩;
    exact ⟨⟨a, f.to_rel_embedding.map_rel_iff.1 h⟩, subtype.eq $ rel_embedding.trans_apply _ _ _⟩)⟩

@[simp] theorem typein_lt_typein (r : α → α → Prop) [is_well_order α r]
  {a b : α} : typein r a < typein r b ↔ r a b :=
⟨λ ⟨f⟩, begin
  have : f.top.1 = a,
  { let f' := principal_seg.of_element r a,
    let g' := f.trans (principal_seg.of_element r b),
    have : g'.top = f'.top, {rw subsingleton.elim f' g'},
    exact this },
  rw ← this, exact f.top.2
end, λ h, ⟨principal_seg.cod_restrict _
  (principal_seg.of_element r a)
  (λ x, @trans _ r _ _ _ _ x.2 h) h⟩⟩

theorem typein_surj (r : α → α → Prop) [is_well_order α r]
  {o} (h : o < type r) : ∃ a, typein r a = o :=
induction_on o (λ β s _ ⟨f⟩, by exactI ⟨f.top, typein_top _⟩) h

lemma typein_injective (r : α → α → Prop) [is_well_order α r] : injective (typein r) :=
injective_of_increasing r (<) (typein r) (λ x y, (typein_lt_typein r).2)

theorem typein_inj (r : α → α → Prop) [is_well_order α r]
  {a b} : typein r a = typein r b ↔ a = b :=
injective.eq_iff (typein_injective r)

/-! ### Enumerating elements in a well-order with ordinals. -/

/-- `enum r o h` is the `o`-th element of `α` ordered by `r`.
  That is, `enum` maps an initial segment of the ordinals, those
  less than the order type of `r`, to the elements of `α`. -/
def enum (r : α → α → Prop) [is_well_order α r] (o) : o < type r → α :=
quot.rec_on o (λ ⟨β, s, _⟩ h, (classical.choice h).top) $
λ ⟨β, s, _⟩ ⟨γ, t, _⟩ ⟨h⟩, begin
  resetI, refine funext (λ (H₂ : type t < type r), _),
  have H₁ : type s < type r, {rwa type_eq.2 ⟨h⟩},
  have : ∀ {o e} (H : o < type r), @@eq.rec
   (λ (o : ordinal), o < type r → α)
   (λ (h : type s < type r), (classical.choice h).top)
     e H = (classical.choice H₁).top, {intros, subst e},
  exact (this H₂).trans (principal_seg.top_eq h
    (classical.choice H₁) (classical.choice H₂))
end

theorem enum_type {α β} {r : α → α → Prop} {s : β → β → Prop}
  [is_well_order α r] [is_well_order β s] (f : s ≺i r)
  {h : type s < type r} : enum r (type s) h = f.top :=
principal_seg.top_eq (rel_iso.refl _) _ _

@[simp] theorem enum_typein (r : α → α → Prop) [is_well_order α r] (a : α) :
  enum r (typein r a) (typein_lt_type r a) = a :=
enum_type (principal_seg.of_element r a)

@[simp] theorem typein_enum (r : α → α → Prop) [is_well_order α r]
  {o} (h : o < type r) : typein r (enum r o h) = o :=
let ⟨a, e⟩ := typein_surj r h in
by clear _let_match; subst e; rw enum_typein

theorem enum_lt_enum {r : α → α → Prop} [is_well_order α r]
  {o₁ o₂ : ordinal} (h₁ : o₁ < type r) (h₂ : o₂ < type r) :
  r (enum r o₁ h₁) (enum r o₂ h₂) ↔ o₁ < o₂ :=
by rw [← typein_lt_typein r, typein_enum, typein_enum]

lemma rel_iso_enum' {α β : Type u} {r : α → α → Prop} {s : β → β → Prop}
  [is_well_order α r] [is_well_order β s]
  (f : r ≃r s) (o : ordinal) : ∀(hr : o < type r) (hs : o < type s),
  f (enum r o hr) = enum s o hs :=
begin
  refine induction_on o _, rintros γ t wo ⟨g⟩ ⟨h⟩,
  resetI, rw [enum_type g, enum_type (principal_seg.lt_equiv g f)], refl
end

lemma rel_iso_enum {α β : Type u} {r : α → α → Prop} {s : β → β → Prop}
  [is_well_order α r] [is_well_order β s]
  (f : r ≃r s) (o : ordinal) (hr : o < type r) :
  f (enum r o hr) =
  enum s o (by {convert hr using 1, apply quotient.sound, exact ⟨f.symm⟩ }) :=
rel_iso_enum' _ _ _ _

theorem wf : @well_founded ordinal (<) :=
⟨λ a, induction_on a $ λ α r wo, by exactI
suffices ∀ a, acc (<) (typein r a), from
⟨_, λ o h, let ⟨a, e⟩ := typein_surj r h in e ▸ this a⟩,
λ a, acc.rec_on (wo.wf.apply a) $ λ x H IH, ⟨_, λ o h, begin
  rcases typein_surj r (lt_trans h (typein_lt_type r _)) with ⟨b, rfl⟩,
  exact IH _ ((typein_lt_typein r).1 h)
end⟩⟩

instance : has_well_founded ordinal := ⟨(<), wf⟩

/-- Reformulation of well founded induction on ordinals as a lemma that works with the
`induction` tactic, as in `induction i using ordinal.induction with i IH`. -/
lemma induction {p : ordinal.{u} → Prop} (i : ordinal.{u})
  (h : ∀ j, (∀ k, k < j → p k) → p j) : p i :=
ordinal.wf.induction i h

/-- Principal segment version of the `typein` function, embedding a well order into
  ordinals as a principal segment. -/
def typein.principal_seg {α : Type u} (r : α → α → Prop) [is_well_order α r] :
  @principal_seg α ordinal.{u} r (<) :=
⟨rel_embedding.of_monotone (typein r)
  (λ a b, (typein_lt_typein r).2), type r, λ b,
    ⟨λ h, ⟨enum r _ h, typein_enum r h⟩,
    λ ⟨a, e⟩, e ▸ typein_lt_type _ _⟩⟩

@[simp] theorem typein.principal_seg_coe (r : α → α → Prop) [is_well_order α r] :
  (typein.principal_seg r : α → ordinal) = typein r := rfl

/-! ### Cardinality of ordinals -/

/-- The cardinal of an ordinal is the cardinal of any
  set with that order type. -/
def card (o : ordinal) : cardinal :=
quot.lift_on o (λ a, #a.α) $ λ ⟨α, r, _⟩ ⟨β, s, _⟩ ⟨e⟩, quotient.sound ⟨e.to_equiv⟩

@[simp] theorem card_type (r : α → α → Prop) [is_well_order α r] :
  card (type r) = #α := rfl

lemma card_typein {r : α → α → Prop} [wo : is_well_order α r] (x : α) :
  #{y // r y x} = (typein r x).card := rfl

theorem card_le_card {o₁ o₂ : ordinal} : o₁ ≤ o₂ → card o₁ ≤ card o₂ :=
induction_on o₁ $ λ α r _, induction_on o₂ $ λ β s _ ⟨⟨⟨f, _⟩, _⟩⟩, ⟨f⟩

instance : has_zero ordinal :=
⟨⟦⟨pempty, empty_relation, by apply_instance⟩⟧⟩

instance : inhabited ordinal := ⟨0⟩

theorem zero_eq_type_empty : 0 = @type empty empty_relation _ :=
quotient.sound ⟨⟨empty_equiv_pempty.symm, λ _ _, iff.rfl⟩⟩

@[simp] theorem card_zero : card 0 = 0 := rfl

protected theorem zero_le (o : ordinal) : 0 ≤ o :=
induction_on o $ λ α r _, ⟨⟨⟨embedding.of_is_empty, is_empty_elim⟩, is_empty_elim⟩⟩

@[simp] protected theorem le_zero {o : ordinal} : o ≤ 0 ↔ o = 0 :=
by simp only [le_antisymm_iff, ordinal.zero_le, and_true]

protected theorem pos_iff_ne_zero {o : ordinal} : 0 < o ↔ o ≠ 0 :=
by simp only [lt_iff_le_and_ne, ordinal.zero_le, true_and, ne.def, eq_comm]

lemma eq_zero_of_out_empty (o : ordinal) [h : is_empty o.out.α] : o = 0 :=
begin
  by_contra ho,
  replace ho := ordinal.pos_iff_ne_zero.2 ho,
  rw ←type_lt o at ho,
  have α := enum (<) 0 ho,
  exact h.elim α
end

@[simp] theorem out_empty_iff_eq_zero {o : ordinal} : is_empty o.out.α ↔ o = 0 :=
begin
  refine ⟨@eq_zero_of_out_empty o, λ h, ⟨λ i, _⟩⟩,
  subst o,
  exact (ordinal.zero_le _).not_lt (typein_lt_self i)
end

@[simp] theorem out_nonempty_iff_ne_zero {o : ordinal} : nonempty o.out.α ↔ o ≠ 0 :=
by rw [←not_iff_not, ←not_is_empty_iff, not_not, not_not, out_empty_iff_eq_zero]

instance is_empty_out_zero : is_empty (0 : ordinal).out.α :=
out_empty_iff_eq_zero.2 rfl

instance : has_one ordinal :=
⟨⟦⟨punit, empty_relation, by apply_instance⟩⟧⟩

theorem one_eq_type_unit : 1 = @type unit empty_relation _ :=
quotient.sound ⟨⟨punit_equiv_punit, λ _ _, iff.rfl⟩⟩

@[simp] theorem card_one : card 1 = 1 := rfl

/-! ### Lifting ordinals to a higher universe -/

/-- The universe lift operation for ordinals, which embeds `ordinal.{u}` as
  a proper initial segment of `ordinal.{v}` for `v > u`. For the initial segment version,
  see `lift.initial_seg`. -/
def lift (o : ordinal.{v}) : ordinal.{max v u} :=
quotient.lift_on o (λ ⟨α, r, wo⟩,
  @type _ _ (@rel_embedding.is_well_order _ _ (@equiv.ulift.{u} α ⁻¹'o r) r
    (rel_iso.preimage equiv.ulift.{u} r) wo)) $
λ ⟨α, r, _⟩ ⟨β, s, _⟩ ⟨f⟩,
quot.sound ⟨(rel_iso.preimage equiv.ulift r).trans $
  f.trans (rel_iso.preimage equiv.ulift s).symm⟩

theorem lift_type {α} (r : α → α → Prop) [is_well_order α r] :
  ∃ wo', lift (type r) = @type _ (@equiv.ulift.{v} α ⁻¹'o r) wo' :=
⟨_, rfl⟩

theorem lift_umax : lift.{(max u v) u} = lift.{v u} :=
funext $ λ a, induction_on a $ λ α r _,
quotient.sound ⟨(rel_iso.preimage equiv.ulift r).trans (rel_iso.preimage equiv.ulift r).symm⟩

theorem lift_id' (a : ordinal) : lift a = a :=
induction_on a $ λ α r _,
quotient.sound ⟨rel_iso.preimage equiv.ulift r⟩

@[simp] theorem lift_id : ∀ a, lift.{u u} a = a := lift_id'.{u u}

@[simp]
theorem lift_lift (a : ordinal) : lift.{w} (lift.{v} a) = lift.{(max v w)} a :=
induction_on a $ λ α r _,
quotient.sound ⟨(rel_iso.preimage equiv.ulift _).trans $
  (rel_iso.preimage equiv.ulift _).trans (rel_iso.preimage equiv.ulift _).symm⟩

theorem lift_type_le {α : Type u} {β : Type v} {r s} [is_well_order α r] [is_well_order β s] :
  lift.{(max v w)} (type r) ≤ lift.{(max u w)} (type s) ↔ nonempty (r ≼i s) :=
⟨λ ⟨f⟩, ⟨(initial_seg.of_iso (rel_iso.preimage equiv.ulift r).symm).trans $
    f.trans (initial_seg.of_iso (rel_iso.preimage equiv.ulift s))⟩,
 λ ⟨f⟩, ⟨(initial_seg.of_iso (rel_iso.preimage equiv.ulift r)).trans $
    f.trans (initial_seg.of_iso (rel_iso.preimage equiv.ulift s).symm)⟩⟩

theorem lift_type_eq {α : Type u} {β : Type v} {r s} [is_well_order α r] [is_well_order β s] :
  lift.{(max v w)} (type r) = lift.{(max u w)} (type s) ↔ nonempty (r ≃r s) :=
quotient.eq.trans
⟨λ ⟨f⟩, ⟨(rel_iso.preimage equiv.ulift r).symm.trans $
    f.trans (rel_iso.preimage equiv.ulift s)⟩,
 λ ⟨f⟩, ⟨(rel_iso.preimage equiv.ulift r).trans $
    f.trans (rel_iso.preimage equiv.ulift s).symm⟩⟩

theorem lift_type_lt {α : Type u} {β : Type v} {r s} [is_well_order α r] [is_well_order β s] :
  lift.{(max v w)} (type r) < lift.{(max u w)} (type s) ↔ nonempty (r ≺i s) :=
by haveI := @rel_embedding.is_well_order _ _ (@equiv.ulift.{(max v w)} α ⁻¹'o r)
     r (rel_iso.preimage equiv.ulift.{(max v w)} r) _;
   haveI := @rel_embedding.is_well_order _ _ (@equiv.ulift.{(max u w)} β ⁻¹'o s)
     s (rel_iso.preimage equiv.ulift.{(max u w)} s) _; exact
⟨λ ⟨f⟩, ⟨(f.equiv_lt (rel_iso.preimage equiv.ulift r).symm).lt_le
    (initial_seg.of_iso (rel_iso.preimage equiv.ulift s))⟩,
 λ ⟨f⟩, ⟨(f.equiv_lt (rel_iso.preimage equiv.ulift r)).lt_le
    (initial_seg.of_iso (rel_iso.preimage equiv.ulift s).symm)⟩⟩

@[simp] theorem lift_le {a b : ordinal} : lift.{u v} a ≤ lift b ↔ a ≤ b :=
induction_on a $ λ α r _, induction_on b $ λ β s _,
by rw ← lift_umax; exactI lift_type_le

@[simp] theorem lift_inj {a b : ordinal} : lift a = lift b ↔ a = b :=
by simp only [le_antisymm_iff, lift_le]

@[simp] theorem lift_lt {a b : ordinal} : lift a < lift b ↔ a < b :=
by simp only [lt_iff_le_not_le, lift_le]

@[simp] theorem lift_zero : lift 0 = 0 :=
quotient.sound ⟨(rel_iso.preimage equiv.ulift _).trans
 ⟨pempty_equiv_pempty, λ a b, iff.rfl⟩⟩

theorem zero_eq_lift_type_empty : 0 = lift.{u} (@type empty empty_relation _) :=
by rw [← zero_eq_type_empty, lift_zero]

@[simp] theorem lift_one : lift 1 = 1 :=
quotient.sound ⟨(rel_iso.preimage equiv.ulift _).trans
 ⟨punit_equiv_punit, λ a b, iff.rfl⟩⟩

theorem one_eq_lift_type_unit : 1 = lift.{u} (@type unit empty_relation _) :=
by rw [← one_eq_type_unit, lift_one]

@[simp] theorem lift_card (a) : (card a).lift = card (lift a) :=
induction_on a $ λ α r _, rfl

theorem lift_down' {a : cardinal.{u}} {b : ordinal.{max u v}}
  (h : card b ≤ a.lift) : ∃ a', lift a' = b :=
let ⟨c, e⟩ := cardinal.lift_down h in
cardinal.induction_on c (λ α, induction_on b $ λ β s _ e', begin
  resetI,
  rw [card_type, ← cardinal.lift_id'.{(max u v) u} (#β),
      ← cardinal.lift_umax.{u v}, lift_mk_eq.{u (max u v) (max u v)}] at e',
  cases e' with f,
  have g := rel_iso.preimage f s,
  haveI := (g : ⇑f ⁻¹'o s ↪r s).is_well_order,
  have := lift_type_eq.{u (max u v) (max u v)}.2 ⟨g⟩,
  rw [lift_id, lift_umax.{u v}] at this,
  exact ⟨_, this⟩
end) e

theorem lift_down {a : ordinal.{u}} {b : ordinal.{max u v}}
  (h : b ≤ lift a) : ∃ a', lift a' = b :=
@lift_down' (card a) _ (by rw lift_card; exact card_le_card h)

theorem le_lift_iff {a : ordinal.{u}} {b : ordinal.{max u v}} :
  b ≤ lift a ↔ ∃ a', lift a' = b ∧ a' ≤ a :=
⟨λ h, let ⟨a', e⟩ := lift_down h in ⟨a', e, lift_le.1 $ e.symm ▸ h⟩,
 λ ⟨a', e, h⟩, e ▸ lift_le.2 h⟩

theorem lt_lift_iff {a : ordinal.{u}} {b : ordinal.{max u v}} :
  b < lift a ↔ ∃ a', lift a' = b ∧ a' < a :=
⟨λ h, let ⟨a', e⟩ := lift_down (le_of_lt h) in
      ⟨a', e, lift_lt.1 $ e.symm ▸ h⟩,
 λ ⟨a', e, h⟩, e ▸ lift_lt.2 h⟩

/-- Initial segment version of the lift operation on ordinals, embedding `ordinal.{u}` in
  `ordinal.{v}` as an initial segment when `u ≤ v`. -/
def lift.initial_seg : @initial_seg ordinal.{u} ordinal.{max u v} (<) (<) :=
⟨⟨⟨lift.{v}, λ a b, lift_inj.1⟩, λ a b, lift_lt⟩,
  λ a b h, lift_down (le_of_lt h)⟩

@[simp] theorem lift.initial_seg_coe : (lift.initial_seg : ordinal → ordinal) = lift := rfl

/-! ### The first infinite ordinal `omega` -/

/-- `ω` is the first infinite ordinal, defined as the order type of `ℕ`. -/
def omega : ordinal.{u} := lift $ @type ℕ (<) _

localized "notation `ω` := ordinal.omega.{0}" in ordinal

theorem card_omega : card omega = cardinal.omega := rfl

@[simp] theorem lift_omega : lift omega = omega := lift_lift _

/-!
### Definition and first properties of addition on ordinals

In this paragraph, we introduce the addition on ordinals, and prove just enough properties to
deduce that the order on ordinals is total (and therefore well-founded). Further properties of
the addition, together with properties of the other operations, are proved in
`ordinal_arithmetic.lean`.
-/

/-- `o₁ + o₂` is the order on the disjoint union of `o₁` and `o₂` obtained by declaring that
  every element of `o₁` is smaller than every element of `o₂`. -/
instance : has_add ordinal.{u} :=
⟨λ o₁ o₂, quotient.lift_on₂ o₁ o₂
  (λ ⟨α, r, wo⟩ ⟨β, s, wo'⟩, ⟦⟨α ⊕ β, sum.lex r s, by exactI sum.lex.is_well_order _ _⟩⟧
    : Well_order → Well_order → ordinal) $
  λ ⟨α₁, r₁, o₁⟩ ⟨α₂, r₂, o₂⟩ ⟨β₁, s₁, p₁⟩ ⟨β₂, s₂, p₂⟩ ⟨f⟩ ⟨g⟩,
  quot.sound ⟨rel_iso.sum_lex_congr f g⟩⟩

instance : add_monoid ordinal.{u} :=
{ add       := (+),
  zero      := 0,
  zero_add  := λ o, induction_on o $ λ α r _, eq.symm $ quotient.sound
    ⟨⟨(empty_sum pempty α).symm, λ a b, sum.lex_inr_inr⟩⟩,
  add_zero  := λ o, induction_on o $ λ α r _, eq.symm $ quotient.sound
    ⟨⟨(sum_empty α pempty).symm, λ a b, sum.lex_inl_inl⟩⟩,
  add_assoc := λ o₁ o₂ o₃, quotient.induction_on₃ o₁ o₂ o₃ $
    λ ⟨α, r, _⟩ ⟨β, s, _⟩ ⟨γ, t, _⟩, quot.sound
    ⟨⟨sum_assoc _ _ _, λ a b,
    begin rcases a with ⟨a|a⟩|a; rcases b with ⟨b|b⟩|b;
      simp only [sum_assoc_apply_inl_inl, sum_assoc_apply_inl_inr, sum_assoc_apply_inr,
        sum.lex_inl_inl, sum.lex_inr_inr, sum.lex.sep, sum.lex_inr_inl] end⟩⟩ }

@[simp] theorem card_add (o₁ o₂ : ordinal) : card (o₁ + o₂) = card o₁ + card o₂ :=
induction_on o₁ $ λ α r _, induction_on o₂ $ λ β s _, rfl

@[simp] theorem card_nat (n : ℕ) : card.{u} n = n :=
by induction n; [refl, simp only [card_add, card_one, nat.cast_succ, *]]

@[simp] theorem type_add {α β : Type u} (r : α → α → Prop) (s : β → β → Prop)
  [is_well_order α r] [is_well_order β s] : type r + type s = type (sum.lex r s) := rfl

<<<<<<< HEAD
/-- The ordinal successor is the smallest ordinal larger than `o`.
  It is defined as `o + 1`. -/
def succ (o : ordinal) : ordinal := o + 1

theorem succ_eq_add_one (o) : succ o = o + 1 := rfl

instance add_covariant_class_le : covariant_class ordinal.{u} ordinal.{u} (+) (≤) :=
=======
instance has_le.le.add_covariant_class : covariant_class ordinal.{u} ordinal.{u} (+) (≤) :=
>>>>>>> 15b7e536
⟨λ c a b h, begin
  revert h c, exact (
  induction_on a $ λ α₁ r₁ _, induction_on b $ λ α₂ r₂ _ ⟨⟨⟨f, fo⟩, fi⟩⟩ c,
  induction_on c $ λ β s _,
  ⟨⟨⟨(embedding.refl _).sum_map f,
    λ a b, match a, b with
      | sum.inl a, sum.inl b := sum.lex_inl_inl.trans sum.lex_inl_inl.symm
      | sum.inl a, sum.inr b := by apply iff_of_true; apply sum.lex.sep
      | sum.inr a, sum.inl b := by apply iff_of_false; exact sum.lex_inr_inl
      | sum.inr a, sum.inr b := sum.lex_inr_inr.trans $ fo.trans sum.lex_inr_inr.symm
      end⟩,
    λ a b H, match a, b, H with
      | _,         sum.inl b, _ := ⟨sum.inl b, rfl⟩
      | sum.inl a, sum.inr b, H := (sum.lex_inr_inl H).elim
      | sum.inr a, sum.inr b, H := let ⟨w, h⟩ := fi _ _ (sum.lex_inr_inr.1 H) in
          ⟨sum.inr w, congr_arg sum.inr h⟩
    end⟩⟩)
end⟩

instance add_swap_covariant_class_le : covariant_class ordinal.{u} ordinal.{u} (swap (+)) (≤) :=
⟨λ c a b h, begin
  revert h c, exact (
  induction_on a $ λ α₁ r₁ hr₁, induction_on b $ λ α₂ r₂ hr₂ ⟨⟨⟨f, fo⟩, fi⟩⟩ c,
  induction_on c $ λ β s hs, (@type_le' _ _ _ _
    (@sum.lex.is_well_order _ _ _ _ hr₁ hs)
    (@sum.lex.is_well_order _ _ _ _ hr₂ hs)).2
  ⟨⟨f.sum_map (embedding.refl _), λ a b, begin
    split; intro H,
    { cases a with a a; cases b with b b; cases H; constructor; [rwa ← fo, assumption] },
    { cases H; constructor; [rwa fo, assumption] }
  end⟩⟩)
end⟩

theorem le_add_right (a b : ordinal) : a ≤ a + b :=
by simpa only [add_zero] using add_le_add_left (ordinal.zero_le b) a

theorem le_add_left (a b : ordinal) : a ≤ b + a :=
by simpa only [zero_add] using add_le_add_right (ordinal.zero_le b) a

instance : linear_order ordinal :=
{ le_total     := λ a b,
    match lt_or_eq_of_le (le_add_left b a), lt_or_eq_of_le (le_add_right a b) with
    | or.inr h, _ := by rw h; exact or.inl (le_add_right _ _)
    | _, or.inr h := by rw h; exact or.inr (le_add_left _ _)
    | or.inl h₁, or.inl h₂ := induction_on a (λ α₁ r₁ _,
      induction_on b $ λ α₂ r₂ _ ⟨f⟩ ⟨g⟩, begin
        resetI,
        rw [← typein_top f, ← typein_top g, le_iff_lt_or_eq,
            le_iff_lt_or_eq, typein_lt_typein, typein_lt_typein],
        rcases trichotomous_of (sum.lex r₁ r₂) g.top f.top with h|h|h;
        [exact or.inl (or.inl h), {left, right, rw h}, exact or.inr (or.inl h)]
      end) h₁ h₂
    end,
  decidable_le := classical.dec_rel _,
  ..ordinal.partial_order }

private theorem succ_le_iff' {a b : ordinal} : a + 1 ≤ b ↔ a < b :=
⟨lt_of_lt_of_le (induction_on a $ λ α r _, ⟨⟨⟨⟨λ x, sum.inl x, λ _ _, sum.inl.inj⟩,
  λ _ _, sum.lex_inl_inl⟩,
  sum.inr punit.star, λ b, sum.rec_on b
    (λ x, ⟨λ _, ⟨x, rfl⟩, λ _, sum.lex.sep _ _⟩)
    (λ x, sum.lex_inr_inr.trans ⟨false.elim, λ ⟨x, H⟩, sum.inl_ne_inr H⟩)⟩⟩),
induction_on a $ λ α r hr, induction_on b $ λ β s hs ⟨⟨f, t, hf⟩⟩, begin
  refine ⟨⟨@rel_embedding.of_monotone (α ⊕ punit) β _ _
    (@sum.lex.is_well_order _ _ _ _ hr _).1.1
    (@is_asymm_of_is_trans_of_is_irrefl _ _ hs.1.2.2 hs.1.2.1)
    (sum.rec _ _) (λ a b, _), λ a b, _⟩⟩,
  { exact f }, { exact λ _, t },
  { rcases a with a|_; rcases b with b|_,
    { simpa only [sum.lex_inl_inl] using f.map_rel_iff.2 },
    { intro _, rw hf, exact ⟨_, rfl⟩ },
    { exact false.elim ∘ sum.lex_inr_inl },
    { exact false.elim ∘ sum.lex_inr_inr.1 } },
  { rcases a with a|_,
    { intro h, have := @principal_seg.init _ _ _ _ hs.1.2.2 ⟨f, t, hf⟩ _ _ h,
      cases this with w h, exact ⟨sum.inl w, h⟩ },
    { intro h, cases (hf b).1 h with w h, exact ⟨sum.inl w, h⟩ } }
end⟩

instance : no_max_order ordinal := ⟨λ a, ⟨_, succ_le_iff'.1 le_rfl⟩⟩

instance : succ_order ordinal.{u} := succ_order.of_succ_le_iff (λ o, o + 1) (λ a b, succ_le_iff')

@[simp] theorem add_one_eq_succ (o : ordinal) : o + 1 = succ o := rfl

instance : is_well_order ordinal (<) := ⟨wf⟩

@[simp] lemma typein_le_typein (r : α → α → Prop) [is_well_order α r] {x x' : α} :
  typein r x ≤ typein r x' ↔ ¬r x' x :=
by rw [←not_lt, typein_lt_typein]

@[simp] lemma typein_le_typein' (o : ordinal) {x x' : o.out.α} :
  typein (<) x ≤ typein (<) x' ↔ x ≤ x' :=
by { rw typein_le_typein, exact not_lt }

lemma enum_le_enum (r : α → α → Prop) [is_well_order α r] {o o' : ordinal}
  (ho : o < type r) (ho' : o' < type r) : ¬r (enum r o' ho') (enum r o ho) ↔ o ≤ o' :=
by rw [←@not_lt _ _ o' o, enum_lt_enum ho']

lemma enum_le_enum' (a : ordinal) {o o' : ordinal} (ho : o < a) (ho' : o' < a) :
  @enum a.out.α (<) _ o (by rwa type_lt) ≤ @enum a.out.α (<) _ o' (by rwa type_lt) ↔ o ≤ o' :=
by rw [←enum_le_enum (<), ←not_lt]

theorem enum_zero_le {r : α → α → Prop} [is_well_order α r] (h0 : 0 < type r) (a : α) :
  ¬ r a (enum r 0 h0) :=
by { rw [←enum_typein r a, enum_le_enum r], apply ordinal.zero_le }

theorem enum_zero_le' {o : ordinal} (h0 : 0 < o) (a : o.out.α) :
  @enum o.out.α (<) _ 0 (by rwa type_lt) ≤ a :=
by { rw ←not_lt, apply enum_zero_le }

theorem le_enum_succ {o : ordinal} (a : (succ o).out.α) :
  a ≤ @enum (succ o).out.α (<) _ o (by { rw type_lt, exact lt_succ o }) :=
begin
  rw ←enum_typein (<) a,
  apply (enum_le_enum' (succ o) _ _).2,
  rw ←lt_succ_iff,
  all_goals { apply typein_lt_self }
end

theorem enum_inj {r : α → α → Prop} [is_well_order α r] {o₁ o₂ : ordinal} (h₁ : o₁ < type r)
  (h₂ : o₂ < type r) : enum r o₁ h₁ = enum r o₂ h₂ ↔ o₁ = o₂ :=
⟨λ h, begin
  by_contra hne,
  cases lt_or_gt_of_ne hne with hlt hlt;
    apply (is_well_order.is_irrefl r).1,
    { rwa [←@enum_lt_enum α r _ o₁ o₂ h₁ h₂, h] at hlt },
    { change _ < _ at hlt, rwa [←@enum_lt_enum α r _ o₂ o₁ h₂ h₁, h] at hlt }
end, λ h, by simp_rw h⟩

/-- A well order `r` is order isomorphic to the set of ordinals smaller than `type r`. -/
@[simps] def enum_iso (r : α → α → Prop) [is_well_order α r] : subrel (<) (< type r) ≃r r :=
{ to_fun := λ ⟨o, h⟩, enum r o h,
  inv_fun := λ x, ⟨typein r x, typein_lt_type r x⟩,
  left_inv := λ ⟨o, h⟩, subtype.ext_val (typein_enum _ _),
  right_inv := λ h, enum_typein _ _,
  map_rel_iff' := by { rintros ⟨a, _⟩ ⟨b, _⟩, apply enum_lt_enum } }

/-- The order isomorphism between ordinals less than `o` and `o.out.α`. -/
@[simps] noncomputable def enum_iso_out (o : ordinal.{u}) : set.Iio o ≃o o.out.α :=
{ to_fun := λ ⟨o', h⟩, enum (<) o' (by rwa type_lt),
  inv_fun := λ x, ⟨typein (<) x, typein_lt_self x⟩,
  left_inv := λ ⟨o', h⟩, subtype.ext_val (typein_enum _ _),
  right_inv := λ h, enum_typein _ _,
  map_rel_iff' := by { rintros ⟨a, _⟩ ⟨b, _⟩, apply enum_le_enum' } }

/-- `o.out.α` is an `order_bot` whenever `0 < o`. -/
def out_order_bot_of_pos {o : ordinal} (ho : 0 < o) : order_bot o.out.α :=
⟨_, enum_zero_le' ho⟩

theorem enum_zero_eq_bot {o : ordinal} (ho : 0 < o) :
  enum (<) 0 (by rwa type_lt) = by { haveI H := out_order_bot_of_pos ho, exact ⊥ } :=
rfl

/-- `univ.{u v}` is the order type of the ordinals of `Type u` as a member
  of `ordinal.{v}` (when `u < v`). It is an inaccessible cardinal. -/
@[nolint check_univs] -- intended to be used with explicit universe parameters
def univ : ordinal.{max (u + 1) v} := lift.{v (u+1)} (@type ordinal.{u} (<) _)

theorem univ_id : univ.{u (u+1)} = @type ordinal.{u} (<) _ := lift_id _

@[simp] theorem lift_univ : lift.{w} univ.{u v} = univ.{u (max v w)} := lift_lift _

theorem univ_umax : univ.{u (max (u+1) v)} = univ.{u v} := congr_fun lift_umax _

/-- Principal segment version of the lift operation on ordinals, embedding `ordinal.{u}` in
  `ordinal.{v}` as a principal segment when `u < v`. -/
def lift.principal_seg : @principal_seg ordinal.{u} ordinal.{max (u+1) v} (<) (<) :=
⟨↑lift.initial_seg.{u (max (u+1) v)}, univ.{u v}, begin
  refine λ b, induction_on b _, introsI β s _,
  rw [univ, ← lift_umax], split; intro h,
  { rw ← lift_id (type s) at h ⊢,
    cases lift_type_lt.1 h with f, cases f with f a hf,
    existsi a, revert hf,
    apply induction_on a, introsI α r _ hf,
    refine lift_type_eq.{u (max (u+1) v) (max (u+1) v)}.2
      ⟨(rel_iso.of_surjective (rel_embedding.of_monotone _ _) _).symm⟩,
    { exact λ b, enum r (f b) ((hf _).2 ⟨_, rfl⟩) },
    { refine λ a b h, (typein_lt_typein r).1 _,
      rw [typein_enum, typein_enum],
      exact f.map_rel_iff.2 h },
    { intro a', cases (hf _).1 (typein_lt_type _ a') with b e,
      existsi b, simp, simp [e] } },
  { cases h with a e, rw [← e],
    apply induction_on a, introsI α r _,
    exact lift_type_lt.{u (u+1) (max (u+1) v)}.2
      ⟨typein.principal_seg r⟩ }
end⟩

@[simp] theorem lift.principal_seg_coe :
  (lift.principal_seg.{u v} : ordinal → ordinal) = lift.{(max (u+1) v)} := rfl

@[simp] theorem lift.principal_seg_top : lift.principal_seg.top = univ := rfl

theorem lift.principal_seg_top' :
  lift.principal_seg.{u (u+1)}.top = @type ordinal.{u} (<) _ :=
by simp only [lift.principal_seg_top, univ_id]

/-! ### Minimum -/

/-- The minimal element of a nonempty family of ordinals -/
def min {ι} (I : nonempty ι) (f : ι → ordinal) : ordinal :=
wf.min (set.range f) (let ⟨i⟩ := I in ⟨_, set.mem_range_self i⟩)

theorem min_eq {ι} (I) (f : ι → ordinal) : ∃ i, min I f = f i :=
let ⟨i, e⟩ := wf.min_mem (set.range f) _ in ⟨i, e.symm⟩

theorem min_le {ι I} (f : ι → ordinal) (i) : min I f ≤ f i :=
le_of_not_gt $ wf.not_lt_min (set.range f) _ (set.mem_range_self i)

theorem le_min {ι I} {f : ι → ordinal} {a} : a ≤ min I f ↔ ∀ i, a ≤ f i :=
⟨λ h i, le_trans h (min_le _ _),
 λ h, let ⟨i, e⟩ := min_eq I f in e.symm ▸ h i⟩

@[simp] theorem lift_min {ι} (I) (f : ι → ordinal) : lift (min I f) = min I (lift ∘ f) :=
le_antisymm (le_min.2 $ λ a, lift_le.2 $ min_le _ a) $
let ⟨i, e⟩ := min_eq I (lift ∘ f) in
by rw e; exact lift_le.2 (le_min.2 $ λ j, lift_le.1 $
by have := min_le (lift ∘ f) j; rwa e at this)

instance : conditionally_complete_linear_order_bot ordinal :=
wf.conditionally_complete_linear_order_with_bot 0 $ le_antisymm (ordinal.zero_le _) $
  not_lt.1 (wf.not_lt_min set.univ ⟨0, mem_univ _⟩ (mem_univ 0))

@[simp] lemma bot_eq_zero : (⊥ : ordinal) = 0 := rfl

@[simp] lemma max_zero_left : ∀ a : ordinal, max 0 a = a := max_bot_left
@[simp] lemma max_zero_right : ∀ a : ordinal, max a 0 = a := max_bot_right
@[simp] lemma max_eq_zero {a b : ordinal} : max a b = 0 ↔ a = 0 ∧ b = 0 := max_eq_bot

protected theorem not_lt_zero (o : ordinal) : ¬ o < 0 :=
not_lt_bot

theorem eq_zero_or_pos : ∀ a : ordinal, a = 0 ∨ 0 < a :=
eq_bot_or_bot_lt

@[simp] theorem Inf_empty : Inf (∅ : set ordinal) = 0 :=
begin
  change dite _ (wf.min ∅) (λ _, 0) = 0,
  simp only [not_nonempty_empty, not_false_iff, dif_neg]
end

end ordinal

/-! ### Representing a cardinal with an ordinal -/

namespace cardinal
open ordinal

@[simp] theorem mk_ordinal_out (o : ordinal.{u}) : #(o.out.α) = o.card :=
by { convert (ordinal.card_type (<)).symm, exact (ordinal.type_lt o).symm }

/-- The ordinal corresponding to a cardinal `c` is the least ordinal
  whose cardinal is `c`. For the order-embedding version, see `ord.order_embedding`. -/
def ord (c : cardinal) : ordinal :=
begin
  let ι := λ α, {r // is_well_order α r},
  have : Π α, ι α := λ α, ⟨well_ordering_rel, by apply_instance⟩,
  let F := λ α, ordinal.min ⟨this _⟩ (λ i:ι α, ⟦⟨α, i.1, i.2⟩⟧),
  refine quot.lift_on c F _,
  suffices : ∀ {α β}, α ≈ β → F α ≤ F β,
  from λ α β h, le_antisymm (this h) (this (setoid.symm h)),
  intros α β h, cases h with f, refine ordinal.le_min.2 (λ i, _),
  haveI := @rel_embedding.is_well_order _ _
    (f ⁻¹'o i.1) _ ↑(rel_iso.preimage f i.1) i.2,
  rw ← show type (f ⁻¹'o i.1) = ⟦⟨β, i.1, i.2⟩⟧, from
    quot.sound ⟨rel_iso.preimage f i.1⟩,
  exact ordinal.min_le (λ i:ι α, ⟦⟨α, i.1, i.2⟩⟧) ⟨_, _⟩
end

lemma ord_eq_min (α : Type u) : ord (#α) =
  @ordinal.min {r // is_well_order α r} ⟨⟨well_ordering_rel, by apply_instance⟩⟩
    (λ i, ⟦⟨α, i.1, i.2⟩⟧) := rfl

theorem ord_eq (α) : ∃ (r : α → α → Prop) [wo : is_well_order α r],
  ord (#α) = @type α r wo :=
let ⟨⟨r, wo⟩, h⟩ := @ordinal.min_eq {r // is_well_order α r}
  ⟨⟨well_ordering_rel, by apply_instance⟩⟩
  (λ i:{r // is_well_order α r}, ⟦⟨α, i.1, i.2⟩⟧) in
⟨r, wo, h⟩

theorem ord_le_type (r : α → α → Prop) [is_well_order α r] : ord (#α) ≤ ordinal.type r :=
@ordinal.min_le {r // is_well_order α r}
  ⟨⟨well_ordering_rel, by apply_instance⟩⟩
  (λ i:{r // is_well_order α r}, ⟦⟨α, i.1, i.2⟩⟧) ⟨r, _⟩

theorem ord_le {c o} : ord c ≤ o ↔ c ≤ o.card :=
induction_on c $ λ α, ordinal.induction_on o $ λ β s _,
let ⟨r, _, e⟩ := ord_eq α in begin
  resetI, simp only [card_type], split; intro h,
  { rw e at h, exact let ⟨f⟩ := h in ⟨f.to_embedding⟩ },
  { cases h with f,
    have g := rel_embedding.preimage f s,
    haveI := rel_embedding.is_well_order g,
    exact le_trans (ord_le_type _) (type_le'.2 ⟨g⟩) }
end

theorem lt_ord {c o} : o < ord c ↔ o.card < c :=
by rw [← not_le, ← not_le, ord_le]

@[simp] theorem card_ord (c) : (ord c).card = c :=
quotient.induction_on c $ λ α,
let ⟨r, _, e⟩ := ord_eq α in by simp only [mk_def, e, card_type]

theorem ord_card_le (o : ordinal) : o.card.ord ≤ o :=
ord_le.2 le_rfl

lemma lt_ord_succ_card (o : ordinal) : o < (succ o.card).ord :=
by { rw lt_ord, apply lt_succ }

@[simp] theorem ord_le_ord {c₁ c₂} : ord c₁ ≤ ord c₂ ↔ c₁ ≤ c₂ :=
by simp only [ord_le, card_ord]

@[simp] theorem ord_lt_ord {c₁ c₂} : ord c₁ < ord c₂ ↔ c₁ < c₂ :=
by simp only [lt_ord, card_ord]

@[simp] theorem ord_zero : ord 0 = 0 :=
le_antisymm (ord_le.2 $ zero_le _) (ordinal.zero_le _)

@[simp] theorem ord_nat (n : ℕ) : ord n = n :=
le_antisymm (ord_le.2 $ by simp only [card_nat]) $ begin
  induction n with n IH,
  { apply ordinal.zero_le },
  { exact succ_le_of_lt (IH.trans_lt $ ord_lt_ord.2 $ nat_cast_lt.2 (nat.lt_succ_self n)) }
end

@[simp] theorem ord_one : ord 1 = 1 :=
by simpa using ord_nat 1

@[simp] theorem lift_ord (c) : (ord c).lift = ord (lift c) :=
eq_of_forall_ge_iff $ λ o, le_iff_le_iff_lt_iff_lt.2 $ begin
  split; intro h,
  { rcases ordinal.lt_lift_iff.1 h with ⟨a, e, h⟩,
    rwa [← e, lt_ord, ← lift_card, lift_lt, ← lt_ord] },
  { rw lt_ord at h,
    rcases lift_down' (le_of_lt h) with ⟨o, rfl⟩,
    rw [← lift_card, lift_lt] at h,
    rwa [ordinal.lift_lt, lt_ord] }
end

lemma mk_ord_out (c : cardinal) : #c.ord.out.α = c :=
by rw [←card_type (<), type_lt, card_ord]

lemma card_typein_lt (r : α → α → Prop) [is_well_order α r] (x : α)
  (h : ord (#α) = type r) : card (typein r x) < #α :=
by { rw [←ord_lt_ord, h], refine lt_of_le_of_lt (ord_card_le _) (typein_lt_type r x) }

lemma card_typein_out_lt (c : cardinal) (x : c.ord.out.α) : card (typein (<) x) < c :=
by { convert card_typein_lt (<) x _, rw [mk_ord_out], rw [type_lt, mk_ord_out] }

lemma ord_injective : injective ord :=
by { intros c c' h, rw [←card_ord c, ←card_ord c', h] }

/-- The ordinal corresponding to a cardinal `c` is the least ordinal
  whose cardinal is `c`. This is the order-embedding version. For the regular function, see `ord`.
-/
def ord.order_embedding : cardinal ↪o ordinal :=
rel_embedding.order_embedding_of_lt_embedding
  (rel_embedding.of_monotone cardinal.ord $ λ a b, cardinal.ord_lt_ord.2)

@[simp] theorem ord.order_embedding_coe :
  (ord.order_embedding : cardinal → ordinal) = ord := rfl

/-- The cardinal `univ` is the cardinality of ordinal `univ`, or
  equivalently the cardinal of `ordinal.{u}`, or `cardinal.{u}`,
  as an element of `cardinal.{v}` (when `u < v`). -/
@[nolint check_univs] -- intended to be used with explicit universe parameters
def univ := lift.{v (u+1)} (#ordinal)

theorem univ_id : univ.{u (u+1)} = #ordinal := lift_id _

@[simp] theorem lift_univ : lift.{w} univ.{u v} = univ.{u (max v w)} := lift_lift _

theorem univ_umax : univ.{u (max (u+1) v)} = univ.{u v} := congr_fun lift_umax _

theorem lift_lt_univ (c : cardinal) : lift.{(u+1) u} c < univ.{u (u+1)} :=
by simpa only [lift.principal_seg_coe, lift_ord, lift_succ, ord_le, succ_le_iff] using le_of_lt
  (lift.principal_seg.{u (u+1)}.lt_top (succ c).ord)

theorem lift_lt_univ' (c : cardinal) : lift.{(max (u+1) v) u} c < univ.{u v} :=
by simpa only [lift_lift, lift_univ, univ_umax] using
  lift_lt.{_ (max (u+1) v)}.2 (lift_lt_univ c)

@[simp] theorem ord_univ : ord univ.{u v} = ordinal.univ.{u v} :=
le_antisymm (ord_card_le _) $ le_of_forall_lt $ λ o h,
lt_ord.2 begin
  rcases lift.principal_seg.{u v}.down'.1
    (by simpa only [lift.principal_seg_coe] using h) with ⟨o', rfl⟩,
  simp only [lift.principal_seg_coe], rw [← lift_card],
  apply lift_lt_univ'
end

theorem lt_univ {c} : c < univ.{u (u+1)} ↔ ∃ c', c = lift.{(u+1) u} c' :=
⟨λ h, begin
  have := ord_lt_ord.2 h,
  rw ord_univ at this,
  cases lift.principal_seg.{u (u+1)}.down'.1
    (by simpa only [lift.principal_seg_top]) with o e,
  have := card_ord c,
  rw [← e, lift.principal_seg_coe, ← lift_card] at this,
  exact ⟨_, this.symm⟩
end, λ ⟨c', e⟩, e.symm ▸ lift_lt_univ _⟩

theorem lt_univ' {c} : c < univ.{u v} ↔ ∃ c', c = lift.{(max (u+1) v) u} c' :=
⟨λ h, let ⟨a, e, h'⟩ := lt_lift_iff.1 h in begin
  rw [← univ_id] at h',
  rcases lt_univ.{u}.1 h' with ⟨c', rfl⟩,
  exact ⟨c', by simp only [e.symm, lift_lift]⟩
end, λ ⟨c', e⟩, e.symm ▸ lift_lt_univ' _⟩

theorem small_iff_lift_mk_lt_univ {α : Type u} :
  small.{v} α ↔
  (cardinal.lift (# α : cardinal.{u}) < univ.{v (max u (v + 1))}) :=
begin
  rw lt_univ',
  split,
  { rintro ⟨β, e⟩,
    exact ⟨# β, (lift_mk_eq.{u _ (v + 1)}.2 e)⟩ },
  { rintro ⟨c, hc⟩,
    exact ⟨⟨c.out, lift_mk_eq.{u _ (v + 1)}.1 (hc.trans (congr rfl c.mk_out.symm))⟩⟩ }
end

end cardinal

namespace ordinal

@[simp] theorem card_univ : card univ = cardinal.univ := rfl

end ordinal<|MERGE_RESOLUTION|>--- conflicted
+++ resolved
@@ -965,17 +965,7 @@
 @[simp] theorem type_add {α β : Type u} (r : α → α → Prop) (s : β → β → Prop)
   [is_well_order α r] [is_well_order β s] : type r + type s = type (sum.lex r s) := rfl
 
-<<<<<<< HEAD
-/-- The ordinal successor is the smallest ordinal larger than `o`.
-  It is defined as `o + 1`. -/
-def succ (o : ordinal) : ordinal := o + 1
-
-theorem succ_eq_add_one (o) : succ o = o + 1 := rfl
-
 instance add_covariant_class_le : covariant_class ordinal.{u} ordinal.{u} (+) (≤) :=
-=======
-instance has_le.le.add_covariant_class : covariant_class ordinal.{u} ordinal.{u} (+) (≤) :=
->>>>>>> 15b7e536
 ⟨λ c a b h, begin
   revert h c, exact (
   induction_on a $ λ α₁ r₁ _, induction_on b $ λ α₂ r₂ _ ⟨⟨⟨f, fo⟩, fi⟩⟩ c,
