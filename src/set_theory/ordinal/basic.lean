--- conflicted
+++ resolved
@@ -952,14 +952,6 @@
 `ordinal_arithmetic.lean`.
 -/
 
-<<<<<<< HEAD
-instance : add_monoid_with_one ordinal.{u} :=
-{ add       := λ o₁ o₂, quotient.lift_on₂ o₁ o₂
-    (λ ⟨α, r, wo⟩ ⟨β, s, wo'⟩, ⟦⟨α ⊕ β, sum.lex r s, by exactI sum.lex.is_well_order _ _⟩⟧
-      : Well_order → Well_order → ordinal) $
-    λ ⟨α₁, r₁, o₁⟩ ⟨α₂, r₂, o₂⟩ ⟨β₁, s₁, p₁⟩ ⟨β₂, s₂, p₂⟩ ⟨f⟩ ⟨g⟩,
-    quot.sound ⟨rel_iso.sum_lex_congr f g⟩,
-=======
 /-- `o₁ + o₂` is the order on the disjoint union of `o₁` and `o₂` obtained by declaring that
   every element of `o₁` is smaller than every element of `o₂`. -/
 instance : has_add ordinal.{u} :=
@@ -968,9 +960,8 @@
   λ ⟨α₁, r₁, o₁⟩ ⟨α₂, r₂, o₂⟩ ⟨β₁, s₁, p₁⟩ ⟨β₂, s₂, p₂⟩ ⟨f⟩ ⟨g⟩,
   quot.sound ⟨rel_iso.sum_lex_congr f g⟩⟩
 
-instance : add_monoid ordinal.{u} :=
+instance : add_monoid_with_one ordinal.{u} :=
 { add       := (+),
->>>>>>> ac2e9dbf
   zero      := 0,
   one       := 1,
   zero_add  := λ o, induction_on o $ λ α r _, eq.symm $ quotient.sound
@@ -984,27 +975,16 @@
       simp only [sum_assoc_apply_inl_inl, sum_assoc_apply_inl_inr, sum_assoc_apply_inr,
         sum.lex_inl_inl, sum.lex_inr_inr, sum.lex.sep, sum.lex_inr_inl] end⟩⟩ }
 
-<<<<<<< HEAD
-/-- `o₁ + o₂` is the order on the disjoint union of `o₁` and `o₂` obtained by declaring that
-  every element of `o₁` is smaller than every element of `o₂`. -/
-add_decl_doc ordinal.add_monoid_with_one.add
-
-=======
->>>>>>> ac2e9dbf
 @[simp] theorem card_add (o₁ o₂ : ordinal) : card (o₁ + o₂) = card o₁ + card o₂ :=
 induction_on o₁ $ λ α r _, induction_on o₂ $ λ β s _, rfl
 
 @[simp] theorem type_add {α β : Type u} (r : α → α → Prop) (s : β → β → Prop)
   [is_well_order α r] [is_well_order β s] : type r + type s = type (sum.lex r s) := rfl
 
-<<<<<<< HEAD
 @[simp] theorem card_nat (n : ℕ) : card.{u} n = n :=
 by induction n; [refl, simp only [card_add, card_one, nat.cast_succ, *]]
 
-instance has_le.le.add_covariant_class : covariant_class ordinal.{u} ordinal.{u} (+) (≤) :=
-=======
 instance add_covariant_class_le : covariant_class ordinal.{u} ordinal.{u} (+) (≤) :=
->>>>>>> ac2e9dbf
 ⟨λ c a b h, begin
   revert h c, exact (
   induction_on a $ λ α₁ r₁ _, induction_on b $ λ α₂ r₂ _ ⟨⟨⟨f, fo⟩, fi⟩⟩ c,
