/-
Copyright (c) 2018 Mario Carneiro. All rights reserved.
Released under Apache 2.0 license as described in the file LICENSE.
Authors: Mario Carneiro
-/

import set_theory.ordinal.arithmetic

/-!
# Cantor Normal Form

The Cantor normal form of an ordinal is generally defined as its base `ω` expansion, with its
non-zero exponents in decreasing order. Here, we more generally define a base `b` expansion
`ordinal.CNF` in this manner, which is well-behaved for any `b ≥ 2`.

# Implementation notes

We implement `ordinal.CNF` as an association list, where keys are exponents and values are
coefficients. This is because this structure intrinsically reflects two key properties of the Cantor
normal form:

- It is ordered.
- It has finitely many entries.

# Todo

- Add API for the coefficients of the Cantor normal form.
- Prove the basic results relating the CNF to the arithmetic operations on ordinals.
-/

noncomputable theory

universe u

open order

namespace ordinal

/-- Inducts on the base `b` expansion of an ordinal. -/
@[elab_as_eliminator] noncomputable def CNF_rec {b : ordinal} (hb : b ≠ 0)
  {C : ordinal → Sort*} (H0 : C 0) (H : ∀ o, o ≠ 0 → C (o % b ^ log b o) → C o) : ∀ o, C o
| o :=
  if ho : o = 0 then by rwa ho else
  have _, from mod_opow_log_lt_self hb ho,
  H o ho (CNF_rec (o % b ^ log b o))
using_well_founded {dec_tac := `[assumption]}

@[simp] theorem CNF_rec_zero {b} (hb) {C H0 H} : @CNF_rec b hb C H0 H 0 = H0 :=
by rw [CNF_rec, dif_pos rfl]; refl

@[simp] theorem CNF_rec_ne_zero {b} (hb) {C H0 H o} (ho) :
  @CNF_rec b hb C H0 H o = H o ho (@CNF_rec b hb C H0 H _) :=
by rw [CNF_rec, dif_neg ho]

/-- The Cantor normal form of an ordinal `o` is the list of coefficients and exponents in the
base-`b` expansion of `o`.

We special-case `CNF 0 o = []`, `CNF b 0 = []`, and `CNF 1 o = [(0, o)]` for `o ≠ 0`.

`CNF b (b ^ u₁ * v₁ + b ^ u₂ * v₂) = [(u₁, v₁), (u₂, v₂)]` -/
@[pp_nodot] def CNF (b o : ordinal) : list (ordinal × ordinal) :=
if hb : b = 0 then [] else
CNF_rec hb [] (λ o o0 IH, (log b o, o / b ^ log b o) :: IH) o

@[simp] theorem zero_CNF (o) : CNF 0 o = [] :=
dif_pos rfl

@[simp] theorem CNF_zero (b) : CNF b 0 = [] :=
if hb : b = 0 then dif_pos hb else (dif_neg hb).trans $ CNF_rec_zero _

/-- Recursive definition for the Cantor normal form. -/
theorem CNF_ne_zero {b o : ordinal} (hb : b ≠ 0) (ho : o ≠ 0) :
  CNF b o = (log b o, o / b ^ log b o) :: CNF b (o % b ^ log b o) :=
by unfold CNF; rw [dif_neg hb, dif_neg hb, CNF_rec_ne_zero hb ho]

@[simp] theorem one_CNF {o : ordinal} (ho : o ≠ 0) : CNF 1 o = [(0, o)] :=
by rw [CNF_ne_zero ordinal.one_ne_zero ho, log_of_not_one_lt_left (irrefl _), opow_zero, mod_one,
       CNF_zero, div_one]

/-- Evaluating the Cantor normal form of an ordinal returns the ordinal. -/
theorem CNF_foldr {b : ordinal} (hb : b ≠ 0) (o) :
  (CNF b o).foldr (λ p r, b ^ p.1 * p.2 + r) 0 = o :=
CNF_rec hb (by rw CNF_zero; refl)
  (λ o ho IH, by rw [CNF_ne_zero hb ho, list.foldr_cons, IH, div_add_mod]) o

/-- This theorem exists to factor out commonalities between the proofs of `ordinal.CNF_pairwise` and
`ordinal.CNF_fst_le_log`. -/
private theorem CNF_pairwise_aux (b o : ordinal.{u}) :
  (∀ p : ordinal × ordinal, p ∈ CNF b o → p.1 ≤ log b o) ∧ (CNF b o).pairwise (λ p q, q.1 < p.1) :=
begin
  by_cases hb : b = 0,
  { simp only [hb, zero_CNF, list.pairwise.nil, and_true], exact λ _, false.elim },
  cases lt_or_eq_of_le (one_le_iff_ne_zero.2 hb) with hb' hb',
  { refine CNF_rec hb _ _ o,
    { simp only [CNF_zero, list.pairwise.nil, and_true], exact λ _, false.elim },
    intros o ho IH, cases IH with IH₁ IH₂,
    simp only [CNF_ne_zero hb ho, list.forall_mem_cons, list.pairwise_cons, IH₂, and_true],
    refine ⟨⟨le_rfl, λ p m, _⟩, λ p m, _⟩,
<<<<<<< HEAD
    { exact (IH₁ p m).trans (log_mono_right _ $ le_of_lt $ mod_opow_log_lt_self b0 o0) },
    { refine (IH₁ p m).trans_lt ((lt_opow_iff_log_lt b1 _).1 _),
      { intro e,
=======
    { exact (IH₁ p m).trans (log_mono_right _ $ le_of_lt $ mod_opow_log_lt_self hb ho) },
    { refine (IH₁ p m).trans_lt ((lt_opow_iff_log_lt hb' _).1 _),
      { rw ordinal.pos_iff_ne_zero, intro e,
>>>>>>> 4eacd601
        rw e at m, simpa only [CNF_zero] using m },
      { exact mod_lt _ (opow_ne_zero _ hb) } } },
  { by_cases ho : o = 0,
    { simp only [ho, CNF_zero, list.pairwise.nil, and_true], exact λ _, false.elim },
    rw [← hb', one_CNF ho],
    simp only [list.mem_singleton, log_one_left, forall_eq, le_refl, true_and,
      list.pairwise_singleton] }
end

/-- The exponents of the Cantor normal form are decreasing. -/
theorem CNF_pairwise (b o : ordinal.{u}) :
  (CNF b o).pairwise (λ p q : ordinal × ordinal, q.1 < p.1) :=
(CNF_pairwise_aux _ _).2

/-- Every exponent in the Cantor normal form `CNF b o` is less or equal to `log b o`. -/
theorem CNF_fst_le_log {b o : ordinal.{u}} :
  ∀ {p : ordinal × ordinal}, p ∈ CNF b o → p.1 ≤ log b o :=
(CNF_pairwise_aux _ _).1

/-- Every exponent in the Cantor normal form `CNF b o` is less or equal to `o`. -/
theorem CNF_fst_le {b o : ordinal.{u}} {p : ordinal × ordinal} (hp : p ∈ CNF b o) : p.1 ≤ o :=
(CNF_fst_le_log hp).trans (log_le_self _ _)

/-- This theorem exists to factor out commonalities between the proofs of `ordinal.CNF_snd_lt` and
`ordinal.CNF_lt_snd`. -/
private theorem CNF_snd_lt_aux {b o : ordinal.{u}} (hb' : 1 < b) :
  ∀ {p : ordinal × ordinal}, p ∈ CNF b o → p.2 < b ∧ 0 < p.2 :=
begin
  have hb := (zero_lt_one.trans hb').ne',
  refine CNF_rec hb (λ _, by { rw CNF_zero, exact false.elim }) (λ o ho IH, _) o,
  simp only [CNF_ne_zero hb ho, list.mem_cons_iff, forall_eq_or_imp, iff_true_intro @IH, and_true],
  nth_rewrite 1 ←@succ_le_iff,
<<<<<<< HEAD
  rw [div_lt (opow_ne_zero _ b0), ←opow_succ, le_div (opow_ne_zero _ b0), succ_zero, mul_one],
  exact ⟨lt_opow_succ_log_self b1 _, opow_log_le_self _ o0⟩
=======
  rw [div_lt (opow_ne_zero _ hb), ←opow_succ, le_div (opow_ne_zero _ hb), succ_zero, mul_one],
  refine ⟨lt_opow_succ_log_self hb' _, opow_log_le_self _ _⟩,
  rwa ordinal.pos_iff_ne_zero
>>>>>>> 4eacd601
end

/-- Every coefficient in the Cantor normal form `CNF b o` is less than `b`. -/
theorem CNF_snd_lt {b o : ordinal.{u}} (hb : 1 < b) {p : ordinal × ordinal} (hp : p ∈ CNF b o) :
  p.2 < b :=
(CNF_snd_lt_aux hb hp).1

/-- Every coefficient in a Cantor normal form is positive. -/
theorem CNF_lt_snd {b o : ordinal.{u}} (hb : 1 < b) {p : ordinal × ordinal} (hp : p ∈ CNF b o) :
  0 < p.2 :=
(CNF_snd_lt_aux hb hp).2

/-- The exponents of the Cantor normal form are decreasing. -/
theorem CNF_sorted (b o : ordinal) : ((CNF b o).map prod.fst).sorted (>) :=
by { rw [list.sorted, list.pairwise_map], exact CNF_pairwise b o }

end ordinal<|MERGE_RESOLUTION|>--- conflicted
+++ resolved
@@ -96,15 +96,9 @@
     intros o ho IH, cases IH with IH₁ IH₂,
     simp only [CNF_ne_zero hb ho, list.forall_mem_cons, list.pairwise_cons, IH₂, and_true],
     refine ⟨⟨le_rfl, λ p m, _⟩, λ p m, _⟩,
-<<<<<<< HEAD
-    { exact (IH₁ p m).trans (log_mono_right _ $ le_of_lt $ mod_opow_log_lt_self b0 o0) },
-    { refine (IH₁ p m).trans_lt ((lt_opow_iff_log_lt b1 _).1 _),
-      { intro e,
-=======
     { exact (IH₁ p m).trans (log_mono_right _ $ le_of_lt $ mod_opow_log_lt_self hb ho) },
     { refine (IH₁ p m).trans_lt ((lt_opow_iff_log_lt hb' _).1 _),
-      { rw ordinal.pos_iff_ne_zero, intro e,
->>>>>>> 4eacd601
+      { intro e,
         rw e at m, simpa only [CNF_zero] using m },
       { exact mod_lt _ (opow_ne_zero _ hb) } } },
   { by_cases ho : o = 0,
@@ -137,14 +131,8 @@
   refine CNF_rec hb (λ _, by { rw CNF_zero, exact false.elim }) (λ o ho IH, _) o,
   simp only [CNF_ne_zero hb ho, list.mem_cons_iff, forall_eq_or_imp, iff_true_intro @IH, and_true],
   nth_rewrite 1 ←@succ_le_iff,
-<<<<<<< HEAD
-  rw [div_lt (opow_ne_zero _ b0), ←opow_succ, le_div (opow_ne_zero _ b0), succ_zero, mul_one],
-  exact ⟨lt_opow_succ_log_self b1 _, opow_log_le_self _ o0⟩
-=======
   rw [div_lt (opow_ne_zero _ hb), ←opow_succ, le_div (opow_ne_zero _ hb), succ_zero, mul_one],
-  refine ⟨lt_opow_succ_log_self hb' _, opow_log_le_self _ _⟩,
-  rwa ordinal.pos_iff_ne_zero
->>>>>>> 4eacd601
+  exact ⟨lt_opow_succ_log_self hb' _, opow_log_le_self _ ho⟩
 end
 
 /-- Every coefficient in the Cantor normal form `CNF b o` is less than `b`. -/
