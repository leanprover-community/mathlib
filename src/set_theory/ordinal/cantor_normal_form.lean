/-
Copyright (c) 2018 Mario Carneiro. All rights reserved.
Released under Apache 2.0 license as described in the file LICENSE.
Authors: Mario Carneiro
-/

import set_theory.ordinal.arithmetic

/-!
# Cantor Normal Form

The Cantor normal form of an ordinal is generally defined as its base `ω` expansion, with its
non-zero exponents in decreasing order. Here, we more generally define a base `b` expansion
`ordinal.CNF` in this manner, for any `b ≥ 2`.

# Todo

- Add API for the coefficients of the Cantor normal form.
- Prove the basic results relating the CNF to the arithmetic operations on ordinals.
-/

noncomputable theory

universe u

open order

namespace ordinal

/-- Inducts on the base `b` expansion of an ordinal. -/
@[elab_as_eliminator] noncomputable def CNF_rec {b : ordinal} (b0 : b ≠ 0)
  {C : ordinal → Sort*} (H0 : C 0) (H : ∀ o, o ≠ 0 → C (o % b ^ log b o) → C o) : ∀ o, C o
| o :=
  if o0 : o = 0 then by rwa o0 else
  have _, from mod_opow_log_lt_self b0 o0,
  H o o0 (CNF_rec (o % b ^ log b o))
using_well_founded {dec_tac := `[assumption]}

@[simp] theorem CNF_rec_zero {b} (b0) {C H0 H} : @CNF_rec b b0 C H0 H 0 = H0 :=
by rw [CNF_rec, dif_pos rfl]; refl

@[simp] theorem CNF_rec_ne_zero {b} (b0) {C H0 H o} (o0) :
  @CNF_rec b b0 C H0 H o = H o o0 (@CNF_rec b b0 C H0 H _) :=
by rw [CNF_rec, dif_neg o0]

/-- The Cantor normal form of an ordinal `o` is the list of coefficients and exponents in the
base-`b` expansion of `o`.

<<<<<<< HEAD
We special-case `CNF 0 o = []`, `CNF b 0 = []`, and `CNF 1 o = [(0, o)]` for `o ≠ 0`.

`CNF b (b ^ u₁ * v₁ + b ^ u₂ * v₂) = [(u₁, v₁), (u₂, v₂)]` -/
def CNF (b o : ordinal) : list (ordinal × ordinal) :=
=======
    `CNF b (b ^ u₁ * v₁ + b ^ u₂ * v₂) = [(u₁, v₁), (u₂, v₂)]` -/
@[pp_nodot] def CNF (b o : ordinal) : list (ordinal × ordinal) :=
>>>>>>> 2084baf2
if b0 : b = 0 then [] else
CNF_rec b0 [] (λ o o0 IH, (log b o, o / b ^ log b o) :: IH) o

@[simp] theorem zero_CNF (o) : CNF 0 o = [] :=
dif_pos rfl

@[simp] theorem CNF_zero (b) : CNF b 0 = [] :=
if b0 : b = 0 then dif_pos b0 else (dif_neg b0).trans $ CNF_rec_zero _

/-- Recursive definition for the Cantor normal form. -/
theorem CNF_ne_zero {b o : ordinal} (b0 : b ≠ 0) (o0 : o ≠ 0) :
  CNF b o = (log b o, o / b ^ log b o) :: CNF b (o % b ^ log b o) :=
by unfold CNF; rw [dif_neg b0, dif_neg b0, CNF_rec_ne_zero b0 o0]

@[simp] theorem one_CNF {o : ordinal} (o0 : o ≠ 0) : CNF 1 o = [(0, o)] :=
by rw [CNF_ne_zero ordinal.one_ne_zero o0, log_of_not_one_lt_left (irrefl _), opow_zero, mod_one,
       CNF_zero, div_one]

/-- Evaluating the Cantor normal form of an ordinal returns the ordinal. -/
theorem CNF_foldr {b : ordinal} (b0 : b ≠ 0) (o) :
  (CNF b o).foldr (λ p r, b ^ p.1 * p.2 + r) 0 = o :=
CNF_rec b0 (by rw CNF_zero; refl)
  (λ o o0 IH, by rw [CNF_ne_zero b0 o0, list.foldr_cons, IH, div_add_mod]) o

/-- This theorem exists to factor out commonalities between the proofs of `ordinal.CNF_pairwise` and
`ordinal.CNF_fst_le_log`. -/
private theorem CNF_pairwise_aux (b o : ordinal.{u}) :
  (∀ p : ordinal × ordinal, p ∈ CNF b o → p.1 ≤ log b o) ∧ (CNF b o).pairwise (λ p q, q.1 < p.1) :=
begin
  by_cases b0 : b = 0,
  { simp only [b0, zero_CNF, list.pairwise.nil, and_true], exact λ _, false.elim },
  cases lt_or_eq_of_le (one_le_iff_ne_zero.2 b0) with b1 b1,
  { refine CNF_rec b0 _ _ o,
    { simp only [CNF_zero, list.pairwise.nil, and_true], exact λ _, false.elim },
    intros o o0 IH, cases IH with IH₁ IH₂,
    simp only [CNF_ne_zero b0 o0, list.forall_mem_cons, list.pairwise_cons, IH₂, and_true],
    refine ⟨⟨le_rfl, λ p m, _⟩, λ p m, _⟩,
    { exact (IH₁ p m).trans (log_mono_right _ $ le_of_lt $ mod_opow_log_lt_self b0 o0) },
    { refine (IH₁ p m).trans_lt ((lt_opow_iff_log_lt b1 _).1 _),
      { rw ordinal.pos_iff_ne_zero, intro e,
        rw e at m, simpa only [CNF_zero] using m },
      { exact mod_lt _ (opow_ne_zero _ b0) } } },
  { by_cases o0 : o = 0,
    { simp only [o0, CNF_zero, list.pairwise.nil, and_true], exact λ _, false.elim },
    rw [← b1, one_CNF o0],
    simp only [list.mem_singleton, log_one_left, forall_eq, le_refl, true_and,
      list.pairwise_singleton] }
end

/-- The exponents of the Cantor normal form are decreasing. -/
theorem CNF_pairwise (b o : ordinal.{u}) :
  (CNF b o).pairwise (λ p q : ordinal × ordinal, q.1 < p.1) :=
(CNF_pairwise_aux _ _).2

/-- Every exponent in the Cantor normal form `CNF b o` is less or equal to `log b o`. -/
theorem CNF_fst_le_log {b o : ordinal.{u}} :
  ∀ {p : ordinal × ordinal}, p ∈ CNF b o → p.1 ≤ log b o :=
(CNF_pairwise_aux _ _).1

/-- Every exponent in the Cantor normal form `CNF b o` is less or equal to `o`. -/
theorem CNF_fst_le {b o : ordinal.{u}} {p : ordinal × ordinal} (hp : p ∈ CNF b o) : p.1 ≤ o :=
(CNF_fst_le_log hp).trans (log_le_self _ _)

/-- This theorem exists to factor out commonalities between the proofs of `ordinal.CNF_snd_lt` and
`ordinal.CNF_lt_snd`. -/
private theorem CNF_snd_lt_aux {b o : ordinal.{u}} (b1 : 1 < b) :
  ∀ {p : ordinal × ordinal}, p ∈ CNF b o → p.2 < b ∧ 0 < p.2 :=
begin
  have b0 := (zero_lt_one.trans b1).ne',
  refine CNF_rec b0 (λ _, by { rw CNF_zero, exact false.elim }) (λ o o0 IH, _) o,
  simp only [CNF_ne_zero b0 o0, list.mem_cons_iff, forall_eq_or_imp, iff_true_intro @IH, and_true],
  nth_rewrite 1 ←@succ_le_iff,
  rw [div_lt (opow_ne_zero _ b0), ←opow_succ, le_div (opow_ne_zero _ b0), succ_zero, mul_one],
  refine ⟨lt_opow_succ_log_self b1 _, opow_log_le_self _ _⟩,
  rwa ordinal.pos_iff_ne_zero
end

/-- Every coefficient in the Cantor normal form `CNF b o` is less than `b`. -/
theorem CNF_snd_lt {b o : ordinal.{u}} (b1 : 1 < b) {p : ordinal × ordinal} (hp : p ∈ CNF b o) :
  p.2 < b :=
(CNF_snd_lt_aux b1 hp).1

/-- Every coefficient in a Cantor normal form is positive. -/
theorem CNF_lt_snd {b o : ordinal.{u}} (b1 : 1 < b) {p : ordinal × ordinal} (hp : p ∈ CNF b o) :
  0 < p.2 :=
(CNF_snd_lt_aux b1 hp).2

/-- The exponents of the Cantor normal form are decreasing. -/
theorem CNF_sorted (b o : ordinal) : ((CNF b o).map prod.fst).sorted (>) :=
by { rw [list.sorted, list.pairwise_map], exact CNF_pairwise b o }

end ordinal<|MERGE_RESOLUTION|>--- conflicted
+++ resolved
@@ -46,15 +46,10 @@
 /-- The Cantor normal form of an ordinal `o` is the list of coefficients and exponents in the
 base-`b` expansion of `o`.
 
-<<<<<<< HEAD
 We special-case `CNF 0 o = []`, `CNF b 0 = []`, and `CNF 1 o = [(0, o)]` for `o ≠ 0`.
 
 `CNF b (b ^ u₁ * v₁ + b ^ u₂ * v₂) = [(u₁, v₁), (u₂, v₂)]` -/
-def CNF (b o : ordinal) : list (ordinal × ordinal) :=
-=======
-    `CNF b (b ^ u₁ * v₁ + b ^ u₂ * v₂) = [(u₁, v₁), (u₂, v₂)]` -/
 @[pp_nodot] def CNF (b o : ordinal) : list (ordinal × ordinal) :=
->>>>>>> 2084baf2
 if b0 : b = 0 then [] else
 CNF_rec b0 [] (λ o o0 IH, (log b o, o / b ^ log b o) :: IH) o
 
