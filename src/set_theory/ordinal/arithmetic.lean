--- conflicted
+++ resolved
@@ -1107,23 +1107,10 @@
 eq_of_forall_ge_iff $ λ a, by simp only [sup_le_iff, cardinal.ord_le, cardinal.sup_le_iff]
 
 @[simp] theorem sup_const {ι} [hι : nonempty ι] (o : ordinal) : sup (λ _ : ι, o) = o :=
-<<<<<<< HEAD
-le_antisymm (sup_le (λ _, le_rfl)) (le_sup _ hι.some)
-=======
 csupr_const
 
 @[simp] theorem sup_unique {ι} [unique ι] (f : ι → ordinal) : sup f = f default :=
 supr_unique
->>>>>>> df9683ca
-
-@[simp] theorem sup_unique {ι} [unique ι] (f : ι → ordinal) : sup f = f default :=
-begin
-  suffices : f = (λ _ : ι, f default),
-  { rw [this, sup_const] },
-  apply funext,
-  intro x,
-  rw unique.eq_default x
-end
 
 theorem sup_le_of_range_subset {ι ι'} {f : ι → ordinal} {g : ι' → ordinal}
   (h : set.range f ⊆ set.range g) : sup.{u (max v w)} f ≤ sup.{v (max u w)} g :=
