--- conflicted
+++ resolved
@@ -2160,7 +2160,6 @@
         ←nat.div_lt_iff_lt_mul (nat.pos_of_ne_zero hn)],
       apply nat.lt_succ_self } }
 end
-<<<<<<< HEAD
 
 @[simp, norm_cast] theorem nat_cast_mod (m n : ℕ) : ((m % n : ℕ) : ordinal) = m % n :=
 by rw [←add_left_cancel, div_add_mod, ←nat_cast_div, ←nat_cast_mul, ←nat.cast_add, nat.div_add_mod]
@@ -2168,36 +2167,6 @@
 @[simp] theorem lift_nat_cast : ∀ n : ℕ, lift.{u v} n = n
 | 0     := by simp
 | (n+1) := by simp [lift_nat_cast n]
-=======
-
-@[simp, norm_cast] theorem nat_cast_mod (m n : ℕ) : ((m % n : ℕ) : ordinal) = m % n :=
-by rw [←add_left_cancel, div_add_mod, ←nat_cast_div, ←nat_cast_mul, ←nat.cast_add, nat.div_add_mod]
-
-@[simp] theorem nat_le_card {o} {n : ℕ} : (n : cardinal) ≤ card o ↔ (n : ordinal) ≤ o :=
-⟨λ h, by rwa [←cardinal.ord_le, cardinal.ord_nat] at h, λ h, card_nat n ▸ card_le_card h⟩
-
-@[simp] theorem nat_lt_card {o} {n : ℕ} : (n : cardinal) < card o ↔ (n : ordinal) < o :=
-by { rw [←succ_le_iff, ←succ_le_iff, ←nat_succ, nat_le_card], refl }
-
-@[simp] theorem card_lt_nat {o} {n : ℕ} : card o < n ↔ o < n :=
-lt_iff_lt_of_le_iff_le nat_le_card
-
-@[simp] theorem card_le_nat {o} {n : ℕ} : card o ≤ n ↔ o ≤ n :=
-le_iff_le_iff_lt_iff_lt.2 nat_lt_card
-
-@[simp] theorem card_eq_nat {o} {n : ℕ} : card o = n ↔ o = n :=
-by simp only [le_antisymm_iff, card_le_nat, nat_le_card]
-
-@[simp] theorem type_fin (n : ℕ) : @type (fin n) (<) _ = n :=
-by rw [←card_eq_nat, card_type, mk_fin]
-
-@[simp] theorem lift_nat_cast : ∀ n : ℕ, lift.{u v} n = n
-| 0     := by simp
-| (n+1) := by simp [lift_nat_cast n]
-
-theorem type_fintype (r : α → α → Prop) [is_well_order α r] [fintype α] : type r = fintype.card α :=
-by rw [←card_eq_nat, card_type, mk_fintype]
->>>>>>> 983fdd6b
 
 end ordinal
 
