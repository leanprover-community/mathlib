--- conflicted
+++ resolved
@@ -2149,7 +2149,6 @@
     rw [←nat.cast_add, add_tsub_cancel_of_le h, ordinal.add_sub_cancel_of_le (nat_cast_le.2 h)] }
 end
 
-<<<<<<< HEAD
 @[simp] theorem nat_cast_div (m n : ℕ) : ((m / n : ℕ) : ordinal) = m / n :=
 begin
   rcases eq_or_ne n 0 with rfl | hn,
@@ -2162,17 +2161,6 @@
         ←nat.div_lt_iff_lt_mul _ _ (nat.pos_of_ne_zero hn)],
       apply nat.lt_succ_self } }
 end
-=======
-@[simp] theorem nat_cast_div {m n : ℕ} : ((m / n : ℕ) : ordinal) = m / n :=
-if n0 : n = 0 then by simp only [n0, nat.div_zero, nat.cast_zero, div_zero] else
-have n0':_, from nat_cast_ne_zero.2 n0,
-le_antisymm
-  (by rw [le_div n0', ← nat_cast_mul, nat_cast_le, mul_comm];
-      apply nat.div_mul_le_self)
-  (by rw [div_le n0', ←add_one_eq_succ, ← nat.cast_succ, ← nat_cast_mul,
-          nat_cast_lt, mul_comm, ← nat.div_lt_iff_lt_mul (nat.pos_of_ne_zero n0)];
-      apply nat.lt_succ_self)
->>>>>>> 2ae20651
 
 @[simp] theorem nat_cast_mod (m n : ℕ) : ((m % n : ℕ) : ordinal) = m % n :=
 by rw [←add_left_cancel, div_add_mod, ←nat_cast_div, ←nat_cast_mul, ←nat.cast_add, nat.div_add_mod]
