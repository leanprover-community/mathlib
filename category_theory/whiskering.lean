--- conflicted
+++ resolved
@@ -63,13 +63,7 @@
 ((whiskering_right C D E).obj F).map_id _
 
 @[simp] lemma whisker_left_vcomp (F : C ⥤ D) {G H K : D ⥤ E} (α : G ⟹ H) (β : H ⟹ K) :
-<<<<<<< HEAD
-  whisker_left F (α ⊟ β) = ((whisker_left F α) ⊟ (whisker_left F β)) :=
 rfl
-=======
-  whisker_left F (α ⊟ β) = (whisker_left F α) ⊟ (whisker_left F β) :=
-((whiskering_left C D E).obj F).map_comp α β
->>>>>>> c834715a
 
 @[simp] lemma whisker_right_vcomp {G H K : C ⥤ D} (α : G ⟹ H) (β : H ⟹ K) (F : D ⥤ E)  :
   whisker_right (α ⊟ β) F = (whisker_right α F) ⊟ (whisker_right β F) :=
