--- conflicted
+++ resolved
@@ -34,15 +34,6 @@
 open polynomial
 
 lemma cyclotomic_3 : cyclotomic 3 ℤ = 1 + X + X ^ 2 :=
-<<<<<<< HEAD
-by simp [cyclotomic_prime, finset.sum_range_succ]
-
-lemma cyclotomic_5 : cyclotomic 5 ℤ = 1 + X + X ^ 2 + X ^ 3 + X ^ 4 :=
-by simp [cyclotomic_prime, finset.sum_range_succ]
-
-lemma cyclotomic_7 : cyclotomic 7 ℤ = 1 + X + X ^ 2 + X ^ 3 + X ^ 4 + X ^ 5 + X ^ 6 :=
-by simp [cyclotomic_prime, finset.sum_range_succ]
-=======
 by simp only [cyclotomic_prime, sum_range_succ, range_one, sum_singleton, pow_zero, pow_one]
 
 lemma cyclotomic_5 : cyclotomic 5 ℤ = 1 + X + X ^ 2 + X ^ 3 + X ^ 4 :=
@@ -50,7 +41,6 @@
 
 lemma cyclotomic_7 : cyclotomic 7 ℤ = 1 + X + X ^ 2 + X ^ 3 + X ^ 4 + X ^ 5 + X ^ 6 :=
 by simp only [cyclotomic_prime, sum_range_succ, range_one, sum_singleton, pow_zero, pow_one]
->>>>>>> 9407a363
 
 lemma cyclotomic_15 : cyclotomic 15 ℤ = 1 - X + X ^ 3 - X ^ 4 + X ^ 5 - X ^ 7 + X ^ 8 :=
 begin
