--- conflicted
+++ resolved
@@ -292,14 +292,12 @@
   (h : a ∈ s) : b ∉ s → a ≠ b :=
 mt $ λ e, e ▸ h
 
-<<<<<<< HEAD
 theorem eq_equivalence : equivalence (@eq α) :=
 ⟨eq.refl, @eq.symm _, @eq.trans _⟩
-=======
+
 theorem congr_arg₂ {α β γ : Type*} (f : α → β → γ) {x₁ x₂ : α} {y₁ y₂ : β}
   (Hx : x₁ = x₂) (Hy : y₁ = y₂) : f x₁ y₁ = f x₂ y₂ :=
 eq.drec (eq.drec rfl Hy) Hx
->>>>>>> 3791271a
 
 end equality
 
